--- conflicted
+++ resolved
@@ -352,16 +352,10 @@
          - Again have each client player note the current legals/potentials, leave and reconnect
            during the other's turn, and compare legals/potentials using the above process
 - Version compatibility testing
-<<<<<<< HEAD
     - Server and client versions to test v3 against: **2.0.00** (oldest client that can connect to v3 server);
       latest **2.x.xx** (v2.x doesn't use SOCBoardLarge for classic boards)
-    - More server versions to test v3 client against: **1.1.06** (before Game Options);
-      **1.1.11** (has 6-player option and client bugfixes); latest **1.x.xx** (before Scenarios/sea boards);
-      **2.0.00** (many message format changes, i18n)
-=======
-    - Versions to test against: **1.1.06** (before Game Options); **1.1.11** (has client bugfixes, 6-player board);
+    - More server versions to test v3 client against: **1.1.06** (before Game Options); **1.1.11** (has client bugfixes, 6-player board);
       **1.2.01** (newest 1.x, before Scenarios/sea boards); **2.0.00** (many message format changes, i18n)
->>>>>>> d77d73cc
     - New client, old server
         - If server is >= 1.1.09 but older than 1.1.19, add property at end of command line: `-Djsettlers.startrobots=5`
         - If server >= 1.1.14, also add at end of command line: `-Djsettlers.allow.debug=Y`
@@ -406,21 +400,12 @@
         - When testing a 3.x client and 1.x server: In any game, test robot seat-lock button
             - Click its lock button multiple times: Should only show Locked or Unlocked, never Marked
             - Lock a bot seat and reset the game: Seat should be empty in new game
-<<<<<<< HEAD
-=======
-        - When testing a 1.x client and 2.x server: In any game, test robot seat-lock button
-            - Using a 2.x client, begin playing a new game
-            - Mark one bot seat as "locked" and another as "marked"
-            - Join with 1.x client
-                - Should see marked seat as unlocked, locked as locked
-                - Should be able to take over bot by sitting at "marked" seat
         - When testing new server with client 2.4.10 or newer, and older client:
             - Give Soldier dev cards to client players:  
               `dev: 9 #2` etc
             - Test robbery, with each client as victim, robber, observer
             - All clients in game should see expected results in player hand panels and game text area
             - Clients v2.4.10 or newer are sent `SOCReportRobbery` messages; older clients are sent `SOCPlayerElement` and `SOCGameServerText` instead
->>>>>>> d77d73cc
 - Server robustness: Bot disconnect/reconnect during game start
     - Start server with vm properties: `-Djsettlers.bots.test.quit_at_joinreq=30` `-Djsettlers.debug.traffic=Y`
     - Connect and start a 6-player game
@@ -439,14 +424,9 @@
         - Build server JAR as usual, make temp copy of it, and start the temp copy (which has the actual current version number)
         - In `SOCScenario.initAllScenarios()`, uncomment `SC_TSTNC` "New: v+1 back-compat" and `SC_TSTNO` "New: v+1 only"  
           Update their version parameters to current versionnum and current + 1. Example:  
-<<<<<<< HEAD
-          `("SC_TSTNC", 3000, 3001, ...)`
-        - In `SOCGameOption.initAllOptions()`, scroll to the end and uncomment `DEBUGBOOL` "Test option bool".
-=======
-          `("SC_TSTNC", 2000, 2001, ...)`  
-          `("SC_TSTNO", 2001, 2001, ...)`
+          `("SC_TSTNC", 3000, 3001, ...)`  
+          `("SC_TSTNO", 3001, 3001, ...)`
         - In `SOCGameOptionSet.getAllKnownOptions()`, scroll to the end and uncomment `DEBUGBOOL` "Test option bool".
->>>>>>> d77d73cc
           Update its version parameters to current versionnum and current + 1. Example:  
           `("DEBUGBOOL", 3000, 3001, false, ...)`
         - In `src/main/resources/resources/version.info`, add 1 to versionnum and version. Example: 3000 -> 3001, 3.0.00 -> 3.0.01
@@ -469,13 +449,8 @@
           `gamescen.SC_TSTNC.n = test-localizedname-es`  
         - Build server JAR and start a server from it (has the "new" version number);  
           use `gradle assemble` here to skip the usual unit tests
-<<<<<<< HEAD
-        - Reset `version.info`, `toClient_es.properties`, `SOCGameOption.initAllOptions()`,
+        - Reset `version.info`, `toClient_es.properties`, `SOCGameOptionSet.getAllKnownOptions()`,
           and `SOCScenario.initAllScenarios()` to their actual versions (3001 -> 3000, re-comment, etc)
-=======
-        - Reset `version.info`, `toClient_es.properties`, `SOCGameOptionSet.getAllKnownOptions()`,
-          and `SOCScenario.initAllScenarios()` to their actual versions (2001 -> 2000, re-comment, etc)
->>>>>>> d77d73cc
         - Build and launch client (at actual version)
         - Connect to "newer" server
         - Message traffic should include:
