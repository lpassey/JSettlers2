# Released Versions of JSettlers

Project home and source history are at [https://github.com/jdmonin/JSettlers2](https://github.com/jdmonin/JSettlers2)

JARs for recent JSettlers versions can be downloaded from
[https://github.com/jdmonin/JSettlers2/releases](https://github.com/jdmonin/JSettlers2/releases) .

From `1.0` up through `1.1.13`, there was a single line of development.
Right after `1.1.13` the master branch started work on 2.0, with a
stable branch for further 1.x versions to release bugfixes
and backport minor new features until `2.0.00` was ready.

## `3.0.00` (build JX202xxxxx)
- Experimental features: html5 client, jetty/tomcat servlet; protobuf option for bots
- Major refactoring: Game data types, etc, thanks to Ruud Poutsma


<<<<<<< HEAD
## `2.3.00` (build JM2020xxxx)
=======
## branch `feat/savegame`
- Server can save/load games using local files and debug commands
	- Server config must designate a directory
	- Optional GSON jar must be on classpath or same dir as server


## `2.2.00` (build JM2020xxxx)
>>>>>>> 11b9161d
- Currently being developed


## `2.2.00` (build JM20200229)
- Client:
	- Game window:
	  - Remember recently sent chat text; browse history with Up/Down arrow keys in input field (based on Chad McHenry idea)
	  - At end of game, reveal VP cards in players' hand panels
	  - If user clicks board to dismiss the right-click build menu, don't show "to build pieces, right-click" reminder dialog
- Server:
	- `*STATS*` command: Send client how long they've been connected and, if at least 1 game won or lost, their win-loss count for this session
	- If client joins a game that's already over, send final scores and revealed VP cards
	- Let debug user also chat and run commands while observing a game
	- SQLite database:
	  - For convenience, if JVM properties don't contain `org.sqlite.tmpdir` but that property is set in
	    `jsserver.properties` file or command line, copy it into JVM properties
- For AI/Robot development:
	- Server can automatically start some third-party bots with new startup option:  
	  `-Djsettlers.bots.start3p=3,com.example.BotXClient,5,net.example.BotZClient`  
	  For details, search for that property in src/main/bin/jsserver.properties.sample
	- Strategy classes made easier to change or subclass for 3rd-party bots; added SampleDiscardStrategy
	- Human players can't use the robot nickname prefix "extrabot "


## `2.1.00` (build JM20200119)
- Client:
	- New Game dialog: If "force UI scale" option is changed, use new value for new game's window
	- While joining game, try to prevent game-list window from getting in front of that game's new window
	- Game window:
	  - Game Options dialog: If Enter pressed while in text field, save prefs instead of saying "Game with this name already exists"
	  - Properly re-center top text ("Last round for no 7s") if window made larger/smaller while top text displayed
- Server:
	- Bugfix when client sits down, taking over a bot's seat, during first initial-settlement round:
	  Some players' first placement was skipped because "first player" changed during that bot replacement
	- For quick restart, bind TCP socket with setReuseAddress (SO_REUSEADDR) flag
	- At shutdown, server broadcasts StatusMessage(SV_SERVER_SHUTDOWN) for clean client shutdown
- Bots/AI:
	- Don't try to reconnect after server sends StatusMessage(SV_SERVER_SHUTDOWN)
- Network/Message traffic:
	- Game names can't start with reserved character '?'


## `2.0.00` (build JM20200102)
- Game play:
	- Large board (sea board) support
	- Game Scenario and special-rules support
	- Game option "VP" (Victory Points to win): Maximum increased to 20 from 15
- Client:
	- High-DPI support based on screen resolution, user preference, or running with JVM parameter `-Djsettlers.uiScale=2`
	- Added second set of hex graphics; in new-game options, can choose Classic or the new set (contributed by qubodup)
	- Discovery/Year of Plenty card: Dialog box includes current resource counts (like Discard dialog)
	- Trade counter-offer: For legibility use light background color, not player color
	- Bank trades: If server declines trade, don't enable Undo Trade button or clear Give/Get resources to 0
	- When joining a game or chat channel, server sends a "recap" of recent player chat
	- Game windows:
	    - Show board as large as possible
	    - Player name labels sans-serif for cleaner look
	    - Board graphics can use higher-resolution hex images
	    - Game Options dialog stays in front of its game window
	    - Debug Free Placement mode: Can also click player name to change placing player, not just face icon
	- Popups (AskDialog, etc) layout fine-tuned, can wrap multi-line text
	- When deleting a game, remove from game list using exact match, not startsWith
	- Use Swing framework to help performance and accessibility
	- On Windows, detects High-Contrast mode/theme and uses appropriate colors
	- Applet class is now `soc.client.SOCApplet`
- New I18N framework:
	- Languages: English, Spanish
	- Started by Luis A. Ramirez; thank you Luis
	- Jeremy wrote more I18N utilities (package net.nand.util.i18n)
- Bots/AI:
	- If a bot is slow and its turn has been ended several times, shorten its timeout so other players won't have to wait so long (KotCzarny idea)
	- Shorten bot trade timeout after human players have declined (KotCzarny idea)
- Network/Message traffic:
	- When joining game in progress, server sends current round to update client's "*n* rounds left for No 7s" display
	- More efficient game-setup messages over network
		- If new game request has VP option but with a false boolean part, remove that VP option
		- When forming a new game with a classic non-sea board, don't send the empty board layout:
		  Client already has data for an empty board
	- After a player discards, but others still must pick their discards: Don't send redundant SOCGameState,
	  only the text prompt. This also prevents client from redisplaying "Discarding..." for players who've
	  discarded but still have more than 7 resources
	- Game names and user nicknames can't be a number or punctuation: Must contain a non-digit, non-punctuation character
	- SOCBuildRequest now optional before client's SOCPutPiece request
- Server:
	- At server startup, if robots take up most of maxConnections, warn and use a higher value so humans can connect
	- Game expiration: (in case of sleeping laptop as server)
	  - First warning: If less than 6 minutes remains, auto-add a few minutes to expiration time
	  - `*ADDTIME*` command: Make sure new expiration time gives at least 30 minutes remaining
	- Server closes connections to rejected clients or bots
	- Server Config Validation mode: Test the current config and exit, with new startup option:  
	  `-t` or `--test-config`
- Misc bugfixes:
	- If a new game is created but no one has sat down, then another client joins and leaves it, don't delete that game
- Database:
     - Upgraded Schema `v2.0.00` adds:
         - users table: Count of games won, lost
         - games table: Obsoleted by games2. Upgrade won't delete it, but new games won't be added to it
         - games2: Normalized "games" table with per-player sub-table; also added scenario field
         - games2_players: Sub-table: Per-player scores for each player in a game
     - Users' win/loss counts are updated when game won or lost, even if flag property
       `jsettlers.db.save.games` isn't set
     - Server `--pw-reset` now hides the password text
     - Warn at startup if property `jsettlers.accounts.admins` isn't set, unless using Open Registration mode
     - Can use MariaDB
     - Docs: Give workaround for sqlite-jdbc shared library "operation not permitted" startup error
     - If using Oracle (unsupported): Upgrading to new v2.0.00 schema not yet implemented
- Game internals:
	- Game option key names can now be longer (8 characters)
	- Some game options are meant to be set by the server during game creation, not requested by the client.
	  Their option keynames all start with '_' and are hidden in the New Game options window.
	- Player's inventory can hold more than just development cards
- For AI/Robot development:
	- The server can run bot-only games with new startup option:  
	  `-Djsettlers.bots.botgames.total=7`
	- Those bot-only games begin at server startup, or can be delayed with startup option:  
	  `-Djsettlers.bots.botgames.wait_sec=30`
	  (this example uses 30 seconds) to give bot clients more time to connect first.
	- Server can use third-party bots as a certain percentage of the bots in each game
	  with new startup option: (this example uses 50%)  
	  `-Djsettlers.bots.percent3p=50`
	- Third-party bots can have more time to plan their turn with new server startup option:
	  (this example uses 18 seconds)  
	  `-Djsettlers.bots.timeout.turn=18`
	- Third-party bots can be sent config or debug settings with new game option `_EXT_BOT`
	  from server command line:  
	  `java -jar JSettlersServer.jar -o _EXT_BOT=abcde`  
	- Tuning for length of SOCRobotBrain pauses during bot-only games:
	  To pause only 10% as long as in normal games, use  
	  `-Djsettlers.bots.fast_pause_percent=10`
	- New debug command `*STARTBOTGAME* [maxBots]` to begin current game as bots-only
	- If the last human player leaves a game with bots and observers, server continues that game as bots-only
	  if server property `jsettlers.bots.botgames.total` != 0
	- Standalone bot clients shut down properly if they can't reconnect to server after 3 retries
	- Example `soc.robot.sample3p.Sample3PBrain extending SOCRobotBrain`, `Sample3PClient extending SOCRobotClient`
	- Some private SOCRobotClient fields made protected for use by bot developer 3rd-party subclasses
	- If bot disconnects after server asks it to join a game that's starting,
	  server looks for another bot so the game won't hang
- Code internals:
	- Java 5+ features, including generics/parameterized types (thank you Paul Bilnoski)
	- SOCBoard layout refactoring to SOCBoard4p, SOCBoard6p thanks to Ruud Poutsma
	- Major client refactoring (separate UI from network interface) thanks to Paul Bilnoski;
	    Paul's UI split preserves the spirit and flow of the code, with a more logical layered structure.
	- Server inbound message handling refactored in collaboration with Alessandro D'Ottavio,
	    and SOCMessage parsing moved from single-threaded Treater to per-client Connection thread
	- Robot client's inbound-message treat method calls super.treat in the default case,
	    so `SOCDisplaylessClient.treat()` handles all messages which don't need robot-specific handling.
	- For clarity rename genericServer classes: StringConnection -> Connection, NetStringConnection -> NetConnection,
	    LocalStringConnection -> StringConnection, etc
	- Game state renamed for clarity: SOCGame.PLAY -> ROLL_OR_CARD; PLAY1 not renamed; SOCRobotBrain.expectPLAY -> expectROLL_OR_CARD
	- Tightened class scope for clarity: Removed `public` from classes meant for internal use (thank you Colin Werner)
	- Minor refactoring
	- Framework of unit tests for build, and extra automated tests for release, in java and python
	- Built JARs include git commit hash if available, as Build-Revision in MANIFEST.MF
	- Project dir structure converted to maven/gradle layout
	- Project builds with gradle, not ant
	- To simplify build process, moved version and copyright info from `build.xml` to `version.info`
- READMEs and VERSIONS.txt converted to Markdown (thank you Ruud Poutsma), merged old-updates-rsthomas.html into Versions.md


## `1.2.01` (build OV20180526)
- Game reset no longer hangs when game had bot(s) and someone locked all bots' seats
- Game expiration:
    - Initial game length increased: Now 2 hours, was 90 minutes
    - Warns 5 or 6 minutes earlier
    - Ensure at least 1 warning before ending game:
      Local-server games won't immediately expire when a sleeping laptop wakes
      (Practice games haven't expired since v1.1.09)
- Client:
    - Game window bugfix: Join Game hangs on Windows Java 9 (SnippingTextArea peer NoSuchMethodError)
    - Sound prompt when client player is offered a trade
    - Game windows: Render board with antialiasing
- Players can end their turn during Free Road placement if dice were rolled before playing the card.
  Even if no free roads were placed, the Road Building card is not returned to their hand.
- When force-ending a turn (or connection lost) after playing Road Building but before placing
  the first free road, the Road Building card is returned to player's hand
- Server game cleanup: If the last human player leaves a game with bots and observers,
  don't continue that game as bots-only
- Server console: During startup, don't print connect messages for built-in robots
- Server closes connections to rejected clients or bots
- When member leaves a channel, don't send hostname to all members
- Standalone robot client: Print message at successful auth, instead of no output
- If new game options require a certain version, don't warn unless the required version
  is newer than `1.1.20` (released October 2016).

## `1.2.00` (build OV20171005)
- Simple sound effects for game events: Start of client player's turn, resource stolen by robber, etc
- Game windows have same size as previous game if resized, not small default size
- Re-word trade offer announcements to clarify who would give which resources
- Monopoly announces total number of resources stolen
- To ensure everyone has initial settlements, don't allow new clients to sit after 1st settlements are all placed
- To avoid disruptions by game observers, only players can chat after initial placement
- Client:
     - Persistent and per-game preferences for settings like sound effects and game window size
     - Per-game preference to auto-reject bot trades after a multi-second countdown
     - Re-worded other players' trade offer displays to: Gives You / They Get
     - More natural window positioning (follow OS standard, was previously always in upper-left corner)
     - Initial Connect dialog: If username given, ensure New Game button is enabled
     - New Game options: Popup if old versions can't play: Default to Create, not Change Options
- Users can't use the robot nickname prefixes "droid " or "robot ", or "debug" except in debug mode
- Network:
     - Send keepalive messages to idle games to keep clients connected
     - Text messages to channels can be sent only by members
- Database:
     - To create users, an Account Admins list is required (`jsettlers.accounts.admins` property)
       unless using Open Registration mode
     - Optional Schema Upgrade process with `-Djsettlers.db.upgrade_schema=Y` startup option
     - Upgraded Schema `v1.2.00` adds:
         - games table: winner, options, duration, player 5 and 6 names and scores
         - users table: case-insensitive unique usernames/nicknames; password encodings (BCrypt)
         - db_version table, with upgrade history if any
         - settings table
     - New admin command `*DBSETTINGS*`: Show schema version, DB server version, settings entries
     - If using mysql: Newly created DBs now have unicode text encoding (UTF-8).
       (The postgresql and sqlite DB scripts have always created the DB as unicode.)
     - If using postgresql: Tables are created by socuser, not postgres system user
- Game window during debug: Reset "current player" indicator when exiting `*FREEPLACE*` debug mode
- Client debug, bot debug: Print network message contents if system property `jsettlers.debug.traffic=Y` is set
- Startup: Show error if can't read own JSettlers version info


## `1.1.20` (build OV20161024)
- Board hex graphics updated for smoother look and scaling
- Game window board panel resize:
     - Much better performance and reliability by using good-quality synchronous Graphics2D.drawImage
     - Use smooth vectors, not scaled-up images, for ports
- Game window:
     - Guidance for new users: After initial placement, if user tries left-clicking the board to build,
       pop up a hint message to use right-click (or control-click on OSX) instead
     - Trade offers from other players: Show/hide Accept button whenever resources gained/lost/traded
     - Print message in chat area when player leaves, to balance message when a player joins
     - For visibility use black text for Longest Road, Largest Army labels
- New Game options dialog:
     - When "Use 6-player board" option becomes set, increase max players to 6 unless already changed by user
     - For int/intbool options use 0 if blank, intbool don't set int value if checkbox is unchecked
- `*ADDTIME*` command: Don't add time if more than 90 minutes still remaining
- `*HELP*` command recognized from all players, not only debug user
- Server startup options:
     - New optional jsserver.properties file, read before command line
     - Command line: db user and password now optional when specifying port and max connections
     - Unknown options no longer ignored: Prints each one and a short help message, will not continue startup
     - Default max connections increased from 30 to 40
- Game option defaults can be properties in that file or command line: `jsettlers.gameopt.RD=y`
- Game option boolean default values more strictly parsed
- Robots:
     - When a 7 is rolled during other players' turns and bot must discard:
       If bot is inactive after several seconds, force random resource discard
     - To keep idle practice games alive, don't leave an inactive game during other players' turns
- Server stats (`*STATS*` command): Increase "games finished" when game is won, not later when it's destroyed
- `*WHO*` command: User admins or debug user can list any game's members, or `*` or `ALL` to list all connected users
- Game or channel name `"*"` no longer permitted, to avoid conflicts with admin command enhancements
- Server console traces:
     - "joined the game"/"left the game" include current time
     - Remove redundant joined/left debug prints
- Debug commands dev: and rsrcs: also accept player number instead of name, for long or complex names
- Client startup: Always print version on console, even to print usage and exit
- Deactivate client debug prints of network message contents
- Optional user accounts:
     - Warn if database is empty when config requires accounts or names the account admins
     - DB setup script: Correct grant commands for postgresql 8 (for CentOS 6/RHEL 6)
- User account admin:
     - New server parameter `--pw-reset` username can be used if an account password is lost
     - `*WHO*` user-admin command available when only certain users can create accounts (`jsettlers.accounts.admins=...`)
- User account admin client:
     - After creating new user, clear password fields in form
     - Auto-authenticate when creating first admin account in new db
     - Minimum server version `1.1.19`; for older servers, please download the older version's Full JAR and use its account client
     - Server requires minimum client version `1.1.19`, to authenticate before creating users
- User account DB schema: For new installs, require user passwords (existing DBs don't need to make this change).
  Passwords were already required in earlier versions; this only formalizes it in the database.
- For bots in server jar, move `SOCDisplaylessPlayerClient` out of `soc.client` package
- First version to include an automated functional test script


## `1.1.19` (build OV20141127)
- New game option "N7C" for house rule: Roll no 7s until a city is built
- Bugfix when new client sits during first initial-settlement placement round
- Bugfix: potential roads now allowed next to opponent's newly placed settlement,
  if player already has a road touching the potential road
- Trading port/harbor graphics updated for directional clarity and scaling
- Reset board during initial placement: Pick randomly-selected robots, instead of keeping same robots
- Reset board: If only 1 human player, don't reset if all bot seats are locked and would be empty after reset
- On server startup, start some bots by default (previous versions required `-Djsettlers.startrobots`).
  To run a server without built-in bots, use `-Djsettlers.startrobots=0` when starting the server.
- Player chat text: At server, don't ignore messages which start with `'*'`
- For player consistency, don't allow seat lock changes during board reset vote
- New Game Options window: If server is too old for game options, show the game name field and no options here
- Client Connect to Server, Start Server screens: If port number field is empty, use default 8880
- Check client password when "New game" is clicked, not later after filling out game options
- Security: Reply with "incorrect password" when username doesn't exist in server's database
- Account Creation/Security when using the optional user account database:
     - By default, open registration is now disabled: Only existing users can create new accounts.
     - To permit open registration of accounts, use `-Djsettlers.accounts.open=y` when starting the server.
     - To require that all players have accounts and passwords, start the server with: `-Djsettlers.accounts.required=y`
     - To permit only certain users to create accounts, use `-Djsettlers.accounts.admins=bob,joe,lily`
       (comma-separated username list) when starting the server.
     - Once the client has successfully joined or created a game or channel, it won't send a password again.
- Database: Add instructions and db-create scripts for postgresql, sqlite
- When saving 6-player completed game results to a database table with only 4 player fields,
     rearrange positions to ensure human player in seat# 5 and/or 6 are recorded, especially if they won
- When client connects, server sends list of its active optional features.
     - If server does not use chat channels, the channel list is hidden from the main panel.
- Bugfix at game start: To fix occasional forced end turn for robot first player, update lastActionTime
- Bugfix in version tracking when player joins and replaces only bot in a game in progress
- Bots connecting require a security cookie, randomly generated at server startup.
     - The built-in bots started automatically by SOCServer will know the cookie value.
     - To set the cookie to a given value, set the jsettlers.bots.cookie parameter.
     - To print the cookie value in order to connect other bots, use `-Djsettlers.bots.showcookie=Y` when starting the server.
- Server stats include client versions seen since startup
- Server command line game option settings: Also allow y or Y for boolean options
- Server command line: Exit if any `-D` or `-o` parameter appears more than once
- On server startup, exit if a database URL is given but SOCServer can't connect to the database.
- Account creation: Check that the optional user-accounts server feature is active when connecting from account client
- Account creation: Check that requested username contains no reserved characters at server and client
- If new game options require a certain version, don't warn unless the required version
  is newer than `1.1.17` (released November 2012).


## `1.1.18` (build OV20130402)
- Reset board: Keep player chat text; Confirm before restarting after end of a practice game
- Chat text field: Word-wrap long lines
- Don't limit the number of simultaneous practice games
- 6-player board: Focus cursor on input field when the chat window expands; scroll chat/game text to bottom when it shrinks
- If saving completed games to db, save if any human players, even if some have left/rejoined
- Bugfix: Client creating a game on a server newer than itself might show a second New Game Options window
- In-game "Game Options" button: If an info window's already visible, show it instead of making another one
- Server `--help` message: Sort game option keynames alphabetically
- If new game options require a certain version, don't warn unless the required version
  is newer than `1.1.13` (released November 2011).


## `1.1.17` (build OV20121212)
- Road Building: Player may skip (cancel) placing second free road, if they want to use just one road piece
- Road Building: While placing first free road, don't enable Cancel in popup menu
- If jar client can't connect to server, returns to first panel, with buttons to connect or practice
- If try to start server in JSettlers.jar, but port already in use, show message instead of exiting immediately
- If server's debug commands are on, warn at connect
- Get Practice Game options from practice server, not from most recently started game
- If join a server after a practice game, re-enable name and password fields
- Chat text field: If a long line is truncated, keep the rest of it in the textfield
- Debug commands: dev cards: Send card type numbers with help message
- If server rejects bot's dev card play, bot sees that and tries a different move
- When player leaves game, don't send hostname to all players
- Server DB setup script: Ignore net errors when running script and exiting
- If server DB is empty, use default parameters for all bots
- Server constructors: throw exceptions instead of System.exit


## `1.1.16` (build OV20121027)
- Bugfix: `1.1.15` can't start practice games
- If jar client loses server connection, returns to first panel, with buttons
  to connect to a server or practice


## `1.1.15` (build OV20121021)
- Bugfix: Occasional hangs creating new game, when old game isn't yet cleared
- Bugfix: Hangs on mac osx 10.7, 10.8 after a few minutes (SnippingTextArea) - thanks olivierdeckers
- Server command line simplified: port number, max conns, db info now optional
- Can save all completed game results in database, with new option:
	`-Djsettlers.db.save.games=Y`
- Server db property for jdbc driver jar file: `-Djsettlers.db.jar=sqlite-jdbc-3.7.2.jar`
- Server db easy setup script options:
	`-Djsettlers.db.url=jdbc:sqlite:jsettlers.sqlite`  
	`-Djsettlers.db.script.setup=../src/bin/sql/jsettlers-tables.sql`
- Server db sqlite driver URLs updated in readme


## `1.1.14` (build OV20120930)
- Game can require more than 10 Victory Points to win (new game option "VP")
- Don't force-end bot turn if waiting for human discard
- Discard dialog has "Clear" button (sourceforge bug# 3443414)
- Show 'Server is ready' message at end of initialization
- At server shutdown, try to disconnect from database (helpful for sqlite)
- Debug commands are off by default, except practice games; you can enable them with:  
	`-Djsettlers.allow.debug=Y`
- Split out sql from README, add indexes (Chad McHenry mchenryc in 2005 cvs)


## `1.1.13` (build JM20111101)
- Game name maximum length is 30, was 20 previously
- Allow player to undo their last bank trade, if the undo is the very next thing they do,
     by trading the same resources back. For example, give back 1 brick to get back 3 sheep.
- Dice number layout is now clockwise or counterclockwise from 1 of
     several corners; previously always the same corner same direction.
- Show your player's total resource count (Rowan idea)
- 6-player board: New game option "PLB" allows using this board with 2-4 players
- 6-player board: Chat ease of use: Focus on text input field when any text area is clicked;
     to put the cursor in the text areas instead of the input field, click there again.
- Remember the player checkboxes chosen in previous trade offer
- If new game options require a certain version, don't warn unless the required version
     is newer than `1.1.08` (released January 2010).
- Warn on server startup if robots take up most of maxConnections
- On server startup, show each property's description
- If the graphical PlayerClient starts a server, the "server is running" text on-screen
     now also says "Click for info" (D Sawyer idea)
- New debug command for robots:  `botname:print-vars`
- If server forces a robot to end its turn, will print the bot's brain status
      variables and last two turns' received messages before it forces the end.
- If game is in progress, joining/leaving people also announced in chat area (less clutter there)
- Don't echo info commands like `*STATS*` to all players
- Add current total connection count to `*STATS*` (including connections not yet named)
- When clients arrive or depart, show both the named & total current connection count
      on console "(7,9)"; previously showed only named connections "(7)"
- Bugfix: If observer closes the game window, shouldn't ask them if want to keep playing
- Bugfix: Show "(cannot join)" in client's game list for unjoinable games sent when client connects
- Bugfix: Truncating player name, don't drop the first character
- New game option backwards-compatibility framework: allows use of some new game options (like PLB)
      with older clients, by changing related option values (like PL) sent to those old clients.
- Rename `SOCGame.isLocal` field to `.isPractice`
- License upgrade to GPL v3


## `1.1.12` (build JM20110122)
- Don't show hovering road/settlement/city if player has no more pieces
- Feedback if 'Road Building' clicked but 0 roads left
- Lock/unlock button for robot seats: add tooltip, fix label when first shown
- Bugfix: Robot 'No thanks' displays after bank trade
- When 6-player board's window loses focus, un-expand the chat area
- Clearer indication of when client is running a TCP server;
     can click the new "Server is Running" label for a popup with details.
- If game has observers, list them when client joins
- For debugging, new "Free Placement" mode; see README.developer
- Further encapsulate board coordinate encoding
- Javadocs and other explanations of board coordinate encoding


## `1.1.11` (build JM20101231)
- Popup to confirm before you move the robber onto your own hex
- Show robber's previous position on the board
- Robots: Force robot turns to end after several seconds of inactivity
- Bugfix: "Restart" button wasn't enabled if game ends after special build
- Bugfix: Couldn't place initial road on 6-player board's northernmost edge
- Fix infinite loop when robot leaves during game setup
- Game last-action time tracked, to detect idle games
- Debug commands now case-insensitive
- Per-game messages indicated by new interface SOCMessageForGame


## `1.1.10` (build JM20100613)
- Game owner tracked at server
- Security: Limit the maximum simultaneous games/chat channels created per client:
	- Once a game/channel is removed (all members leave), they can create another.
	- Defaults are 5 games, 2 channels.  Use these properties to change the default:    
	`jsettlers.client.maxcreategames`  
	`jsettlers.client.maxcreatechannels`


## `1.1.09` (build JM20100417)
- 4-player board: crisper graphics (images from 6-player board)
- Practice games don't expire (Rowan H idea)
- Show rounds remaining for "roll no 7s during first n turns" (Rowan H idea)
- When moving robber and choosing a victim, popup shows their # VPs
- 6-player board: Always allow to request special build, even if no resources.
     Also allowed at start of own turn, only if not rolled or played card yet,
     and not when you are the first player taking your first turn.
- 6-player: During Special Building Phase, a player can ask to Special Build after
     the phase has begun, even if this means we temporarily go
     backwards in turn order.  (Normal turn order resumes at the
     end of the SBP.)  The board game does not allow this out-of-order building.
- 6-player robots: Slow down a little: Pause 75% of 4-player's pause duration, not 50%
- At end of game, hilight winner with yellow arrow
- At end of game, show number of rounds, along with time elapsed and your resources rolled
- Game options: Change of wording in minimum-version warning: ("friendly" format)  
	from: Client version 1107 or higher is required for these game options.  
	to :  Client version 1.1.07 or newer is required for these game options.
- Double-clicking your face icon, or many rapid clicks, brings up the Face Chooser
- Allow 3rd-party Robot AIs, via new rbclass param in IMAROBOT message, SOCClientData.isBuiltInRobot
	Print robot type on connect (built-in, or rbclass name)
- Fix: Ask 2nd practice game options, when 1st is over but its window still showing
- Fix: robots: Handle CANCELBUILDREQUEST cleanly during states PLAY1 or SPECIAL_BUILDING
- Fix: For game's 1st client, set game.clientVersionLowest (was always 0 before now)
- 6-player window: Before expanding chat area when mouse enters it,
	wait 200 ms (not 100 ms) in case mouse is just passing through.
- Database: Hints on setup and usage of other db types in README.txt
- Database: default jdbc driver changed to com.mysql.jdbc.Driver,
	allow other db types via java properties (see README.txt)
- Database: troubleshooting: print error message details when the driver is
	available, but the database couldn't be accessed or loaded.
- When running local server: Main panel: Show version, buildnum in tooltip
- Command line: Error if dashed arguments appear after port/maxconns/db params
- Command line: Allow -Djsettlers.option=value syntax (mchenryc)
- Command line: Auto-start robots when the server starts, with this parameter:  
	`-Djsettlers.startrobots=7`
- Debug assist: SOCBoardLayout2 prints array contents
- Debug assist: Connection, LocalStringConnection +toString()
- README.developer: Coding Style section


## `1.1.08` (build JM20100112)
- 6-player board, with Special Building Phase rule
- Can now sometimes reconnect after connection to server is lost,
     when message "A player with that nickname is already logged in" appears.
- Smaller, cleaner building panel
- Rotated-board mode, to make it easier to fit a larger board
- Re-word counter offer text to: Give Them / You Get
- Cleaner scaled graphics: Draw hex dice-number circles on hex, instead of GIFs.
- Chat text prompt ("type here to chat") cleared when clicked (D Campbell idea)
- Fix button redraw for Discard, Year of Plenty popups on OSX
- Fix new-game options bg color on OSX Firefox 3.5+
- BoardPanel faster redraw: cache image of board without pieces
- BoardPanel javadocs explain nodeMap and initNodeMapAux
- SOCRobotBrain refactor some message-handlers out of run() (C McNeil idea)
- Old version history (pre-sourceforge): Added file src/docs/old-updates-rsthomas.html found on web at http://jrh-xp.byu.edu/settlers/updates.htm


## `1.1.07` (build JM20091031)
- Per-game options framework, including these options:
	- PL  Maximum # players (2-4)
	- RD  Robber can't return to the desert
	- N7  Roll no 7s during first # rounds
	- BC  Break up clumps of # or more same-type ports/hexes
	- NT  No trading allowed
- Re-word counter offer text
- Hide trade offer after rejecting counteroffer (John F idea)
- Allow debug commands in practice games
- New applet parameter "nickname" for use with dynamic html (Rick Jones idea)
- Framework for parsing "-" / "--" options at server commandline
- Refactor per-turn resets from many places to new game.updateAtTurn()
- GameList kept at server/client
- Bugfix: Could sit down at 2 positions due to network lag
- Rescaled board hex graphics now fall back to polygons if problem occurs
- Removed unused hex graphics from soc/client/images (clay0-5.gif, misc0-5.gif, ore0-5, sheep0-5, wheat0-5, wood0-5)
- Fewer disconnect-reconnect debug messages from robots during idle hours
- Don't cover board with 'choose player' popup (Rowan H idea)
- AskDialog supports multiple lines with "\n"


## `1.1.06` (build JM20090601)
- Based on 1.1.04's code
- Monopoly reports (privately) number of resources stolen to each victim
- Reset practice game, at end of game: New randomly-selected robots, instead of same robots each time
- STATUSMESSAGE can now carry an integer status value
- Track and understand client version starting from connect time, not just from joingame time.
- Can deny entry to individual games based on client's version (ex. client too old to understand a recent game feature, like 6 players)
- Fewer debug messages from robots during idle hours
- Many javadocs added
- Bugfix: Hangs on mac osx 10.5 after a few minutes (SnippingTextArea)
- Bugfix: After disconnect/rejoin, trade offer panel overlays your controls
- Bugfix: "Start a local server" ignored port-number textfield, was always default port
- Bugfix: harmless NullPointerException in SOCBoardPanel.setHoverText for getFontMetrics


## `1.1.05` (reverted before `1.1.06`)
JSettlers 1.1.05 had been under development (build 2008-09-13) but its direction is being re-considered.
Further development is based on 1.1.04.
- Use Log4j 1.2, vs previous homegrown soc.debug/disableDebug


## `1.1.04` (build JM20080906)
- Bugfix: Cancelling 2nd initial settlement, other players lost resources (SOCPlayer)
- Bugfix: Don't disable "play card" button after buying or playing a card (SOCHandPanel)
- Bugfix: Sometimes, "hovering" road or settlement wouldn't show during initial placement (SOCBoardPanel)
- Give player's win/loss count at end of game, unless first game (new class SOCClientData)
- Add StringConnection.appData, to support SOCClientData
- Javadoc adds/updates


## `1.1.03` (build 2008-08-26)
- Reset board: Bugfix: Practice games server version-check
- Don't show hovering road/settlement/city unless player has the resources
- "Play card" button: Disable after playing a card; Enable only at start of turn, not after buying a card
- Bugfix: At end of game, client sometimes incorrectly showed player 0 (Blue) as winner
- Javadocs clarify SOCPlayerClient local TCP vs practice server
- Add minor items to TODO in README.developer


## `1.1.02` (build 2008-08-17)  http://nand.net/jsettlers/devel/
- Reset board: If human leaves game before reset, lock their seat against robots
- Bugfix: Robot disconnect/reconnect version reporting
- Add minor items to TODO in README.developer


## `1.1.01` (build 2008-08-12)  http://nand.net/jsettlers/devel/
- Bugfix: If player loses connection while voting for board reset, the vote never completes
- Bugfix: Reset vote message format (from recent refactoring)
- Version number dynamic from properties file, not hardcoded in soc.util.Version
- Utility method SOCMessage.getClassNameShort for cleaner debug-output in template classes' toString


## `1.1.00`(build 2008-08-09)  http://nand.net/jsettlers/devel/
- Development at new site, sourceforge project appeared abandoned in 2005
- Much more visually responsive to game state
- User-friendly
	- Can right-click on board to build, right-click ports or resource squares to trade  [sf patch 1905791]
	- Can right-click face to choose a new face [sf patch 1860920]
	- Popup dialog buttons wrap if window too narrow
	- Robber doesn't disappear when must be moved, it just "ghosts" [sf patch 1812912]
	- Other minor improvements
- Local "practice-game" mode, if network connection or server is unavailable
- Play with 2-4 players, no longer requires 4
- Larger graphics on board, resizeable for higher-resolution screens [sf patch 1929452, based on images and code of rbrooks9's sf patch 1398331]
- Ability to reset board, during or after game  [sf feature req. 1110481]
- Can cancel and re-place initial settlement, if you haven't yet placed the road  [sf patch 1824441]
- More robust handling if client's connection to server is lost, even if current player
- Automatic dice roll after 5 seconds, if you have no playable card  [sf patch 1812254]
- At end of game, show hidden VP cards for all players  [sf patch 1812497]
- At end of game, give game duration and total connection time
- Announce when longest road/largest army is stolen
- Road-building allowed with 1 road [sf patch 1905080]
- Can win only on your own turn; if not your turn, must wait
- Less clutter in scrolling message area
- Confirm quit before closing window
- Show pieces when rejoining after lost connection
- Attempt to end turn, if current player leaves the game
- Client,server versioning; also add BUILDNUM property
- Can double-click jar for local server hosting (or run w. no arguments); player GUI will ask for IP and port#
- Robot bugfix, now will re-try if makes a bad piece placement
- More advance warning when game will soon expire
- Hilight who won when game is over
- Reminder to place 2 roads with road-building card
- Reminder to only play 1 card per turn
- Reminder when VP cards are played
- Trade offer's checkboxes track current player
- New graphics: images/robot1.gif; Removed obsolete: images/arrowL.gif, arrowR.gif
- Other sourceforge patches applied:
	- 1816668 jdmonin AWT debug help
	- 1816605 jdmonin Patch for #997263 cannot place road during game start
	- 1816581 jdmonin Fix server treater startup race
	- 1812257 jdmonin Debug help, minor comments
	- N/A     sfhonza (John Vicherek) "Swinging" number of resources, http://john.vicherek.com/jsettlers-1.0.6.swing_resources.patch
	- 1088775 drichardson (Douglas Ryan Richardson) [1039250] Auto-rejecting impossible offers; Make accept button invisible when user cannot accept offer


## Older versions:

These older releases were in a separate cvs repo at sourceforge
maintained by Robert S Thomas and Chad McHenry.

For historical reference, Jeremy Monin has converted that repo to git:
https://github.com/jdmonin/JSettlers1


## `1.0.6` (build 2004-11-17)  http://sourceforge.net/projects/jsettlers
- Fixed the same PORT property error in the Account client
- Fixed bug which could allow modified clients to invoke admin
  commands (`*STOP*`, `*KILLCHANNEL*`, etc) (Lasse Vartiainen)
- Fixed 920375, 1022157: mysql-connector-3.x fails: version 2.x works
  (Mezryn)
- Fixed 1060651: Bots crash if database backend is used (Jack Twilley)
- Moved more SQL error handling and reconnecting from SOCServer to
  SOCDBHelper correcting potential errors like 1060651


## `1.0.5` (build 2004-06-12)  http://sourceforge.net/projects/jsettlers
- Fixed an error introduced into the applet initialization which kept
  the PORT property from being read properly


## `1.0.4` (build 2004-06-10)  http://sourceforge.net/projects/jsettlers
- build.xml file added for Ant builds
- soc.util.Version class added so both build files and source code get
  version and copyright info from build.xml. Clients and server updated
- Build process creates two jar files: one for client, one for server
- README updated for jar file invocation, with additional sections for
  intro, requirements, hosting a server, and development
- Fix for inconsistent game state when players leave a game.
- Divider in chat window cannot be moved off-screen
- Text of game chat now correctly scrolls to bottom of text.
- Rewrite of much of the display code to address continuing display
  issues. Methods which directly manipulate GUI components can cause
  race conditions, and are now never called from main networking
  thread.
- Removed calls to deprecated methods
- Images can now be loaded from files (on server or not) or from
  within jar.


## `1.0.3` (build 2004-03-29)
- Continuing to fix the display bug in the SOCPlayerClient


## `1.0.2` (build 2004-03-26)
- Fixed display bug (again) in the SOCPlayerClient when run as a stand
  alone.


## `1.0` (build 2004-03-14)
- First release. See the README file for how to setup a server and
  robot clients.


## Older versions

This chapter contains the contents of the old `old-updates-rsthomas.html` file
written by Robert S. Thomas. It's kept here for historical reference. The
contents are preserved as much as possible, the formatting has been adapted
to Markdown format where possible.

### 2004-03-15

I have recently created a SourceForge project called
[jsettlers](http://sourceforge.net/projects/jsettlers/) to
maintain the Java Settlers code base. There you can access a copy of my
dissertation which describes how the system as well as the bots work.
Also, you can download the Java Settlers class files as well as brief
instructions on how to run your own server. In addition, I have made the
source code available under the [Gnu Public License](http://www.gnu.org/copyleft/gpl.html). You
can access it using CVS at cvs.sf.net/cvsroot/jsettlers. If you are
interested in being part of a development team to continue improving Java
Settlers, please let me know.

### 2002-11-21

In order to fight the problem of the server
getting clogged with dead games, I've implemented a time limit system for
all games. When a game is created it has a lifetime of 90 minutes. Anyone
in the game can check how much time is remaining by typing `*CHECKTIME*`.
When the game only has 5 minutes left a warning will be issued to the
people in that game. To extend a game, simply type `*ADDTIME*` to add
another 30 minutes. This can be done at any time. Hopefully this will
result in a more stable server with less lag.

### 2002-10-17

I've had a number of requests recently for a
solution to the problem of how to deal with obnoxious players. As a quick
fix, I've added a way to ignore the chat messages from other players. Here's how it works:

- To ignore another player, type `\ignore <nickname>`
Where `<nickname>` is the name of the person you want to ignore.
This will add their name to the list of people you're ignoring.
- To stop ignoring a player, type `\unignore <nickname>`
This will remove their name from your list.

These commands work in both game and channel windows and the list will be maintained as long as you are connected to the server. If the commands aren't working, it's probably because you're not using the most recent version of the client. To get the most recent version, simply close your web browser and then run it again to load the Java Settlers page. The latest version of the client should automatically be downloaded to your computer.

If you're having trouble loading the client (you only see a grey box when you load the page), you need to update your java plug-in by going here. After doing that, restart your computer and you should be able to access the site again.

### 2002-04-13

I'm trying out some variations of the robot decision making algorithms. The 'bots have strange suffixes
added to their names so I know which algorithms each one is running.

### 2002-02-15 

I figured out a way to make scroll bars work correctly on both Mac and PC, so now the interface has
them. I also modified how the face button works. If you click on the right
side of the face, it will advance to the next one. If you click on the
left side, it will go back. And I added some new faces, so check 'em out!

### 2001-08-30

I've added an account system to the site. *It is completely optional.* If you go to the
[account creation page](http://settlers.cs.northwestern.edu/account.html)
and make a new account, you will need to enter you
password when you use the system. The benefit of creating an account is
that no one will be able to use your nickname without the password.

### 2001-08-03

I've set up some scripts to restart the server every day at 4:00am CST. This is a temporary fix for
any bugs that take more than a day to manifest.

### 2001-07-18

Fixed a couple bugs in the 'bot strategy code. 

### 2001-07-16

Now the server will list any victory point cards that the winner has when he or she wins. 

### 2001-07-02

I made the seat lock button smaller so that it doesn't cover the counter offer buttons. 

### 2001-07-01

Fixed some more bugs and I've added a new feature. Now when you sit at a game you will see a button in
the other players' panels labled "Lock This Seat" or "Unlock This Seat".
This button will only show for players that are 'bots. If you lock a seat,
that prevents other people from booting the 'bot and sitting down. I added
this because people were requesting a function that would make games
private, and also for a way to boot people. I don't really like the idea
of booting people, so this is a compromise. Let me know what you think.

### 2001-06-28

Still working on some bugs in the networking code, but I think it's getting better. I also added a cancel button on the counter offer box. 

### 2001-06-27

Joseph Landry (jal) read my FAQ about the randomness of the numbers and sent me an improved formula to get a better
distribution. I thought I would put his email here just in case anyone else has made the same mistake I did:

Your FAQ page says that your random number generator is

``` java
int die1 = (int)(Math.round(Math.random() * 5.0) + 1);
int die2 = (int)(Math.round(Math.random() * 5.0) + 1);
int currentDice = die1 + die2;
```

`Math.random()` produces a number between `0` and `0.999` correct?
(I'm only printing to 3 decimal places for all this)
 
Then the resultant numbers passed to Math.round() that range from `0 to 4.999`

    0.000 - 0.499 -> 0 + 1 = 1
    0.500 - 1.499 -> 1 + 1 = 2
    1.500 - 2.499 -> 2 + 1 = 3
    2.500 - 3.499 -> 3 + 1 = 4
    3.500 - 4.499 -> 4 + 1 = 5
    4.500 - 4.999 -> 5 + 1 = 6
 
As you can see from this chart, the 1 and 6 are only half as likely to
get rolled as 2,3,4,and 5.
 
Shouldn't your formulas be...

``` java
int die1 = (int)(Math.round(Math.random() * 6.0 + 0.5) ;
int die2 = (int)(Math.round(Math.random() * 6.0 + 0.5) ;
int currentDice = die1 + die2;
```

This produces numbers passed to `Math.round()` that range from `0.5` to `6.499`
 
    0.500 - 1.499 -> 1
    1.500 - 2.499 -> 2
    2.500 - 3.499 -> 3
    3.500 - 4.499 -> 4
    4.500 - 5.499 -> 5
    5.500 - 6.499 -> 6
 
Now all numbers are evenly distributed.

Thanks for the help Joe!

### 2001-06-26

Fixed some more bugs so that the server is more
stable. I also added a FAQ list. There is a link to it on the front page.
You might have noticed that some new faces have been added to the
interface. I didn't create these, actually someone who uses the site sent
them to me, and I think they're great! If you would like to add more faces
to the collection, all you need to do is make a 40 by 40 pixel gif with a
transparent background and email it to me. Then you'll be able to choose
the face that you created when you play, and other players will get to
appreciate your skill as an artist. ;)

### 2001-06-21

As promised, I've updated the negotiation code
for the 'bots. They will now only make offers that they think another
player will take. This cuts down the number of offers they make, and their
offers make a bit more sense. Also, they will only try to make offers to
players that they think have what they want. Sometimes they will make an
offer to you even if you don't have what they're asking for. This is
because they will loose track of what you have if you discard cards, or
get robbed. One more thing, just because a 'bot rejects your first offer
that doesn't necessarily mean that they don't have what you want. Try
making the deal better and they might take it.

### 2001-06-17

I'm trying out a new addition to the interface. Now when an offer is presented, you will have three options: Accept, Reject, and Counter. The Counter button allows you to easily make a counter offer. If you have any comments either good or bad about the new button, please let me know.

Note: I'm still running the old 'bot code which doesn't react to counter offers, so I would NOT recommend making counter offers to 'bots. Very soon I will have new 'bots that will make and consider counter offers. 

### 2001-06-13 (later that day)

I need to fix some timing bugs that only showed up when I
had a bunch of people using the system. In the mean time I'll run the old
faster 'bots.

### 2001-06-13

Modified the trading algorithm so that robots will make counter offers rather than just saying "That deal isn't good for me.". The result is that the robots reach an agreement or an impass faster with fewer offers made. Also, the experiment is over and all robots are using the same code now. 

### 2001-05-31

Ok, this is a big update. I fixed a bunch of bugs and I changed the trading algorithm in a major way. Now the 'bots will make multiple offers if it thinks that you want them. The way you signal to the 'bots that you're willing to sell but are waiting for a better deal is to say something like, "Gimme a better deal." before you hit the Reject button. Actually, you can say anything as long as it has the word "deal" in it, and you'll have conveyed the message. If the 'bot has other deals in mind, it will put them up. You can also make counter offers to the 'bots for a similar effect. Another addition is that the 'bots will give some feedback as to why they rejected an offer. This may get annoying, so I might change it in the future. Now on the to-do list is to have some way to communicate better with the 'bots so that they don't just rattle off a series of offers. Oh, I'm also doing an experiment, so some of the bots have the new trading stuff, and other's do not. It should be obvious which is which when you play against them. 


### 2001-05-08

Fixed some bugs. 

### 2001-05-06

I've updated the strategy component for the 'bots one last time. I think they play better than they did before, but because their trading algorithm is so dumb, it's hard to tell. Next step is to improve the trading algorithm. Then after that, I'll write my dissertation and be in the home stretch. 

### 2001-04-25

Changed the strategy for the bots again, but now they play worse. I'll fix it as soon as I get some time to program again. Also, still haven't figured out what is causing the bots to stop 

### 2001-04-06

Changed the strategy for the robots in a major way. It's not quite finished yet, but I thought I would
let it loose on the public anyway because it plays very differently. I
also added some code to bring back dead robots, so there should be fewer
times when you can't get a robot to play.

### 2001-03-21

Did some minor cosmetic stuff. The robber is drawn a little to the right, so you can read the number on the hex. Also the server will tell you what dice were rolled instead of just the sum. 

### 2001-03-11

I fixed a bunch of bugs including (hopefully) the longest road bug. Big thanks to all the people who sent me bug reports! 

### 2001-03-06
Trying something new in the networking code. Removed the game status code for now. 

### 2001-03-05

I've cleaned up some of the code that the 'bots use to decide where to build. This should make them hang less often. Also,
I'm looking for a bug in the code that calculates Longest Road. If you are
playing a game and the wrong player has longest road, please open your
Java Console, clip 10 to 20 lines from the output and email it to me along
with a description of what happened in the game just before the bug
happend. If you can send a screen shot too that would be helpful. I know
there's a bug somewhere, but I haven't been able to reproduce it, so maybe
I can find it with your help. Thanks! I've also put the game status code
back in to see if it will crash the server again. I'm thinking that it
will, but it will also help me find any stray deadlock problems that are
left in the network code.

### 2001-02-21

Wow, traffic on the server is increasing and therefore it's crashing more
often. I'm trying an experiment by removing the game status feature that
was next to the name of the game. I think this might help because I was
broadcasting the game info across all of the connections a lot, and by
removing it I hope to cut the ammount of message traffic that the server
has to deal with. I really like that feature though, so I might work on a
way to get the same functionality without using broadcast. Hopefuly this
change will allow the server to stay up longer because I can't see where
the problem is. It's not running out of memory, and I can't find any
deadlock conditions. Hmm...

### 2001-02-19 (later that day)

Ok, I just fixed a bug where if a game was started and a player sat and then left, no one could sit in that spot. The game server has been running for over 5 hours now without locking up, so I'm taking that as a good sign. 

### 2001-02-19

I'm still trying to fix the latest major bug in the server, and therefore the server will be going down a lot. Thank you for your patience during this rough period. 

### 2001-02-16

Hello Settlers playin' folks! I'm sorry the server has been down for a bit. I found a nasty deadlock condition and needed a day to work out the problem. I think I got it, but the real test is running it for a day with lots of people connecting, so here we go (cross your fingers). 

### 2001-02-12

In response to your feedback, I've modified the game list to display whether or not robots are playing in a particular game. A '#' next to a score means that a robot is in that seat. A 'o' next to a number means a person is in that seat.

Another change I've made is with how the robots trade. Now thay will only make offers to players that they think can actually give them what they want. So now you won't see robots offering to trade with players that have no resources. For those that are curious about how much information the robots have, they rely on the exact same information that human players use. They watch the dice and can see the resources being handed out. They can't see things like what resources were discarded after a roll of a 7, or what resource was stolen from another player. So they may not offer to trade with you even though you have what they want. If this happens, try making a counter offer. They'll probably take it as long as they don't think you're about to win.

One more thing. I've made it so that you can't boot a robot in the middle of its turn. This should cut down on the number of hung games. 

### 2001-02-09

Added a new feature to the game list. Next to each game you will see something like this: [2 2 3 4]. This is a list of the scores for the players in that game. If you see a "-", that means that a seat is open. I'm hoping this will help poeple find games with empty seats easier. Also you can see how far a game has progressed in case you want to join a game that has just started. 

### 2001-02-07

Fixed some bugs and modified the robots to have a stronger end-game strategy.

### 2001-01-29

The computer players can now trade. The algorithm they use to decide what offers to make and accept isn't very
sophisticated at all. I just wanted to make sure that the trading
mechanism worked first before making it "smart". If the 'bots reject your
offer, it's because either they don't have what you want, they don't want
to give up what you want, or they think you're winning. You can tell when
they think you're winning when they stop offering trades to you. Also, all
of the code for the game server and computer players is running on new
faster hardware. In the queue is improving the players end-game strategy,
improving the initial settlement placement, adding the ability to boot
human players, and of course improving the trading algorithms.

### 2001-01-16

Fixed some more bugs and improved the algorithm that trades with the bank.

### 2001-01-12
Whew! It's been a long time since the last update. This update is just bug fixes. The 'bot's should be a little faster and smarter, but not much. Next I'll be improving the 'bot strategy and adding trading.

### 2000-09-21

Mostly new code for the bots. Features include:

- Threat detection
- Ability to estimate how close a player is to winning
- Faster execution
- A simple notion of longest road potential
- Seperate strategies for the beginning, middle, and end game.

Right now, the end game strategy isn't implemented, so the bot's may give up near the end. Also, things like the initial settlement placement and robber code haven't been updated to use the new code, so the bot's play may be a little strange.

Things to do:

- End game strategy
- Use new information to make better decisions on initial placement
- Add code to watch the lead player and look for ways to slow him down
- Do a first pass at negotiation
- Maybe have it make comments

### 2000-08-04

Computer doesn't discard at random anymore. Now it throws away resources it can't use right away, and after that, resources that are easier for it to get. 

Here is current to-do list for the computer players:

- Have them trade with other players. This includes:
	- Initiating as well as taking offers
	- Evaluating the worth of the trade (is it as good for me as it is for the other guy)
	- Using the chat window as well as the trading tool
- More sophisticated planning:
	- Evaluate moves that are multipurpose, like building a road that gives you longest road and sets you up for a good settlement
	- Pay attention to where there is a "race" with another player
	- Consider building extra roads or knights to secure longest road or largest army
	- Do things to thwart or delay other player's plans
- Use the chat window:
	- Trash talking
	- Commentary
	- Convincing players to do things like cut off a longest road, etc

### 2000-08-02

The computer players can now use Development cards. Also, they play a little slower because I
expanded their planning code, so please be patient.

### 2000-06-12

The computer uses some strategy when moving the robber, rather than just moving it randomly.

### 2000-06-08

- The computer does a better job of deciding where to build.
- Added a seperate window for chat messages.
- Fixed a scrolling problem with Netscape browsers.
- Fixed a problem where people watching the game couldn't see trade offers.
- You can now access the server multiple times from the same computer.
  You're on your honor not to abuse this for cheating.

### 2000-05-15
The computer players will now trade with the bank and any ports that they might be on. Also sped up the algorithm that determines who has the longest road. 

### 2000-05-10
Computer players do a better job of building. Still working on getting the computer to trade with the bank and ports. 

### 2000-05-03
Now the computer players can build. It's not great, but its a start. I'm currently working on better algorithms for where to build, and getting the computer to trade with the bank and ports.  <|MERGE_RESOLUTION|>--- conflicted
+++ resolved
@@ -15,18 +15,12 @@
 - Major refactoring: Game data types, etc, thanks to Ruud Poutsma
 
 
-<<<<<<< HEAD
 ## `2.3.00` (build JM2020xxxx)
-=======
-## branch `feat/savegame`
+- Currently being developed
 - Server can save/load games using local files and debug commands
+	- This is work in progress: Currently works with classic and sea board games, but no scenarios
 	- Server config must designate a directory
 	- Optional GSON jar must be on classpath or same dir as server
-
-
-## `2.2.00` (build JM2020xxxx)
->>>>>>> 11b9161d
-- Currently being developed
 
 
 ## `2.2.00` (build JM20200229)
