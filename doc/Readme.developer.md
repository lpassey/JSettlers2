# Developing JSettlers

## Contents

- Overall structure of the code and project
- Tips for debugging
- Setup instructions for JSettlers as an Eclipse project
- Build Setup and Results
- Recommended debug/run configurations for testing
- Using protobuf (optional)
- To configure a sqlite database for testing
- Current partially-done work
- To do: The current TODO list
- Developing with a database (JDBC)
- Internationalization (I18N)
- Robots (AI)
- Network Communication and interop with other versions or languages
- Coding Style
- Release Testing
- JSettlers on Github



## Overall structure of the code and project

### Project layout

This project uses ant (or IDEs) to build. For developer familiarity, the project
uses the directory structure/layout of a maven/gradle project. v2 and later
versions use gradle to build. Stable versions 1.x.xx used ant.

Also see the "Build Setup and Results" section.

### Packages and notable classes

The most important major classes have several paragraphs of class javadocs
describing their structure and interactions. If something is unclear after
reading those docs and this README section, please file an issue at github
or email `jsettlers@nand.net` to clarify things.

The main server class is `soc.server.SOCServer`; clients' requests and actions
are dispatched into `SOCServerMessageHandler`, `SOCGameMessageHandler`, and
`SOCGameHandler`. The client communication and game-list window is in
`soc.client.SOCPlayerClient`, and in-game interface is in
`soc.client.SOCPlayerInterface`. Game state is held at the server in
`soc.game.SOCGame` and its fields; only partial game state is known at clients.
The game's "business logic" is mostly in `SOCGame`, `SOCPlayer`, and `SOCBoard`.
The sea board and scenarios use `SOCBoardLarge`.

Communication is described in soc.message.SOCMessage. Robots talk with the
server like normal human clients. Most robot messages are per-game; instead
of being handled in SOCRobotClient, these are handled in a loop in
SOCRobotBrain.run().

v3 uses Protobuf to communicate, see `src/main/proto/message.proto` for
the `FromServer` and `FromClient` main message types. For more details see
the "Network Communication and interop" section below.

Game options and scenario rules are controlled through SOCGameOption;
see initAllOptions javadoc for a list. Options have flags for their properties
("hidden internal option", "drop if not set", etc). All scenario-related
game option keynames start with `_SC_`, and provide special rules for the
scenario.

Coding is done in Java 7, but should compile cleanly in newer JDKs. (v1.2 and
v2.0 used java 5 for backwards compatibility; earlier versions used java 1.4.)
The build system is Ant, which is natively understood by Eclipse, or Gradle.
Use any IDE you want, including vi.  Use spaces, not tabs.  Please try to keep
the other conventions of the code already there (see "Coding Style" below for
more details.).

When adding new methods or fields, describe them in javadoc, including the
`@since` marker and the one-sentence summary (even though some old methods
don't have that summary).

When submitting patches, please use unified diff (`-ur`) format.

For more information about the AI, please see the "Robots (AI)" section
and Robert S Thomas' dissertation.

For more information about the board coordinates, see the dissertation appendix A,
or javadocs in `soc.game.SOCBoard`, and `/docs/hexcoord.gif` and `hexcoord-6player.gif`.
To show piece coordinates in the board's tooltips, in the game window chat box type:
`=*= showcoords`  To no longer show those coordinates, type: `=*= hidecoords`

The client's structure was refactored in 2.0 by Paul Bilnoski.  Paul's description of this work:

> Added two major new pieces of API: PlayerClientListener and GameDisplay. These are spliced between the `SOCPlayerClient` and AWT UI code, primarily found in `SOCPlayerInterface`. The APIs are used by the player client abstract network communication away from the UI - to communicate with the UI about network events received and receive events to send to the server. Some of it is done using inner classes and interfaces which should be split out into an improved package structure.


## Tips for Debugging

You can use debug commands in any practice game, by typing into the game chat
textfield.  Type `*help*` for a list of commands.  Debug commands can give resources
or dev cards to players, freely place pieces on the board, remove a bot from the
game, etc.  There are also a few robot debugging commands, not listed in `*help*`;
see the "Robots (AI)" section.

To help with security and prevent cheats, by default debug commands are disabled
except for practice games.  If you need to use debug commands on a multi-player
server, start that server with `-Djsettlers.allow.debug=Y` and connect with username `debug`.
For security, please use sqlite or another database and make a "debug" account with
a password (see [Readme.md](../Readme.md) section "Database Setup").  Except for
practice games, no other username can use debug commands.

To print the contents of messages sent between the server and client, start the
client with vm argument `-Djsettlers.debug.traffic=Y` (this goes before `-jar` if using
the command line). This works for the player client and the robot client, including
bots started as part of the SOCServer.

If you want to inspect the game object state at the server or robot:

- Set a breakpoint at `SOCServer.processDebugCommand` or `SOCServerMessageHandler.handleGAMETEXTMSG`
- send a text message from a client's chat textfield, and inspect the game obj
  at that point
- To inspect game state at robot, breakpoint `SOCRobotClient.treat` and send a
  text message like `*BOTLIST*` or `robot2:current-plans`
- On Linux/Unix JVMs, you can print a stack trace / thread dump at the server by
  sending `SIGQUIT (kill -QUIT pidnumber)` . In deadlocks the thread dump won't
  show what has an object locked, but may show what's waiting on the object.

Some game options are meant to be set by the server during game creation,
not requested by the client.  Their option keynames all start with '_'.
(These are used for game scenario rules.)  The New Game Options frame normally
hides them during game setup.  If you want to show them:

- Launch the client
- Start a Server, or Join a Server
- In the Nickname field, type: `debug`
- Click Practice or New Game

The values you set may still be overridden by the server in SOCGameOption.adjustOptionsToKnown.

To use the "Free Placement" debug mode, type this debug command on your turn:

	*FREEPLACE* 1

You can then build and place pieces without consuming resources, by clicking
or right-clicking on the board.  (Don't use the "Buy" buttons for Free
Placement.) The placements must follow game rules, except that they cost
no resources. To place for another player, click their face icon.  You cannot
remove a piece once it is placed.

During initial placement, you can use Free Placement for any player/bot to
set up some or all of the initial settlements and roads/ships. The number of
settlements must equal the number of roads/ships before the game can continue.

The placed pieces accumulate victory points for their players as normal, and
Longest Road is tracked.  If a player gets 10 VP total, the game will be over
when their turn arrives; your own player would win the game immediately.

To exit Free Placement mode, either click "Done" (which will end your turn)
or type this debug command:

	*FREEPLACE* 0

When exiting Free Placement mode during initial placement, all players must have
either 1 settlement and road, or at least 2 settlements and roads.  This allows
the game setup routines to work properly during this debug mode.  The current
player will be set to the first player (if 2+ settlements/roads placed) or the
last player (1 settlement placed).

In Eclipse, increase the console buffer size before long test runs, so you can
scroll up to see the entire game's debug output.  Go to Eclipse Preferences ->
`Run/Debug` -> `Console`, and either un-check "Limit console output", or set it
to a size larger than the default 80000 characters.  Robots and network messages
can create a lot of output, so can javadoc generation.

These debug commands are used at the client to help show the board's status:

- `=*= showcoords` or `=*= hidecoords`: show or hide coordinates of the playing
  piece, hex, etc currently at the mouse pointer's location.

- `=*= show: all` or `=*= hide: all`: show or hide potential and legal piece
  placements which are currently valid for player 0 (sits in the upper-left
  corner); available only for the sea board layout, not the classic 4- or
  6-player boards. Yellow shapes show legal coordinates, green shows potential,
  red shows "on land". To show only some piece types' legals and potentials, 
  instead of 'all' use an index number from the
  `SOCBoardPanel.debugShowPotentials` javadoc.

If you want the robots to play a few games without any humans, set this
property on the command line when starting the server:
`-Djsettlers.bots.botgames.total=5`. As each game finishes, a new bot-only
game will be started until 5 have been played. You can optionally use the client
to observe a bot-only game. Also if `jsettlers.bots.botgames.total` != 0, at any
time the client can create a new game and start it as bots-only using the debug
command `*STARTBOTGAME* [maxBots]`. See the "Robots (AI)" section for more
details on bot testing.

### JSettlers client properties for debugging and testing

To use any of these, specify them in the IDE or java command line as JVM
parameters (before the SOCPlayerClient class name, not after):

- `-Djsettlers.locale=es_MX` - Use a different locale
- `-Djsettlers.debug.traffic=Y` - Print network traffic; see above for details
- `-Djsettlers.debug.clear_prefs=PI_width,PI_height` - Remove these persistent
  preferences at startup. See SOCPlayerClient PREF_* fields for all name keys.


## Setup instructions for JSettlers as an Eclipse project

Written for Eclipse 3.6, should be applicable to other versions with minor changes.
These instructions can be adapted to import JSettlers and its `build.xml` into
other IDEs.

- For protobuf:
     - Locate `protobuf-lite-3.0.1.jar` by
       [searching maven for protobuf-lite](http://search.maven.org/#search%7Cga%7C1%7Ca%3A%22protobuf-lite%22),
       which will get you to a maven repo folder like http://repo1.maven.org/maven2/com/google/protobuf/protobuf-lite/3.0.1/
     - Download it to the project's top-level `lib` directory
- Choose File -> New -> Project... -> Java -> Java Project from Existing Ant Buildfile.
- Browse to the cloned repo's `build.xml`, select the "javac" task in target "compile"
- Check the box "Link to the buildfile in the file system"
- Hit Finish.
- Project -> Properties: Resource: Text file encoding: UTF-8 -> OK
- Project properties -> Java build path -> Libraries -> Add External JARs
  -> Browse to `lib/protobuf-lite-3.0.1.jar`
- To add the `soc.proto.*` classes generated by protobuf:  
  Project properties -> Java build path -> Source tab -> Link source...
     - Linked folder location: Browse to generated/src/proto/main/java
     - Folder name: **proto-gen**
     - Click Finish
     - To ignore unavoidable warnings about the generated java syntax:  
       Still in the Source tab of the build path properties, expand **proto-gen**
       to see this line: "Ignore optional compile problems: No"
     - Double-click that to change "No" to "Yes"
     - Click OK
- To add the `resources` directory:
     - In the Package Explorer tree right-click the project name -> New ->
       Folder. In that dialog click Advanced, select the radio button
       "Link to alternate location (Linked Folder)", then Browse to
       `src/main/resources/resources`, click Finish.
- To add the `test` directory and JUnit tests:
     - In the Package Explorer tree right-click the project name -> New ->
       Folder. Click Advanced, select "Link to alternate location (Linked
       Folder)", Browse to `src/test`, click Finish.
     - In Package Explorer expand the `test` folder and right-click `java` ->
       Build Path -> Use as Source Folder.
- To clear warnings from generated source:
     - Project menu -> Clean...
     - Check the box "Start a build immediately"
     - Click OK
- You'll need to run the `build` target once before you run JSettlers,
  to copy resources into `target` from `src/main/resources/`.

Continue reading to see how to set up the builds and the coding style in Eclipse.


## Build Setup and Results

Before building, make sure you have the Java Development Kit version 7 or later.
If you simply want to run the client or server, you only need the Java Runtime
(JRE). If you wish to maintain a user database for your server, you need MySQL
or PostgreSQL installed and configured, or the sqlite jdbc driver for a
file-based local database.

This project was designed to build with eclipse, or with the Ant tool available
from [http://ant.apache.org/](http://ant.apache.org/).

If not using an IDE like eclipse, check the `build.xml` file. There may be
build variables you may want to change locally. These can be changed by
creating a `build.properties` file, or from the ant command line by passing
a `-Dname=value` parameter.

There are several build targets, here are the most useful ones:

- `build`: create project jar files. (default)
- `clean`: clean the project of all generated files
- `dist-src`: create a tarball of the source tree (jsettlers-3.x.xx-src.tar.gz)
- `dist-full`: `build` & `dist-src` and a tarball of the source + built JARs (jsettlers-3.x.xx-full.tar.gz)
- `javadoc`: create JavaDoc files in "target/docs/api"
- `build-i18neditor`: create `PTE.jar` for maintaining i18n translations (not built by default)

All files created by building are in the `target` directory, including
JARs, Java .class files, and JavaDoc files. Distribution tarballs, zip
files, and installation files are placed in `target/dist`. If you run dist-src or
dist-full, run the `dist-tar-clean` target afterwards to remove temp files.

Note: Even if you're in an IDE running SOCServer or SOCPlayerClient as Java apps,
first build either the `build` or `compile` target to copy resources into
`target/classes/resources/` from `src/main/resources`; otherwise startup will
fail with this error:

    Packaging error: Cannot determine JSettlers version


## Recommended debug/run configurations for testing

In my IDE's JSettlers project, I've created these debug/run configurations:

    Java applet: soc.client.SOCApplet
        width 700, height 500
        parameters: PORT = 8880

    Java applications:
        cli-noargs: soc.client.SOCPlayerClient

        socserver: soc.server.SOCServer
            arguments: -o N7=t7 -o RD=y -Djsettlers.startrobots=7
                -Djsettlers.allow.debug=Y 8880 20 dbuser dbpass

        socserver-protobuf (_optional_): soc.server.SOCServer
            arguments: -o N7=t7 -o RD=y -Djsettlers.startrobots=7
                -Dserver.protobuf=Y -Djsettlers.bots.cookie=PRO
                -Djsettlers.allow.debug=Y 8880 20 dbuser dbpass

        socserver-sqlite (_optional_): soc.server.SOCServer
            arguments: -o N7=t7 -o RD=y -Djsettlers.db.url=jdbc:sqlite:jsettlers.sqlite
                -Djsettlers.startrobots=7 -Djsettlers.allow.debug=Y
                -Djsettlers.accounts.admins=adm 8880 20 dbuser dbpass
            working directory: filesystem: JSettlers2/target

  The server will start 7 bots with the above configuration.  If you need to
stop and start your own bots, then add `-Djsettlers.bots.cookie=cook` to the
server configuration arguments, and create these Java application configs:

    robot1: soc.robot.SOCRobotClient
        arguments: localhost 8880 robot1 r1 cook
    robot2: soc.robot.SOCRobotClient
        arguments: localhost 8880 robot2 r2 cook

For automated functional testing, the project also includes the script
`src/test/bin/test_func_srv_startup_params.py`; run and update this script if
you are developing anything related to game options or jsettlers properties.


## Using protobuf (currently optional; work in progress)

Right now protobuf support is a work in progress in the v3 branch.
Until its conversion is complete, use the SOCMessage network described
in the "Network Communication and interop" section. Here are some brief
notes:

- Development and the JSettlers build require `protobuf-lite-3.0.1.jar`.
  Running `gradle test` can download it for you, or see above under
  "Setup instructions for JSettlers as an Eclipse project" for a URL.
- `build.gradle` can generate Java classes from the *.proto files.
  There are no protobuf tasks in the Ant `build.xml`, you'll need to use gradle
  if you make changes to *.proto. If you don't need to change any proto files,
  you can use the pre-generated message class sources included in the repo at
  `/generated/src/proto/main/java`.
- Running `gradle compileJava` or `gradle test` will automatically run `protoc`
  if any *.proto files have changed.
- Currently the server JAR can't automatically locate the protobuf-lite JAR.
  If you aren't running Protobuf on the server, this won't cause an error.
- To run the JSettlers server JAR with protobuf support, instead of the usual
  `-jar` command line argument (which ignores CLASSPATH), use this style:

      export CLASSPATH=$CLASSPATH:/path/to/protobuf-lite-3.0.1.jar  # <-- run this just once

      java -cp $CLASSPATH:JSettlersServer.jar soc.server.SOCServer -Dserver.protobuf=Y

  On Windows, place `protobuf-lite-3.0.1.jar` in the same folder as the
  JSettlers JAR and run a command prompt in that folder:

      java -cp protobuf-lite-3.0.1.jar;JSettlersServer.jar soc.server.SOCServer -Dserver.protobuf=Y

  Once the server starts up, you should see a line like this in the console:

      The server is ready. Listening on port 8880, protobuf listening on port 4000

- The server's default protobuf port is 4000. To change it, after `-Dserver.protobuf=Y` add:

      -Dserver.protobuf.port=12345

- As usual, you can add the `server.protobuf` and `server.protobuf.port` properties to
  a `jsserver.properties` file instead of always having them on the server command line.
- For very basic testing, see the sample protobuf robot client class `soc.robot.protobuf.DummyProtoClient`.
     - So that the standalone proto bot can connect, start the server with the flag property to print its random
       cookie: `-Djsettlers.bots.showcookie=Y` or set a specific cookie like `-Djsettlers.bots.cookie=PRO`.
     - Start the sample client with a command line like:

           java -cp $CLASSPATH:JSettlers.jar soc.robot.protobuf.DummyProtoClient localhost PRO

     - This sample client connects like a bot but can't participate in games at this point.
- For interop with other languages, see the python sample protobuf client `DummyProtoClient`.
     - The gradle build creates protobuf python classes under `/generated/src/proto/main/python`
       alongside the java ones; those should work with python 2 or 3.
     - Like the java `DummyProtoClient`, this sample python client connects like a bot but can't join games.
       It includes functions to implement `Message.writeDelimitedTo` and `Message.parseDelimitedFrom`
       since those are included only with protobuf's java runtime, not other languages.
     - The sample client is written in Python 3.
     - To install the protobuf python runtime, run:  
       `pip3 install protobuf`  
     - DummyProtoClient was tested with python protobuf runtime v3.4.0. To print your installed runtime version, run:  
       `python3 -c "import google.protobuf; print(google.protobuf.__version__)"`
     - To run DummyProtoClient, your `PYTHONPATH` must include the `/generated/src/proto/main/python`
       and `/src/main/python` subdirectories witin the repo. If your shell supports environment variables,
       from the repo's top-level directory you could run DummyProtoClient like:

           export PYTHONPATH=${PYTHONPATH}:$PWD/generated/src/proto/main/python:$PWD/src/main/python

           src/main/python/soc/robot/dummy_proto_client.py localhost PRO

## To configure a sqlite database for testing

These instructions are written for Eclipse 3.6. See also the "Developing with a
database (JDBC)" section of this readme. JSettlers+sqlite works with standard
Eclipse; the j2ee eclipse also has a convenient data browser. Note that
[Readme.md](../Readme.md) mentions a command-line option
`-Djsettlers.db.jar=driverfile.jar`; that's needed only while running the
jsettlers JAR from the command line, not running inside the IDE.

- See the `socserver-sqlite` IDE Run Configuration in the previous section;
  this config includes the sqlite database you're about to configure.
- Download the driver from https://bitbucket.org/xerial/sqlite-jdbc.
  The downloaded JAR might have a name like `sqlite-jdbc-3.15.1.jar`.
  These instructions use a generic name `sqlite-jdbc-3.xx.y`.
- Project properties -> Java build path -> Libraries -> Add External JARs ->
     Browse to `sqlite-jdbc-3.xx.y.jar`
- If using eclipse j2ee instead of basic Eclipse:
  - Eclipse menu -> prefs -> data mgmt -> connectivity -> driver definitions -> Add
  - Select `SQLite JDBC Driver`
  - Jar list -> edit (or add, if empty) -> navigate to `sqlite-jdbc-3.xx.y.jar` -> OK
- Build the project from `build.xml`, to copy `target/classes/resources/version.info`
  and other resources from `src/main/resources`

- Create and initialize the db file:
  - in Run Configurations dialog:
    - duplicate `socserver-sqlite` -> `socserver-sqlite-setup`
        - program arguments: add at beginning of args: `-Djsettlers.db.script.setup=../src/main/bin/sql/jsettlers-tables-sqlite.sql`
  - Run the `socserver-sqlite-setup` configuration
  - This line should appear in the console: `Setup script was successful. Exiting now.`
- If using eclipse j2ee, add the database so you can add tables and query it:
  - `Window -> show view -> other... -> data mgmt -> data source explorer`
  - Right-click Database Connections, choose New
    - Type: SQLite ; give a description and click Next
    - Browse to `jsettlers.sqlite` (it's most likely in your workspace, or the
      server's working directory)
  - Click "Test Connection"
  - Click Finish
- Run the `socserver-sqlite` configuration
  - This line should appear in the console: `User database initialized.`
- The database is now ready for use, development, and debugging.
- To create player users, see [Readme.md](../Readme.md) and use `SOCAccountClient`.
  The first account you create should be `adm` (named in property
  `-Djsettlers.accounts.admins=adm`) which can then create others.


## Current partially-done work

- Conversion from SOCMessage classes to Protobuf: Server, robots, client
- Search the source for `/*18N*/` and externalize those strings; see "I18N"
  section below


## To do: The current TODO list

Work on these possible roadmap items has not yet begun. This list is ranked
from easier, to more difficult. You can also search the source for TODO for
ideas.

- Visual reminder to player when they've made a trade offer
- Show # VP when choosing where to sit, if game is in progress
- Keyboard shortcuts for "roll", "done" buttons
- Occasionally the board does not re-scale at game reset
- Kick robots if inactive but current player in game, assume they're buggy (use forceEndTurn)
- Control the speed of robots in practice games
  - Adjust `SOCRobotBrain.pause`, `ROBOT_FORCE_ENDTURN_TRADEOFFER_SECONDS`, etc
- Sound effects
- Add more functional and unit tests, in `src/test/bin/` and `src/test/java/` directories and `build.xml`
- Possible: Auto-add robots when needed as server runs, with server active-game count
    - Only do so if `jsettlers.startrobots` property is set
- refactor: `ga.getPlayer(ga.getCurrentPlayer())` or `getClient().getClientManager()`
- Refactor `SOCRobotClient`: Move simple handle-methods which don't put the
  message into brainQ, but only update game fields/methods, into
  SOCDisplayless if possible.
- Refactor: `SOCGameOption` static methods to check and change values within a set
- Refactor: name of dev-cards consolidate
- Refactor: resource-type constants consolidate somewhere (Clay, Wheat, etc)
    - Currently in 2 places: `SOCResourceConstants.CLAY` vs `SOCPlayerElement.CLAY`
- Refactor: combine the `cli/displayless/robot` endturn-like methods. For example,
  search for `ga.setCurrentDice(0)`, or `newToOld`, or `ga.resetVoteClear`
- Machine-readable specs for each network message type's parameters (type,
  required/optional, etc) which could potentially generate a client library
  in other languages or validate the java message classes
- Sample client code for the network protocol in python, js, or another language
- Docker (dockerfile in git) or other containerization, including sqlite jdbc and
  a `jsserver.properties` using sqlite
    - Related bootstrapping issue: admin doc reminder to create admin account
      right away, name that admin in jsserver.properties
- User documentation is out of date; unsure if any user ever reads it anyway
- At board reset, game observers not currently handled properly
- Property for read-only database use without errors
- Game "owner" with extra powers (kick out player, etc)
    - What happens if owner loses connection?
- Customize bot names (txt file or startup property) in srv.setupLocalRobots
- "Hot seat" mode (multiple human players sharing a screen on 1 client)
- Monitoring: Command line utility or html-based dashboard: Uptime, health of
  bots, currently active/total games from `*STATS*` cmd, client versions, any
  errors, etc
- Per-game thread/message queue at server (use SOCMessageForGame.getGame)
- HTML5 client
- Cities & Knights support
    - UI mock-ups
    - state change / network message plans
    - robot support
- Support for multiple game types
    - At server: Other game types would extend GameHandler (like SOCGameHandler)
    - When client connects: Game list, scenario list, and game options would
      need to deal with multiple game types
    - SOCJoinGame message: Add optional gametype field at end (blank for
      current type SOC; older clients wouldn't send the field)


## Developing with a database (JDBC)

JSettlers can optionally use a database to store users and passwords, game
score history, and robot parameters.  If databases interest you, the project
welcomes contributions. Please keep these things in mind:

- The DB is an optional part of jsettlers, other functions can't rely on it.
- DB code should be vendor-neutral and run on mysql, postgres, sqlite, oracle, etc.
  Please test against sqlite and at least one other db type before sending a pull request.
- See [Readme.md](../Readme.md) for JDBC driver download sites, URL syntax,
  and server command-line arguments.
- For test runs inside Eclipse, add the JDBC driver to the project's
  build path -> Libraries -> Add External JAR, or add it to the classpath tab of
  SOCServer's eclipse Run Configuration; that option is
  useful when testing against multiple database types.
- See also the "To configure a sqlite database for testing" section of this readme.


## Internationalization (I18N)

An internationalization framework was put into place for v2.0.00.
Temporary work in progress is surrounded by marker comments:
`/*I*/"{0} has won the game with {1} points."/*18N*/`

When building strings that the user will see, don't use + to build the strings;
use strings.get or strings.getSpecial with parameter placeholders such as {0}.
(At the server, use `messageToPlayerKeyed`, `messageToPlayerKeyedSpecial`,
`messageToGameKeyed`, etc.). The client strings live in
`soc/client/strings/data*.properties`.  An example commit is 68c3972.
The server strings live in `soc/server/strings/*.properties`.  An example
commit is 3e062b7. See the comments at the top of any *.properties file for
format details.

If an i18n string lookup's english text isn't obvious from the key, add it as a
comment to make searching the source for strings easier:

	setTooltipText(strings.get("hpan.points.total.yours"));  // "Your victory point total"

Note that all java properties files use `ISO-8859-1`, not `UTF-8`, as their
encoding. Make sure your editor or IDE honors this encoding format.
Unfortunately you must use `\uXXXX` for characters outside that 8-bit encoding's
range, directly or with the `native2ascii` utility:

	native2ascii -encoding utf8 examplefile.utf8 examplefile.properties

You can use the included editor `net.nand.util.i18n.gui.PTEMain` to edit
localized strings for two locales side by side; this editor has unicode
support and color hilighting, and will convert to `ISO-8859-1` (with unicode
escapes) automatically when saving. See `src/main/java/net/nand/util/i18n/README.txt`
for more details.

Before running PTEMain for the first time, you must build the JSettlers build
target (using Ant or with `build.xml` imported into your IDE) so that the
PTEMain editor's own externalized strings will be available.

When starting the editor this message is harmless, because preferences are stored per-user:

    Dec 6, 2013 3:59:16 PM java.util.prefs.WindowsPreferences <init>
    WARNING: Could not open/create prefs root node Software\JavaSoft\Prefs at root 0x80000002. Windows RegCreateKeyEx(...) returned error code 5.

To override system locales for testing, launch the client with vm argument
`-Djsettlers.locale=es` (this goes before -jar if using the command line).

Pseudolocalization for testing (en_AA locale) uses StringUtil from the JBoss
Ant-Gettext utilities. See command-line utility
`net.nand.util.i18n.PropsFilePseudoLocalizer`.

Thanks to Luis A. Ramirez for building the initial client i18n framework and
advocating i18n-friendly programming practices throughout the code base with
helpful specific suggestions.


## Robots (AI)

If you're interested in experimental changes to the jsettlers robots, or writing
a "third-party" robot to connect to jsettlers, read this section.

The project was originally started as Robert S Thomas' PhD dissertation about AI
agents, so there's some instrumentation for the bots but it's not entirely
documented.  For a technical overview of how the bots plan their actions, start
at the SOCRobotBrain class javadoc.

There are a few bot debugging commands, such as print-vars and stats. To send
them, type `botname:command` into the chat textbox while playing or observing a
game with bots: `robot 7:stats`. See `SOCRobotClient.handleGAMETEXTMSG_debug`
for more details.

You can also build pieces for the bots using "Free Placement" debug mode (see
above) to help set up debugging or testing situations, including the game's
initial placement.

When testing with the robots, you may need to send them resources or commands
on their turn. The easiest way to do that is to type the debug command but don't
hit enter, then wait for the bot to offer a trade. The trade offer will give a
few seconds to send the command. On the other hand if you want the bots to move
quickly, use the No Trading house rule and play on the 6-player board, where the
bots have shorter delays since there might be more players (but you can also use
this board with 2-4 players).

If you're looking to make minor changes, it's probably best to fork the
`soc.robot` package and go from the classes and javadocs there.  For a larger
change, some parts of soc.robot might still be useful to talk with the server
and track the game's other players.  Robert S Thomas' dissertation also has
some discussion on those structures.

Right now bots are instantiated within the server for security; for a 3rd-party
bot, start with the `soc.robot.SOCRobotClient` class. You can start a bot
separately from the server through the `SOCRobotClient` constructor or main
method. For trivial example subclasses extending `SOCRobotClient` and
`SOCRobotBrain`, see `soc.robot.sample3p.Sample3PClient` and `Sample3PBrain`.
The `Sample3PClient` class javadoc mentions useful server properties such as
`jsettlers.bots.percent3p` and `jsettlers.bots.timeout.turn`.

The server generates a security cookie that bots must send at connect. You can
view the cookie by starting the server with `-Djsettlers.bots.showcookie=Y` or
override it with something like `-Djsettlers.bots.cookie=foo`

For bot testing and statistics, you can have the server run some robot-only
games (no human players) with the jsettlers.bots.botgames.total property.
To run 7 robot-only games in a row, with each game randomly choosing from 10
robot players, you could start the server with:
`-Djsettlers.startrobots=10 -Djsettlers.bots.botgames.total=7`. The robot-only
games run at a quick pace, about 2 minutes for a 4-player game. You can use the
jsettlers client to observe a bot game as it plays.

To speed up or slow down robot-only games, start the server with this tuning
option to set the length of SOCRobotBrain pauses during bot-only games: For
example `-Djsettlers.bots.fast_pause_percent=10` will pause for only 10% as long
as in normal games.

If `jsettlers.bots.botgames.total` != 0 (including < 0), at any time the client
can create a new game, join but not sit down at a seat, and start that game as
bots-only using the debug command `*STARTBOTGAME* [maxBots]` to test the bots
with any given combination of game options and scenarios.

For robustness testing, the `SOCRobotClient.debugRandomPause` flag can be enabled
by editing its declaration to inject random delays into handling messages and
commands from the server.


## Network Communication and interop with other versions or languages

Players' clients talk to the JSettlers server using a simple string-based
message format. See "Overall Structure" for an overview on network message
handling. Communication format and more details are described in
`soc.message.SOCMessage`. To see all message traffic from a client, set
`jsettlers.debug.traffic=Y` (see "Tips for Debugging" section).

Keeping the network protocol simple helps with interoperability between different
versions and implementations. At the TCP level, JSettlers messages are unicode
Strings sent using `DataOutputStream.writeUTF(String)` and
`DataInputStream.readUTF()`.

AI bots, server monitors, or other client programs can also be written in
non-Java languages. Such clients could communicate with JSettlers by
implementing `writeUTF` and `readUTF` (searching online finds sample code
for popular languages), looking for the message types they need to work with
(listed in `SOCMessage`), and decoding/encoding those message types. See
"Overall Structure" above and class javadocs of `SOCMessage`,
`SOCDisplaylessPlayerClient`, `SOCRobotClient`,
`soc.server.genericServer.Server`, and `SOCServer`.

**protobuf** conversion is under way in the experimental v3 branch.
The `FromServer` and `FromClient` message types are sent over TCP using
Message.writeDelimitedTo(..) and Message.parseDelimitedFrom(..); see also
`src/main/java/soc/server/genericServer/ProtoConnection.java`. Until the
server, client, and bots are converted to use protobuf internally, temporary
SOCMessage.toMsg/toProto methods will convert back and forth as needed.


## Coding Style

Scroll down a bit if you just want to see how to set up the style in Eclipse.

This is the project's coding style, based on the original authors' style.
This section has more detail than you need to know, but it's here if you're
interested. Although we may not agree with every detail of it, for consistency's
sake please keep the conventions of the code that's already there.

Use spaces, not tabs.  The basic indent is 4.  Place braces on their own line.
Lines should be less than about 120 characters long; if you have to indent too
much, consider refactoring into a new method.

Use 1 blank line between methods.  If you have nested classes, use 3 blank lines
between them, and comment each one's closing brace with the class name. If you
have a long method whose work can be divided into "sections", preface each
section with a `/** javadoc-style */` multi-line comment.

Import individual classes, not entire packages like `soc.game.*`. Some classes
deliberately don't import some others for better separation, especially across
packages, or will import a few specific classes for javadocs only.

If a declaration line is getting too long (about 120 characters), break it and
indent it slightly from the first line, not aligned with the method name. `throws`
declarations are also always indented on the next line:

``` java
    public SOCGameOption(String key, int minVers, int lastModVers,
        boolean defaultValue, boolean dropIfUnused, String desc)
        throws IllegalArgumentException
```

If related methods have the same name but different sets of arguments, indent
all their declarations the same way for easier comparison.

Some methods return in the middle of their body, depending on conditions.
That kind of early return should be marked with a prominent comment such as:

    return;   // <--- Early return: Temporary piece ---

If an i18n string lookup's english text isn't obvious from the key, add it as a
comment to make searching the source for strings easier:

``` java
    setTooltipText(strings.get("hpan.points.total.yours"));  // "Your victory point total"
```

Use parentheses around all boolean expressions and their parts, to make them
easier to see as such:

``` java
    flagvalue = (state == xyz);
    somevar = (testflag) ? a : b;
    somecondition = ((state == xyz) || (players < 4));
```

Some methods end with this style of code:

``` java
    if (x)
        return y;
    else
        return z;
```

In those cases, the return is part of the logical flow of the if-statement:
Both y and z are normal and valid, and deserve equal "visual weight" and indenting.
That section of code should not be reformatted to something like:

``` java
    if (x)
        return y;
    return z;
```

because conventionally in jsettlers, that would mean z is the usual case
and y is less common or is an edge condition.

In emacs, you can place this in your .emacs file to use spaces instead of tabs:

``` emacs
(setq-default c-basic-offset 4)
(setq indent-tabs-mode nil)
```

(courtesy http://www.jwz.org/doc/tabs-vs-spaces.html, which also mentions vi)

You will also want this to have this, which disables auto-reindenting:
`(setq-default c-electric-flag nil)`

### Eclipse coding style setup and tips:

    preferences -> general -> editors -> text editors:
    [x] insert spaces for tabs
    displayed tab width: 8
    [x] show print margin
    print margin column: 120
    [x] show whitespace characters
        configure visibility -> trailing space, trailing ideographic space, trailing tab

    project properties -> java compiler -> configure workspace settings
        compiler compliance level: 1.7

    prefs -> java -> code style -> formatter
        Click "Enable Project Specific Settings", then New
        {
            Profile name: 'jsettlers'
            "based on Eclipse built-in standard"
            [X] Open the edit dialog now

            (Indentation)
            Tab policy: Spaces only
            Indentation: 4
            Tab size: 8
            confirm is unchecked: [ ] Indent empty lines

            (Brace positions)
            All 'next line' except:
            Blocks in case stmt: Next line indented
            Array init: Next line indented
            [X] Keep empty array initializer on one line

            (Control Statements)
            [X] New line before else in if
            [X] New line before catch in try
            [X] New line before finally in try
            [ ] New line before while in do
            [X] Keep 'else if' on one line
            [ ] (all other options)

            (All other tabs)
            Take defaults
        }

        Hit OK
        Make sure the formatter "active profile" is jsettlers
        restart eclipse

        go to prefs -> java -> code style -> formatter
        if it's not active: set active profile to jsettlers & restart eclipse

        prefs -> java -> editor -> typing
            Verify tab 8 spaces, indent 4 spaces:
            [x] Tab key adjusts indentation of current line
        "The tab display value (currently 8) and whether spaces are used to indent lines
        are configured on the formatter preference page.  The current indentation size
        is 4, using spaces."

When you hit enter twice to skip a line in Eclipse, watch for unwanted whitespace because
Eclipse will add whitespace to each blank line to match the current indent.

If desired, in Eclipse preferences, you can bind a key combination to Remove Trailing Whitespace.
This will trim it from the entire file when the key is pressed.

To manually clean up trailing whitespace:

- Eclipse preferences -> general -> editors -> text editors -> `[x] Show whitespace characters`
- Find/Replace: Regular expressions: `Find [\t ]+$`

### Style notes for graphics

The rotated 3:1 port hexes' font is Optima Bold, 21 pt.


## Release Testing

When preparing to release a new version, testing should include:

- Before building the JARs to be tested, `git status` should have no untracked or uncommitted changes
  (the `dist-src` build target also checks this)
- Message Traffic debug prints during all tests, to help debugging if needed:  
  Run server and clients with JVM property `-Djsettlers.debug.traffic=Y`
- Basic functional tests
    - Game setup, join, and reset:
        - Create and start playing a practice game with 1 locked space & 2 bots, past initial placement
          into normal play (roll dice, etc) with default options
        - Create and start playing a practice game on the 6-player board (5 bots), with options like Roll No 7s for First 7 Turns
        - JSettlersServer.jar: Start a dedicated server on another ("remote") machine's text-only console
        - Join that remote server & play a full game, then reset board and start another game
            - `*STATS*` command should include the finished game
            - Bots should rejoin and play
        - JSettlers.jar: Start a local server and a game, start another client, join and start playing game
          (will have 2 human clients & 2 bots)
        - Ensure the 2 clients can talk to each other in the game's chat area
        - Client leaves game (not on their turn): bot should join to replace them & then plays their turn (not unresponsive)
        - New client joins and replaces bot; verify all of player info is sent
        - On own turn, leave again, bot takes over
        - Lock 1 bot seat and reset game: that seat should remain empty, no bot
    - Game play: (as debug user or in practice game)
        - Get and play all non-VP dev card types, and give 1 VP card, with debug commands

                dev: 0 playername
                ...
                dev: 4 playername
        - Road Building with 1 road left, after resource debug command to build the others

                rsrcs: 10 0 0 0 10 playername
                dev: 1 playername

          Should see "You may place your 1 remaining road." & be able to do other actions afterwards
        - 6-player board: On server game with a player and observer, request and use Special Building Phase
    - Basic GUI functions
        - Board resizes with window
        - Sound works
        - Bots' face icons match their name (Robots smarter than Droids)
    - 2 clients: While both connected to a server, start and join a chat channel and talk to each other there
- Automated tests in build.xml `test` target
- New features in this version from [Versions.md](Versions.md)
- Regression testing
    - Start a remote server on a console (linux, etc), should stay up for several days including activity (bot games)
        - v2.0.00+: Run several bot games (`jsettlers.bots.botgames.total=5`);
          join one as observer to make sure the pause is shorter than normal games
    - New features in previous 2 versions from [Versions.md](Versions.md)
    - Each available game option
    - Basic rules and game play
        - Can build pieces by right-clicking board or with the Build Panel
        - Can trade with ports by right-clicking board or using Trade Offer Bank/Port button
        - Trade offer, rejection, counter-offer accept/rejection
        - Can play dev card before dice roll
        - Can win only on your own turn
    - Game reset voting, with: 1 human 2 bots, 2 humans 1 bot, 2 humans 0 bots:
      Humans can vote No to reject bots auto-vote Yes; test No and Yes
    - Version compatibility testing
        - Other versions to use: **1.1.06** before Game Options; **1.1.11** with 6-player board and client bugfixes;
          latest **1.x.xx**; latest **2.0.xx**
        - New client, old server
        - New server, old client
        - Test these specific things for each version:
            - With a 1.x.xx client connected to a 2.0.xx server, available new-game options
              should be the same as a 1.x.xx server (adapts to older client version)
            - Create and start playing a 4-player game, and a 6-player game; allow trading in one of them
            - In the 6-player game, request and use the Special Building Phase
            - Create and start playing a 4-player game with no options (this uses a different message type)
            - In any of those games, lock a bot seat and game reset; make sure that works
              (seatlockstate changes between 1.x.xx and 2.0.xx)
            - On a 2.0.xx server, have 2.0.xx client create game with a scenario (1.x.xx can't join),
              1.x.xx client should see it in gamelist with "(cannot join)" prefix.
              Start another 1.x.xx client and connect, should see in list with that same prefix
    - Server robustness: Bot disconnect/reconnect during game start
        - Start server with vm properties: `-Djsettlers.bots.test.quit_at_joinreq=30` `-Djsettlers.debug.traffic=Y`
        - Connect and start a 6-player game
        - Bots should arrive, game should start
        - Server console should have lines like:  
          `robot 3 leaving at JoinGameRequest('g', 3): jsettlers.bots.test.quit_at_joinreq`  
          `srv.leaveConnection('robot 3') found waiting ga: 'g' (3)`  
          If not, start another game and try again
    - v2.0.00+: StatusMessage "status value" fallback at older versions
        - Start a 2.0.00 or newer server with `-Djsettlers.allow.debug=Y`
        - Start a 2.0.00 client with vm property `-Djsettlers.debug.traffic=Y`
        - That client's initial connection to the server should see at console: `SOCStatusMessage:sv=21`  
          (which is SV_OK_DEBUG_MODE_ON added in 2.0.00)
        - Start a 1.2.00 client with same vm property `-Djsettlers.debug.traffic=Y`
        - That client's initial connection should get sv == 0, should see at console: `SOCStatusMessage:status=Debugging is On`
    - Command line and jsserver.properties
        - Server and client: `-h` / `--help` / `-?`, `--version`
        - Server: Unknown args `-x -z` should print both, then not continue startup
        - Start client w/ no args, start client with host & port on command line
        - Game option defaults on command line, in `jsserver.properties`: `-oVP=t11 -oN7=t5 -oRD=y`
        - Server prop for no chat channels (`jsettlers.client.maxcreatechannels=0`):  
          Client main panel should not see channel create/join/list controls
<<<<<<< HEAD
    - Database setup, including Account Admins list `-Djsettlers.accounts.admins=adm,name2,etc`
        - SOCAccountClient with a server not using a DB: At connect, should see a message like "This server does not use accounts"
        - Test with supported DB types: sqlite first, then mysql and postgres
            - Basics: account setup, password validation
            - Try login to account client with a name on, and not on, Account Admins list
            - With a new or upgraded db, verify account are searched case-insensitive
            - Test server parameter `--pw-reset username` , login afterwards with new password and start a game
            - (v2.0.00+) After setup, run automated DB tests with `-Djsettlers.test.db=y`
        - Set up a new DB with instructions from the "Database Creation" section of [Database.md](Database.md),
          including (for any 1 DB type) running `-Djsettlers.db.bcrypt.work_factor=test`
          and then specifying a non-default `jsettlers.db.bcrypt.work_factor` when running the SQL setup script
        - Create those admin accounts, some non-admin accounts
        - SOCAccountClient should allow only admin accounts to log in
        - SOCPlayerClient: Nonexistent usernames with a password specified should have a pause before returning
          status from server, as if they existed with wrong pw
        - SOCPlayerClient: login as non-admin user, create game: `*who*` works (not an admin command) works,
          `*who* testgame` and `*who* *` shouldn't ; `*help*` shouldn't show any admin commands
        - prop to require accounts (`jsettlers.accounts.required=Y`)
        - prop for games saved in DB (`jsettlers.db.save.games=Y`): Play a complete game, check for results there
        - Test creating as old schema (before v1.2.00) and upgrading
            - Get the old schema SQL files you'll need from the git repo by using any pre-1.2.00 release tag, for example:

                  git show release-1.1.20:src/bin/sql/jsettlers-tables.sql > ../tmp/jsettlers-tables-1200.sql

            - Files for mysql: jsettlers-create-mysql.sql, jsettlers-tables.sql
            - For postgres: jsettlers-create-postgres.sql, jsettlers-tables.sql, jsettlers-sec-postgres.sql
            - For sqlite: Only jsettlers-tables.sql
	    - Run DB setup scripts with instructions from the "Database Creation" section of [Database.md](Database.md)
	      and beginning-of-file comments in jsettlers-create-mysql.sql or -postgres.sql
	    - Run SOCServer with the old schema and property `-Djsettlers.accounts.admins=adm`;
	      startup should print `Database schema upgrade is recommended`
	    - Create an admin user named `adm` using: `java -cp JSettlers.jar soc.client.SOCAccountClient yourserver.example.com 8880`
	    - Run DB upgrade by running SOCServer with `-Djsettlers.db.upgrade_schema=Y` property
	    - Run SOCServer as usual; startup should print `User database initialized`
	    - Run JSettlers.jar; log in as `Adm` to test case-insensitive nicknames.  
	      Make sure you can create a game, to test password encoding conversion.  
	      Run the `*DBSETTINGS*` admin command to verify BCrypt password encoding is being used.
    - Other misc testing:
        - "Replace/Take Over" on lost connection:
            - Start a game at server with player client
            - Start a second client under Eclipse debugger & join that game
            - Start game, go through initial placement and into normal game play
            - In Eclipse, pause the debugged client to simulate network connection loss
            - Start a new client and connect as that same username; should allow after appropriate number of seconds
        - Leave a practice game idle for hours, then finish it; bots should not time out or leave game
- Platform-specific: Recent and less-recent OSX and Windows; oldest JRE (1.7) and new JRE
=======
        - Start server with prop `jsettlers.startrobots=0`:  
          Connect client and try to start a game, should see "No robots on this server" in game text area
- Database setup and Account Admins list
    - SOCAccountClient with a server not using a DB: At connect, should see a message like "This server does not use accounts"
        - To launch SOCAccountClient, use: `java -cp JSettlers.jar soc.client.SOCAccountClient yourserver.example.com 8880`
    - **Test all of the following** with supported DB types: sqlite first, mysql, postgres
        - See [Database.md](Database.md) for versions to test ("JSettlers is tested with...")
    - Set up a new DB with instructions from the "Database Creation" section of [Database.md](Database.md),
      including (for any 1 DB type) running `-Djsettlers.db.bcrypt.work_factor=test`
      and then specifying a non-default `jsettlers.db.bcrypt.work_factor` when running the SQL setup script
    - (v2.0.00+) After setup, run SOCServer automated DB tests with `-Djsettlers.test.db=y`
    - Start up SOCServer with DB parameters and `-Djsettlers.accounts.admins=adm,name2,etc`
    - Run SOCAccountClient to create those admin accounts, some non-admin accounts
    - Run SOCAccountClient again: Should allow only admin accounts to log in: Try a non-admin, should fail
    - Run SOCPlayerClient: Nonexistent usernames with a password specified should have a pause before returning
      status from server, as if they were found but password was wrong
    - SOCPlayerClient: Log in with a case-insensitive account nickname (use all-caps or all-lowercase)
    - SOCPlayerClient: Log in as non-admin user, create game: `*who*` works (not an admin command) works,
      `*who* testgame` and `*who* *` shouldn't ; `*help*` shouldn't show any admin commands
    - Test SOCServer parameter `--pw-reset username`  
      SOCPlayerClient: Log in afterwards with new password and start a game
    - Server prop to require accounts (`jsettlers.accounts.required=Y`):  
      Should not allow login as nonexistent user with no password
    - Server prop for games saved in DB (`jsettlers.db.save.games=Y`):  
      Play a complete game, check for results there: `select * from games;`
    - Test creating as old schema (before v1.2.00) and upgrading
        - Get the old schema SQL files you'll need from the git repo by using any pre-1.2.00 release tag, for example:

              git show release-1.1.20:src/bin/sql/jsettlers-tables.sql > ../tmp/jsettlers-tables-1120.sql

          - Files for mysql: jsettlers-create-mysql.sql, jsettlers-tables.sql
          - For postgres: jsettlers-create-postgres.sql, jsettlers-tables.sql, jsettlers-sec-postgres.sql
          - For sqlite: Only jsettlers-tables.sql
        - Run DB setup scripts with instructions from the "Database Creation" section of [Database.md](Database.md)
          and beginning-of-file comments in jsettlers-create-mysql.sql or -postgres.sql
        - Run SOCServer with the old schema and property `-Djsettlers.accounts.admins=adm`;
          startup should print `Database schema upgrade is recommended`
        - Create an admin user named `adm` using SOCAccountClient
        - Run DB upgrade by running SOCServer with `-Djsettlers.db.upgrade_schema=Y` property
        - Run SOCServer as usual; startup should print `User database initialized`
        - Run JSettlers.jar; log in as `Adm` to test case-insensitive nicknames.  
          Make sure you can create a game, to test password encoding conversion.  
          Run the `*DBSETTINGS*` admin command to verify BCrypt password encoding is being used.
- Other misc testing
    - "Replace/Take Over" on lost connection:
        - Start a game at server with player client
        - Start a second client under your IDE's debugger & join that game
        - Start game, go through initial placement and into normal game play
        - In your IDE, pause the debugged client to simulate network connection loss
        - Start a new client and connect as that same username; should allow after appropriate number of seconds
    - Leave a practice game idle for hours, then finish it; bots should not time out or leave game
- Platform-specific: Recent and less-recent OSX and Windows; oldest JRE (1.5) and new JRE
>>>>>>> 96c1f848
    - Keyboard shortcuts including game-reset dialog's esc/enter keys, FaceChooserFrame arrow keys
    - Sound, including 2 clients in same game for overlapping piece-place sound
    - Start or join networked game
    - Graphics, including scaling and antialiasing after window resize
    - Persistent user prefs (sound, auto-reject bot offer, window size)  
      Then, re-run to check default size with `-Djsettlers.debug.clear_prefs=PI_width,PI_height`
    - SQLite database setup, from instructions in [Database.md](Database.md)
- Instructions and Setup
    - [Readme.md](../Readme.md), `Readme.developer.md`, [Database.md](Database.md):
      Validate all URLs, including JDBC driver downloads
    - Follow server setup instructions in [Readme.md](../Readme.md)
    - Set up a new DB: Covered above in "Platform-specific"


## JSettlers on Github

The project code lives at https://github.com/jdmonin/JSettlers2 .
Patches can be sent by email or by pull request.
Please make sure your patch follows the project coding style.

The master branch receives new features and enhancements for the next 'minor'
release.  As soon as a bug is fixed or a feature's design is fairly stable, it
should be committed to master.

The master branch has new 2.0.xx development.  Until 2.0.00 is ready,
there's a stable-1.x.xx branch in case of urgent bugfixes, so we can release
new stable versions.  Most work on 1.x.xx is backported from 2.0; changeset
comments often mention a hash from a master commit.  Version 2.0.00 was
split off right after releasing version 1.1.13.

v3 is the experimental branch with major architectural changes.
Protobuf replaces the homegrown SOCMessage protocol.

Once 2.0.00 is out, we'll follow the usual jsettlers model: Because
jsettlers2.x.xx is mature at this point, Each minor release is a
stable release.

Each release's files are tagged for the release ("release-1.1.14").
The last commit for the release updates VERSIONS.txt with the final build number,
with a commit message like: Version 1.1.14 is build OV20120930
Then: git tag -a release-1.1.14 -m 'Version 1.1.14 is build OV20120930'

The github repo includes the full JSettlers2 CVS history formerly hosted at
http://sourceforge.net/projects/jsettlers2/ through 2012-09-28.
The old old source history from Robert S Thomas (2004-2005) can be found at
http://sourceforge.net/projects/jsettlers/ .<|MERGE_RESOLUTION|>--- conflicted
+++ resolved
@@ -935,7 +935,8 @@
         - Game option defaults on command line, in `jsserver.properties`: `-oVP=t11 -oN7=t5 -oRD=y`
         - Server prop for no chat channels (`jsettlers.client.maxcreatechannels=0`):  
           Client main panel should not see channel create/join/list controls
-<<<<<<< HEAD
+        - Start server with prop `jsettlers.startrobots=0`:  
+          Connect client and try to start a game, should see "No robots on this server" in game text area
     - Database setup, including Account Admins list `-Djsettlers.accounts.admins=adm,name2,etc`
         - SOCAccountClient with a server not using a DB: At connect, should see a message like "This server does not use accounts"
         - Test with supported DB types: sqlite first, then mysql and postgres
@@ -982,60 +983,6 @@
             - Start a new client and connect as that same username; should allow after appropriate number of seconds
         - Leave a practice game idle for hours, then finish it; bots should not time out or leave game
 - Platform-specific: Recent and less-recent OSX and Windows; oldest JRE (1.7) and new JRE
-=======
-        - Start server with prop `jsettlers.startrobots=0`:  
-          Connect client and try to start a game, should see "No robots on this server" in game text area
-- Database setup and Account Admins list
-    - SOCAccountClient with a server not using a DB: At connect, should see a message like "This server does not use accounts"
-        - To launch SOCAccountClient, use: `java -cp JSettlers.jar soc.client.SOCAccountClient yourserver.example.com 8880`
-    - **Test all of the following** with supported DB types: sqlite first, mysql, postgres
-        - See [Database.md](Database.md) for versions to test ("JSettlers is tested with...")
-    - Set up a new DB with instructions from the "Database Creation" section of [Database.md](Database.md),
-      including (for any 1 DB type) running `-Djsettlers.db.bcrypt.work_factor=test`
-      and then specifying a non-default `jsettlers.db.bcrypt.work_factor` when running the SQL setup script
-    - (v2.0.00+) After setup, run SOCServer automated DB tests with `-Djsettlers.test.db=y`
-    - Start up SOCServer with DB parameters and `-Djsettlers.accounts.admins=adm,name2,etc`
-    - Run SOCAccountClient to create those admin accounts, some non-admin accounts
-    - Run SOCAccountClient again: Should allow only admin accounts to log in: Try a non-admin, should fail
-    - Run SOCPlayerClient: Nonexistent usernames with a password specified should have a pause before returning
-      status from server, as if they were found but password was wrong
-    - SOCPlayerClient: Log in with a case-insensitive account nickname (use all-caps or all-lowercase)
-    - SOCPlayerClient: Log in as non-admin user, create game: `*who*` works (not an admin command) works,
-      `*who* testgame` and `*who* *` shouldn't ; `*help*` shouldn't show any admin commands
-    - Test SOCServer parameter `--pw-reset username`  
-      SOCPlayerClient: Log in afterwards with new password and start a game
-    - Server prop to require accounts (`jsettlers.accounts.required=Y`):  
-      Should not allow login as nonexistent user with no password
-    - Server prop for games saved in DB (`jsettlers.db.save.games=Y`):  
-      Play a complete game, check for results there: `select * from games;`
-    - Test creating as old schema (before v1.2.00) and upgrading
-        - Get the old schema SQL files you'll need from the git repo by using any pre-1.2.00 release tag, for example:
-
-              git show release-1.1.20:src/bin/sql/jsettlers-tables.sql > ../tmp/jsettlers-tables-1120.sql
-
-          - Files for mysql: jsettlers-create-mysql.sql, jsettlers-tables.sql
-          - For postgres: jsettlers-create-postgres.sql, jsettlers-tables.sql, jsettlers-sec-postgres.sql
-          - For sqlite: Only jsettlers-tables.sql
-        - Run DB setup scripts with instructions from the "Database Creation" section of [Database.md](Database.md)
-          and beginning-of-file comments in jsettlers-create-mysql.sql or -postgres.sql
-        - Run SOCServer with the old schema and property `-Djsettlers.accounts.admins=adm`;
-          startup should print `Database schema upgrade is recommended`
-        - Create an admin user named `adm` using SOCAccountClient
-        - Run DB upgrade by running SOCServer with `-Djsettlers.db.upgrade_schema=Y` property
-        - Run SOCServer as usual; startup should print `User database initialized`
-        - Run JSettlers.jar; log in as `Adm` to test case-insensitive nicknames.  
-          Make sure you can create a game, to test password encoding conversion.  
-          Run the `*DBSETTINGS*` admin command to verify BCrypt password encoding is being used.
-- Other misc testing
-    - "Replace/Take Over" on lost connection:
-        - Start a game at server with player client
-        - Start a second client under your IDE's debugger & join that game
-        - Start game, go through initial placement and into normal game play
-        - In your IDE, pause the debugged client to simulate network connection loss
-        - Start a new client and connect as that same username; should allow after appropriate number of seconds
-    - Leave a practice game idle for hours, then finish it; bots should not time out or leave game
-- Platform-specific: Recent and less-recent OSX and Windows; oldest JRE (1.5) and new JRE
->>>>>>> 96c1f848
     - Keyboard shortcuts including game-reset dialog's esc/enter keys, FaceChooserFrame arrow keys
     - Sound, including 2 clients in same game for overlapping piece-place sound
     - Start or join networked game
