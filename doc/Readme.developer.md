--- conflicted
+++ resolved
@@ -965,7 +965,13 @@
 `SOCDisplaylessPlayerClient`, `SOCRobotClient`,
 `soc.server.genericServer.Server`, and `SOCServer`.
 
-<<<<<<< HEAD
+Unit tests and extraTests check consistency of core game action message
+sequences, and informally document examples of those expected sequences.
+See `src/test/java/soctest/server/TestRecorder.java` and
+`src/extraTest/java/soctest/server/TestActionsMessages.java`.
+Those classes also show how you can start up a SOCServer and non-GUI clients
+and connect and control them as needed.
+
 **protobuf** conversion is under way in the experimental v3 branch.
 The `FromServer` and `FromClient` message types are sent over TCP using
 Message.writeDelimitedTo(..) and Message.parseDelimitedFrom(..); see also
@@ -974,19 +980,6 @@
 are included. Until the server, client, and bots are converted to use
 protobuf internally, temporary SOCMessage.toMsg/toProto methods will convert
 back and forth as needed.
-=======
-Unit tests and extraTests check consistency of core game action message
-sequences, and informally document examples of those expected sequences.
-See `src/test/java/soctest/server/TestRecorder.java` and
-`src/extraTest/java/soctest/server/TestActionsMessages.java`.
-Those classes also show how you can start up a SOCServer and non-GUI clients
-and connect and control them as needed.
-
-The experimental `v3` branch replaces the homegrown SOCMessage protocol with
-Protobuf, optionally encapsulated in JSON over HTTP. Proof-of-concept bots
-are included. To write bots or clients using those well-known protocols,
-check out that branch and read its `Readme.developer`.
->>>>>>> 5c865e0d
 
 If you're writing a third-party client or robot, some features of the standard
 client are optional. When each client connects, it sends the server a
