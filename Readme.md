# ![logo](doc/graf/Logo32.png?raw=true) Java Settlers

A web-based client-server version of Settlers of Catan


## Introduction

JSettlers is a web-based version of the board game Settlers of Catan
written in Java. This client-server system supports multiple
simultaneous games between people and computer-controlled
opponents. Initially created as an AI research project.

The client may be run as a Java application, or as an applet when
accessed from a web site which also hosts a JSettlers server.

The server can optionally use a database to store player account
information and game stats (details below).  A client java app to
create user accounts is also provided.

If you're upgrading from an earlier version of JSettlers: Check
[doc/Versions.md](doc/Versions.md) for new features, bug fixes, and
config changes, then see **Upgrading from an earlier version** section
of this Readme.

JSettlers is an open-source project licensed under the GPL. The
project is hosted at https://github.com/jdmonin/JSettlers2/ and
at http://nand.net/jsettlers/devel/ .  Questions, bugs, patches,
and pull requests can be posted at the github page.

\- The JSettlers Development Team


## Contents

-  Screenshots
-  Documentation
-  Requirements
-  Client Command Line
-  Server Setup and Testing
-  Shutting down the server
-  Installing a JSettlers Server
-  Upgrading from an earlier version
-  Security and Admin Users
-  Development and Building JSettlers


## Screenshots

New Game options:  
![New Game options](doc/screenshots/screenshot-game-opts-20200103-cloth.gif)

Classic 4-player board:  
![Classic 4-player board](doc/screenshots/screenshot-play3-20161013.png)

Classic 6-player board:  
![Classic 6-player board](doc/screenshots/screenshot-play6-20161013.gif)

Sea board: Cloth Villages scenario:  
![Sea board with scenario](doc/screenshots/screenshot-playCloth-20200103.gif)


## Documentation

User documentation for game play is available as .html pages located
in the `src/site/users` directory. These can be put on a JSettlers server for
its users to access with a browser.

Currently, this Readme and the `doc` directory are the only technical
documentation for running the client or server, setup and other issues.
Over time, more docs will be written. If you are interested in helping
write documentation please contact the development team from our github page.

If you downloaded a JSettlers JAR file without attached documentation,
the official location of this Readme and the docs is online at
https://github.com/jdmonin/JSettlers2/blob/master/Readme.md .


## Requirements

<<<<<<< HEAD
To play JSettlers by connecting to a remote server you will need the
Java Runtime Version 8 or above. To connect as an applet, use any
browser which is Java enabled (using the browser plug-in) or just
download the JAR from http://nand.net/jsettlers/ and run it.

To Play JSettlers locally you need the Java Runtime 8 or above.
`JSettlers-full.jar` can connect directly to any server over the Internet.
=======
To play JSettlers you will need either the Java Development Kit (JDK)
version 6 or higher, or version 8 or earlier of the smaller Java Runtime (JRE).
Then download JSettlers-full.jar from either
https://github.com/jdmonin/JSettlers2/releases or http://nand.net/jsettlers/
and run it.
>>>>>>> 6c5c9794

To host a JSettlers server that provides a download for the full Jar,
you will need any http server such as Apache's httpd (available from
http://httpd.apache.org).

The JSettlers-full.jar file can also run locally as a server, without needing a
web server.

<<<<<<< HEAD
To build JSettlers from source, you will need Java JDK 8 or newer and
=======
To build JSettlers from source, you will need Java JDK 6 or higher, and either
>>>>>>> 6c5c9794
gradle 4 or 5, or an IDE such as Eclipse which understands gradle's format.
See [doc/Readme.developer.md](doc/Readme.developer.md) for details.


## Client Command Line

Running the client with no parameters is the same as double-clicking it:  
`java -jar JSettlers-full.jar` will bring up a window with options to
connect to a server, practice against bots (no network needed), or start
a server for others to connect to.

To connect directly to a server, give its host and port number:  
`java -jar JSettlers-full.jar myserver.example.com 8880`

If your screen is High-DPI, JSettlers should automatically detect that
instead of running in a very small window. If detection fails for some
reason, ask for High-DPI support this way:  
`java -Djsettlers.uiScale=2 -jar JSettlers-full.jar`

Also available: `--help`, `--version`, and various debugging flags
listed in [doc/Readme.developer.md](doc/Readme.developer.md).


## Server Setup and Testing

From the command line, make sure you are in the JSettlers distribution
directory which contains both `JSettlers.jar`, `JsettlersServer.jar` and the
`lib` directory.  (If you have downloaded `jsettlers-3.x.xx-full.tar.gz`,
look in the /target directory for these files.)

If you have downloaded `jsettlers-3.x.xx-full.jar` or `jsettlers-3.x.xx-server.jar`
instead of the full tar.gz, use that filename on the command lines shown below.

### Server Startup

Start the server with the following command
<<<<<<< HEAD
(server requires Java 8 JRE or higher, or JDK 8 or higher):
=======
(server requires Java JDK 6 or higher, or JRE version 6, 7, or 8):
>>>>>>> 6c5c9794

    java -jar JSettlersServer.jar

This will start the server on the default port of `8880` with `7` robots.
It will try to connect to an optional mysql database named `socdata`; startup
will continue even if there is no DB or the DB connect doesn't work.

You can change those values and specify game option defaults; see details below.

If MySQL or another database is not installed and running (See "Database Setup"
in [doc/Database.md](doc/Database.md)), you will see a warning with the
appropriate explanation:

    Warning: No user database available: ....
    Users will not be authenticated.

The database is not required: Without it, the server will function normally
except that user accounts cannot be maintained.

If you do use the database, you can give users a nickname and password to use
when they log in and play.  People without accounts can still connect, by
leaving the password field blank, as long as they aren't using a nickname
which has a password in the database.  Optionally game results and stats can
also be saved in the database, see next section; those aren't saved by default.

### Parameters and game option defaults:

JSettlers options, parameters, and game option defaults can be specified on the
command line, or in a `jsserver.properties` file in the current directory when
you start the server.

Command line example:

    java -jar JSettlersServer.jar -Djsettlers.startrobots=9 8880 50

In this example the parameters are: Start 9 bots; TCP port number 8880;
max clients 50.

The started robots count against your max simultaneous connections (50 in this
example).  If the robots leave less than 6 player connections available, or if
they take more than half the max connections, a warning message is printed at
startup. To start a server with no robots (human players only), use

    -Djsettlers.startrobots=0

Any command-line switches and options go before the port number if specified
on the command line.  If the command includes -jar, switches and options go
after the jar filename.

To change a Game Option from its default, for example to activate the house rule
"Robber can't return to the desert", use the `-o` switch with the game option's
name and value, or equivalently "-Djsettlers.gameopt." + the name and value:

    -o RD=t
    -Djsettlers.gameopt.RD=t

You could also set a default game scenario this way; for example if your server
was running a tournament of Fog Islands games:

    -o SC=SC_FOG

If the scenario's game options conflict with any other game options given (VP,
etc), a warning will be printed during startup.  In general, servers shouldn't
set a default scenario; users can choose a scenario on their own if they want.

To have all completed games' results saved in the database, use this option:

    -Djsettlers.db.save.games=Y

To see a list of all jsettlers options (use them with -D), run:

    java -jar JSettlersServer.jar --help

This will print all server options, and all Game Option default values. Note the
format of those default values: Some options need both a true/false flag and a
numeric value. To change the default winning victory points to 12 for example:

    -o VP=t12

### jsserver.properties:

Instead of a long command line, any option can be added to `jsserver.properties`
which is read at startup if it exists in the current directory.  Any option
given on the command line overrides the same option in the properties file.
Comment lines start with # .  See `src/main/bin/jsserver.properties.sample` for full
descriptions of all available properties. (Also available online at
https://raw.githubusercontent.com/jdmonin/JSettlers2/master/src/main/bin/jsserver.properties.sample).


This example command line

  java -jar JSettlersServer.jar -Djsettlers.startrobots=9 -o RD=t 8880 50 socuser socpass

is the same as jsserver.properties with these contents:

    jsettlers.startrobots=9
    jsettlers.gameopt.RD=t
    jsettlers.port=8880
    jsettlers.connections=50
    # db user and pass are optional
    jsettlers.db.user=socuser
    jsettlers.db.pass=socpass

To determine if the server is reading the properties file, look for this text
near the start of the console output:

    Reading startup properties from jsserver.properties

To check the syntax and values of a `jsserver.properties file`, use the `-t` or
`--test-config` command line parameter for Config Validation Mode:

    java -jar JSettlersServer.jar --test-config

This will test and print all configured values and then exit with return code 0
if no problems are found, nonzero otherwise. Output will include a summary line
such as:

    * Config Validation Mode: No problems found.

### Server Web App Deployment (Optional)

This deploys the optional part of the JSettlers Server which runs on a
java web app server. This does not deploy the `/jsweb/` client web app,
which is a separate build.

- If you've started the JSettlers Server from the instructions in the
  previous sections, make sure it isn't currenly running. Deploying the
  JSettlers Server web app will also start the server on its default port.

- Place `socserver.war` into your web app server's `webapps` directory

- The web app URL will be `http://localhost:8080/socserver/` if your
  web app server runs on port 8080

- If `/socserver/` does not show a JSettlers Web App Server page, check your
  web app server's logs or restart its service

### Connect a client

Now, double-click JSettlers.jar to launch the client.  If you'd
prefer to start the player client from another command line window,
use the following command:

    java -jar JSettlers.jar

Optionally you can also provide the server's name and port, to skip
the Connect To Server dialog:

    java -jar JSettlers.jar localhost 8880

When the client launches, click Connect To Server. Leave the Server
name field blank to connect to your own computer (localhost) and use
the JSettlers server you started up in the previous section.

Once you've connected, enter any name in the Nickname field and
create a new game.

Type `*STATS*` into the chat part of the game window.  You should see
something like the following in the chat display:

    * > Uptime: 0:0:26
    * > Total connections: 1
    * > Current connections: 1
    * > Total Users: 1
    * > Games started: 0
    * > Games finished: 0
    * > Total Memory: 2031616
    * > Free Memory: 1524112
    * > Version: 1100 (1.1.00) build JM20080808

Now click on the "Sit Here" button and press "Start Game".  The robot
players should automatically join the game and start playing.

To play again with the same game options and players, click "Quit", then "Reset Board".
If other people are in the game, they will be asked to vote on the reset; any player can
reject it. If bots are in your game, and you want to reset with fewer or no bots, click
the bot's Lock button before clicking Quit/Reset and it won't rejoin the reset game.

If you want other people to access your server, tell them your server address
and port number (the default is 8880).  They can run the JSettlers.jar file by
itself, and it will bring up a window to enter your server address (DNS name
or IP) and port number.  Or, they can enter the following command:

    java -jar JSettlers.jar <server_address> <port_number>

If you would like to maintain accounts for your JSettlers server, start the
database prior to starting the JSettlers Server. See the "Database Setup"
section of [doc/Database.md](doc/Database.md) for directions.

### Server shutdown

To shut down the server hit `Ctrl-C` in its console window, or connect as the
optional debug user and enter `*STOP*` in the chat area of a game window.
This will stop the server and all connected clients will be disconnected.
(See [doc/Readme.developer.md](doc/Readme.developer.md) if you want to set up
a debug user.)

### Installing a JSettlers server

#### Checklist:

- If using the optional database, start MariaDB, MySQL, or PostgreSQL server  
  (file-based sqlite is another lightweight DB option)
- Copy and edit `jsserver.properties` (optional)
- Start JSettlers Server
- Start http server (optional)
- Copy `JSettlers.jar` client JAR and `src/site/*.html` to an http-served directory (optional)

#### Details:

If you want to maintain user accounts or save scores of all completed games,
you will need to set up a MariaDB, MySQL, SQLite, or PostgreSQL database. This database
is optional. If you will use a non-SQLite database, be sure to start
the database server software before installing JSettlers. For DB setup details
see the "Database Setup" section of [doc/Database.md](doc/Database.md)
(available online at https://github.com/jdmonin/JSettlers2/blob/master/doc/Database.md).

To install a JSettlers server, start the server as described in "Server Setup
and Testing". Remember that you can set server parameters and game option
default values with a `jsserver.properties` file: Copy the sample file
`src/main/bin/jsserver.properties.sample` to the same directory as `JSettlersServer.jar`,
rename it to `jsserver.properties`, and edit properties as needed.
For more details see the **jsserver.properties** section of this Readme.

Remote users can simply start their clients as described there,
and connect to your server's DNS name or IP address.

To provide a web page from which users can download the JAR or run the applet,
you will need to set up an http server such as Apache.  We assume you have
installed it already, and will refer to `${docroot}` as a directory
to place files to be served by your web server.

Copy `index.html` from `src/site/` to `${docroot}`.  If you're going to use an
accounts database and anyone can register their own account (this is not
the default setting), also copy `accounts.html`.

Edit the html to make sure the PORT parameter in `index.html` and `account.html`
applet tags match the port of your JSettlers server, and the text starting
"this applet connects to" has the right server name and port for users who can't
run the applet in their browser.  If you're using `account.html`, also
un-comment `index.html`'s link to `account.html`.

Next copy the `JSettlers.jar` client file to `${docroot}`. This will allow users
to download it to connect from their computer, or use the web browser applet plug-in.
If you've downloaded it as `JSettlers-{version}-full.jar`, rename it to `JSettlers.jar`.

Your web server directory structure should now contain:

    ${docroot}/index.html
    ${docroot}/account.html (optional)
    ${docroot}/JSettlers.jar

Users should now be able to visit your web site to run the JSettlers client.

### Upgrading from an earlier version

If you're doing a new installation, not upgrading a server that's
already been running JSettlers, skip this section.

It's a simple process to upgrade to the latest version of JSettlers:

- Read [doc/Versions.md](doc/Versions.md) for new features, bug fixes, and
  config changes made from your version to the latest version.  Occasionally
  defaults change and you'll need to add a server config option to keep the
  same behavior, so read carefully.
- When upgrading from 1.x to 2.x, the applet class name changes
  from `soc.client.SOCPlayerClient` to `soc.client.SOCApplet`,
  so update the applet tag in your download page html.
  (Most people and most browsers don't use the applet anymore.)
- If you're using the optional database, backup the database and see
  the "Upgrading from an earlier version" section of [doc/Database.md](doc/Database.md)
  for parameter changes and other actions to take.
- Save a backup copy of your current JSettlers.jar and JSettlersServer.jar,
  in case you want to run the old version for any reason.
- Stop the old server
- Copy the new JSettlers.jar and JSettlersServer.jar into place
- Start the new server, including any new options you wanted from [doc/Versions.md](doc/Versions.md)
- If the new server's startup messages include a line about database schema
  upgrade, see the "Upgrading" section of [doc/Database.md](doc/Database.md).
- Test that you can connect and start games as usual, with and without bots.
  When you connect make sure the version number shown in the left side of
  the client window is the new JSettlers version.


## Development and Building JSettlers

JSettlers is an open-source project licensed under the GPL. The project
source code is hosted at https://github.com/jdmonin/JSettlers2/ and
the project website is http://nand.net/jsettlers/devel/ .  Questions,
bugs, patches, and pull requests can be posted at the github page.

For more information on building or developing JSettlers, see
[doc/Readme.developer.md](doc/Readme.developer.md). That readme also has
information about translating jsettlers to other languages; see the
"I18N" section.

JSettlers is licensed under the GNU General Public License.  Each source file
lists contributors by year.  A copyright year range (for example, 2007-2011)
means the file was contributed to by that person in each year of that range.
See individual source files for the GPL version and other details.

BCrypt.java is licensed under the "new BSD" license, and is copyright
(C) 2006 Damien Miller; see BCrypt.java for details.  jBCrypt-0.4.tar.gz
retrieved 2017-05-27 from http://www.mindrot.org/projects/jBCrypt/
and some constants, javadocs, throws declarations added by Jeremy D Monin.

org.fedorahosted.tennera.antgettext.StringUtil is licensed under the
"Lesser GPL" (LGPL) license, and is from the JBoss Ant-Gettext utilities.

The classic hex and port images were created by Jeremy Monin, and are licensed
Creative Commons Attribution Share Alike (cc-by-sa 3.0 US) or Creative
Commons Attribution (CC-BY 3.0 US); see each image's gif comments for details.
classic/goldHex.gif is based on a 2010-12-21 CC-BY 2.0 image by Xuan Che,
available at http://www.flickr.com/photos/rosemania/5431942688/ , of
ancient Greek coins.

The pastel hex images were created and contributed by qubodup, (C) 2019,
licensed CC-BY-SA 3.0, and were retrieved 2019-08-17 from
https://github.com/qubodup/pastel-tiles (rendered with that repo's `hex.sh` script).

doc/graf/Logo.svg was created and contributed by Ruud Poutsma, (C) 2017.<|MERGE_RESOLUTION|>--- conflicted
+++ resolved
@@ -77,21 +77,11 @@
 
 ## Requirements
 
-<<<<<<< HEAD
-To play JSettlers by connecting to a remote server you will need the
-Java Runtime Version 8 or above. To connect as an applet, use any
-browser which is Java enabled (using the browser plug-in) or just
-download the JAR from http://nand.net/jsettlers/ and run it.
-
-To Play JSettlers locally you need the Java Runtime 8 or above.
-`JSettlers-full.jar` can connect directly to any server over the Internet.
-=======
 To play JSettlers you will need either the Java Development Kit (JDK)
-version 6 or higher, or version 8 or earlier of the smaller Java Runtime (JRE).
+version 8 or higher, or version 8 of the smaller Java Runtime (JRE).
 Then download JSettlers-full.jar from either
 https://github.com/jdmonin/JSettlers2/releases or http://nand.net/jsettlers/
 and run it.
->>>>>>> 6c5c9794
 
 To host a JSettlers server that provides a download for the full Jar,
 you will need any http server such as Apache's httpd (available from
@@ -100,11 +90,7 @@
 The JSettlers-full.jar file can also run locally as a server, without needing a
 web server.
 
-<<<<<<< HEAD
-To build JSettlers from source, you will need Java JDK 8 or newer and
-=======
-To build JSettlers from source, you will need Java JDK 6 or higher, and either
->>>>>>> 6c5c9794
+To build JSettlers from source, you will need Java JDK 8 or higher, and either
 gradle 4 or 5, or an IDE such as Eclipse which understands gradle's format.
 See [doc/Readme.developer.md](doc/Readme.developer.md) for details.
 
@@ -141,11 +127,7 @@
 ### Server Startup
 
 Start the server with the following command
-<<<<<<< HEAD
-(server requires Java 8 JRE or higher, or JDK 8 or higher):
-=======
-(server requires Java JDK 6 or higher, or JRE version 6, 7, or 8):
->>>>>>> 6c5c9794
+(server requires Java JDK 8 or higher, or JRE version 8):
 
     java -jar JSettlersServer.jar
 
