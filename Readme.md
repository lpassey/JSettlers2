# ![logo](doc/graf/Logo32.png?raw=true) Java Settlers

<<<<<<< HEAD
A client-server (optionally browser-based) version of Settlers of Catan
=======
A desktop client-server version of Settlers of Catan
>>>>>>> c8e3c713


## Introduction

JSettlers is a Java version of the board game Settlers of Catan
written in Java and HTML5. This client-server system supports multiple
simultaneous games between people and computer-controlled
opponents. Initially created as an AI research project.

The new in-progress client is browser-based in HTML5.
The server is a Java web app hosted in a servlet container like Jetty or Tomcat,
which also provides the client html to visiting players' browsers.

The stable Java client can host a server, connect to dedicated JSettlers servers
over the net, or play practice games offline against bots.

The server can optionally use a database to store player account
information and game stats (details below).  A client java app to
create user accounts is also provided.

If you're upgrading from an earlier version of JSettlers: Check
[doc/Versions.md](doc/Versions.md) for new features, bug fixes, and
config changes, then see **Upgrading from an earlier version** section
of this Readme.

JSettlers is an open-source project licensed under the GPL. The
project is hosted at https://github.com/jdmonin/JSettlers2/ and
at http://nand.net/jsettlers/devel/ .  Questions, bugs, patches,
and pull requests can be posted at the github page. The HTML5 web app's
code is licensed under AGPL 3.0.

\- The JSettlers Development Team


## Contents

-  Screenshots
-  Documentation
-  Requirements
-  Client Command Line
-  Server Setup and Testing
-  Shutting down the server
-  Installing a JSettlers Server
-  Upgrading from an earlier version
-  Security and Admin Users
-  Development and Building JSettlers


## Screenshots

New Game options:  
![New Game options](doc/screenshots/screenshot-game-opts-20200103-cloth.gif)

Classic 4-player board:  
![Classic 4-player board](doc/screenshots/screenshot-play3-20161013.png)

Classic 6-player board:  
![Classic 6-player board](doc/screenshots/screenshot-play6-20161013.gif)

Sea board: Cloth Villages scenario:  
![Sea board with scenario](doc/screenshots/screenshot-playCloth-20200103.gif)


## Documentation

User documentation for game play is available as .html pages located
in the `src/site/users` directory. These can be put on a web server for
its users to access with a browser.

Currently, this Readme and the `doc` directory are the only technical
documentation for running the client or server, setup and other issues.
Over time, more docs will be written. If you are interested in helping
write documentation please contact the development team from our github page.

If you downloaded a JSettlers JAR file without attached documentation,
the official location of this Readme and the docs is online at
https://github.com/jdmonin/JSettlers2/blob/master/Readme.md .


## Requirements

To play JSettlers in a browser, you will need one new enough for HTML5
and Javascript version ES6. You will also need the `socweb.war` and `socserver.war`
packages, and Java 8 servlet container software such as Jetty or Tomcat.
Currently you must build `socweb.war` and `socserver.war` from source (see below),
because no versions of it have yet been released.

To play JSettlers with the traditional Java client, you will need either the
Java Development Kit (JDK) version 8 or higher, or version 8 of the smaller
Java Runtime (JRE). Then download JSettlers-full.jar from either
https://github.com/jdmonin/JSettlers2/releases or http://nand.net/jsettlers/
and run it.

To host a non-HTML5 traditional JSettlers server, use any server OS and
hosting provider you like. To also provide a download for the full Jar,
you will need any http server such as Apache's httpd (available from http://httpd.apache.org).

The JSettlers-full.jar file can also run locally as a server, without needing a
web server. If you're running a LAN game for friends, that Jar is all you need.

To build JSettlers from source, you will need Java JDK 8 or higher, and either
gradle 5.6 or 6.x, or an IDE such as Eclipse which understands gradle's format.
See [doc/Readme.developer.md](doc/Readme.developer.md) for details.


## Client Command Line

Running the client with no parameters is the same as double-clicking it:  
`java -jar JSettlers-full.jar` will bring up a window with options to
connect to a server, practice against bots (no network needed), or start
a server for others to connect to.

To connect directly to a server, give its host and port number:  
`java -jar JSettlers-full.jar myserver.example.com 8880`

If your screen is High-DPI, JSettlers should automatically detect that
instead of running in a very small window. If detection fails for some
reason, ask for High-DPI support this way:  
`java -Djsettlers.uiScale=2 -jar JSettlers-full.jar`

Also available: `--help`, `--version`, and various debugging flags
listed in [doc/Readme.developer.md](doc/Readme.developer.md).


## Server Setup and Testing

From the command line, make sure you are in the JSettlers distribution
directory which contains both `JSettlers.jar`, `JsettlersServer.jar` and the
`lib` directory.  (If you have downloaded `jsettlers-3.x.xx-full.tar.gz`,
look in the /target directory for these files.)

If you have downloaded `jsettlers-3.x.xx-full.jar` or `jsettlers-3.x.xx-server.jar`
instead of the full tar.gz, use that filename on the command lines shown below.

### Server Startup

Start the server with the following command
(server requires Java JDK 8 or higher, or JRE version 8):

    java -jar JSettlersServer.jar

This will start the server on the default port of `8880` with 7 robots.
It will try to connect to an optional mysql database named `socdata`; startup
will continue even if there is no DB or the DB connect doesn't work.

You can change those values and specify game option defaults; see details below.

If MySQL or another database is not installed and running (See "Database Setup"
in [doc/Database.md](doc/Database.md)), you will see a warning with the
appropriate explanation:

    Warning: No user database available: ....
    Users will not be authenticated.

The database is not required: Without it, the server will function normally
except that user accounts cannot be maintained.

If you do use the database, you can give users a nickname and password to use
when they log in and play.  People without accounts can still connect, by
leaving the password field blank, as long as they aren't using a nickname
which has a password in the database.  Optionally game results and stats can
also be saved in the database, see next section; those aren't saved by default.

### Parameters and game option defaults:

JSettlers options, parameters, and game option defaults can be specified on the
command line, or in a `jsserver.properties` file in the current directory when
you start the server.

Command line example:

    java -jar JSettlersServer.jar -Djsettlers.startrobots=9 8880 50

In this example the parameters are: Start 9 bots; TCP port number 8880;
max clients 50.

The started robots count against your max simultaneous connections (50 in this
example).  If the robots leave less than 6 player connections available, or if
they take more than half the max connections, a warning message is printed at
startup. To start a server with no robots (human players only), use

    -Djsettlers.startrobots=0

Any command-line switches and options go before the port number if specified
on the command line.  If the command includes -jar, switches and options go
after the jar filename.

To change a Game Option from its default, for example to activate the house rule
"Robber can't return to the desert", use the `-o` switch with the game option's
name and value, or equivalently "-Djsettlers.gameopt." + the name and value:

    -o RD=t
    -Djsettlers.gameopt.RD=t

You could also set a default game scenario this way; for example if your server
was running a tournament of Fog Islands games:

    -o SC=SC_FOG

If the scenario's game options conflict with any other game options given (VP,
etc), a warning will be printed during startup.  In general, servers shouldn't
set a default scenario; users can choose a scenario on their own if they want.

To have all completed games' results saved in the database, use this option:

    -Djsettlers.db.save.games=Y

To see a list of all jsettlers options (use them with -D), run:

    java -jar JSettlersServer.jar --help

This will print all server options, and all Game Option default values. Note the
format of those default values: Some options need both a true/false flag and a
numeric value. To change the default winning victory points to 12 for example:

    -o VP=t12

### jsserver.properties:

Instead of a long command line, any option can be added to `jsserver.properties`
which is read at startup if it exists in the current directory.  Any option
given on the command line overrides the same option in the properties file.
Comment lines start with # .  See `src/main/bin/jsserver.properties.sample` for full
descriptions of all available properties. (Also available online at
https://raw.githubusercontent.com/jdmonin/JSettlers2/master/src/main/bin/jsserver.properties.sample).


This example command line

  java -jar JSettlersServer.jar -Djsettlers.startrobots=9 -o RD=t 8880 50 socuser socpass

is the same as jsserver.properties with these contents:

    jsettlers.startrobots=9
    jsettlers.gameopt.RD=t
    jsettlers.port=8880
    jsettlers.connections=50
    # db user and pass are optional
    jsettlers.db.user=socuser
    jsettlers.db.pass=socpass

To determine if the server is reading the properties file, look for this text
near the start of the console output:

    Reading startup properties from jsserver.properties

To check the syntax and values of a `jsserver.properties file`, use the `-t` or
`--test-config` command line parameter for Config Validation Mode:

    java -jar JSettlersServer.jar --test-config

This will test and print all configured values and then exit with return code 0
if no problems are found, nonzero otherwise. Output will include a summary line
such as:

    * Config Validation Mode: No problems found.

### Server Web App Deployment (Optional)

This deploys the optional part of the JSettlers Server which runs on a
java web app server, and the HTML5 client web app.

- If you've started the JSettlers Server from the instructions in the
  previous sections, make sure it isn't currenly running. Deploying the
  JSettlers Server web app will also start the server on the same default port.

- The server runs in a Java EE 8 servlet container like Jetty or Tomcat. The
  client html5 app currently assumes it will be hosted on the same server and
  port as the server.

- Place the server's other run-time requirements (like protobuf JARs) into your
  web app server's external libs directory: See [doc/Readme.developer.md](doc/Readme.developer.md)
  sections "Download required library JARs" and "SOCServer Web Server for HTML5",
  and note any command-line flags you may need for Jetty or Tomcat to use those
  extra runtime JARs.

- Place `socweb.war` and `socserver.war` into your web app server's `webapps` directory

- The web app URL will be `http://localhost:8080/socweb/` if your
  web app server runs on port 8080

- If `/socserver/` does not show a JSettlers Web App Server page, check your
  web app server's logs or restart its service

### Connect a client

Now, double-click JSettlers.jar to launch the client.  If you'd
prefer to start the player client from another command line window,
use the following command:

    java -jar JSettlers.jar

Optionally you can also provide the server's name and port, to skip
the Connect To Server dialog:

    java -jar JSettlers.jar localhost 8880

When the client launches, click Connect To Server. Leave the Server
name field blank to connect to your own computer (localhost) and use
the JSettlers server you started up in the previous section.

Once you've connected, enter any name in the Nickname field and
create a new game.

Type `*STATS*` into the chat part of the game window.  You should see
something like the following in the chat display:

    * > Uptime: 0:0:26
    * > Total connections: 1
    * > Current connections: 1
    * > Total Users: 1
    * > Games started: 0
    * > Games finished: 0
    * > Total Memory: 2031616
    * > Free Memory: 1524112
    * > Version: 1100 (1.1.00) build JM20080808

Now click on the "Sit Here" button and press "Start Game".  The robot
players should automatically join the game and start playing.

To play again with the same game options and players, click "Quit", then "Reset Board".
If other people are in the game, they will be asked to vote on the reset; any player can
reject it. If bots are in your game, and you want to reset with fewer or no bots, click
the bot's Lock button before clicking Quit/Reset and it won't rejoin the reset game.

If you want other people to access your server, tell them your server address
and port number (the default is 8880).  They can run the JSettlers.jar file by
itself, and it will bring up a window to enter your server address (DNS name
or IP) and port number.  Or, they can enter the following command:

    java -jar JSettlers.jar <server_address> <port_number>

If you would like to maintain accounts for your JSettlers server, start the
database prior to starting the JSettlers Server. See the "Database Setup"
section of [doc/Database.md](doc/Database.md) for directions.

### Server shutdown

To shut down the server hit `Ctrl-C` in its console window, or connect as the
optional debug user and enter `*STOP*` in the chat area of a game window.
This will stop the server and all connected clients will be disconnected.
(See [doc/Readme.developer.md](doc/Readme.developer.md) if you want to set up
a debug user.)

### Installing a JSettlers server

This applies to the traditional Java command line server, not the servlet-based server
for the new HTML5 client. For the servlet-based web app server, see above section
"Server Web App Deployment (Optional)".

#### Checklist:

- If using the optional database, start MariaDB, MySQL, or PostgreSQL server  
  (file-based sqlite is another lightweight DB option)
- Copy and edit `jsserver.properties` (optional)
- Start JSettlers Server
- Start http server (optional)
- Copy `JSettlers.jar` client JAR and `src/site/*.html` to an http-served directory (optional)

#### Details:

If you want to maintain user accounts or save scores of all completed games,
you will need to set up a MariaDB, MySQL, SQLite, or PostgreSQL database. This database
is optional. If you will use a non-SQLite database, be sure to start
the database server software before installing JSettlers. For DB setup details
see the "Database Setup" section of [doc/Database.md](doc/Database.md)
(available online at https://github.com/jdmonin/JSettlers2/blob/master/doc/Database.md).

To install a JSettlers server, start the server as described in "Server Setup
and Testing". Remember that you can set server parameters and game option
default values with a `jsserver.properties` file: Copy the sample file
`src/main/bin/jsserver.properties.sample` to the same directory as `JSettlersServer.jar`,
rename it to `jsserver.properties`, and edit properties as needed.
For more details see the **jsserver.properties** section of this Readme.

Remote users can simply start their clients as described there,
and connect to your server's DNS name or IP address.

To provide a web page where players can download the Jar, you will need to
set up a web server such as Apache. Alternately, have them download the
full Jar from https://github.com/jdmonin/JSettlers2/releases/latest .

If setting up a web server: We assume you have installed the web server
software already, and will refer to `${docroot}` as a directory
to place files to be served by your web server.

Copy `index.html` from `src/site/` to `${docroot}`.  If you're going to use an
accounts database and anyone can register their own account (this is not
the default setting), also copy `accounts.html`.

Edit the html to make sure the port number mentioned in `index.html` and `account.html`
matches the port of your JSettlers server, and the text starting
"Connect to" has the right server name. If you're using `account.html`, also
un-comment `index.html`'s link to `account.html`.

Next copy the `JSettlers.jar` full client file to `${docroot}`. This will allow users
to download it to connect from their computer.
(If you've downloaded it as `JSettlers-{version}-full.jar`, rename it to `JSettlers.jar`.)

Your web server directory structure should now contain:

    ${docroot}/index.html
    ${docroot}/account.html (optional)
    ${docroot}/JSettlers.jar

Users should now be able to visit your web site to download the JSettlers client.

### Upgrading from an earlier version

If you're doing a new installation, not upgrading a server that's
already been running JSettlers, skip this section.

It's a simple process to upgrade to the latest version of JSettlers:

- Read this readme's "Requirements" section, in case the minimum java version
  or another requirement has changed
- Read [doc/Versions.md](doc/Versions.md) for new features, bug fixes, and
  config changes made from your version to the latest version.  Occasionally
  defaults change and you'll need to add a server config option to keep the
  same behavior, so read carefully.
- If using the applet: When upgrading from 1.x to 2.x, the applet class name changes
  from `soc.client.SOCPlayerClient` to `soc.client.SOCApplet`,
  so update the applet tag in your download page html.
  (Most people and most browsers don't use the applet anymore.)
- If you're using the optional database, backup the database and see
  the "Upgrading from an earlier version" section of [doc/Database.md](doc/Database.md)
  for parameter changes and other actions to take.
- Save a backup copy of your current JSettlers.jar and JSettlersServer.jar,
  in case you want to run the old version for any reason.
- Stop the old server
- Copy the new JSettlers.jar and JSettlersServer.jar into place
- Start the new server, including any new options you wanted from [doc/Versions.md](doc/Versions.md)
- If the new server's startup messages include a line about database schema
  upgrade, see the "Upgrading" section of [doc/Database.md](doc/Database.md).
- Test that you can connect and start games as usual, with and without bots.
  When you connect make sure the version number shown in the left side of
  the client window is the new JSettlers version.


## Security and Admin Users

The server has commands anyone can run by typing into a game's chat window, like `*STATS*` or `*WHO*`.
It also has privileged commands that can be run only by named Admin Users or the `debug` user, like `*GC*` or `*SAVEGAME*`.

The debug user shouldn't be enabled except on a developer's own computer, because of its unfair in-game powers.
Admin Users let you manage your server without the debug user. They authenticate with passwords
stored in a SQLite file or a database system. To set up Admin Users, see
section "Security, Admin Users, Admin Commands" of [doc/Database.md](doc/Database.md).


## Development and Building JSettlers

JSettlers is an open-source project licensed under the GPL. The project
source code is hosted at https://github.com/jdmonin/JSettlers2/ and
the project website is http://nand.net/jsettlers/devel/ .  Questions,
bugs, patches, and pull requests can be posted at the github page.

For more information on building or developing JSettlers, see
[doc/Readme.developer.md](doc/Readme.developer.md). That readme also has
information about translating jsettlers to other languages; see the
"I18N" section.

JSettlers is licensed under the GNU General Public License.  Each source file
lists contributors by year.  A copyright year range (for example, 2007-2011)
means the file was contributed to by that person in each year of that range.
See individual source files for the GPL version and other details.

The HTML5 client web app is licensed under the
Affero General Public License, Version 3.0 (AGPL v3).
For the full Affero General Public License 3.0 text, see the included
doc/COPYING-AGPLv3 file or https://www.gnu.org/licenses/agpl-3.0.html .

BCrypt.java is licensed under the "new BSD" license, and is copyright
(C) 2006 Damien Miller; see BCrypt.java for details.  jBCrypt-0.4.tar.gz
retrieved 2017-05-27 from http://www.mindrot.org/projects/jBCrypt/
and some constants, javadocs, throws declarations added by Jeremy D Monin.

org.fedorahosted.tennera.antgettext.StringUtil is licensed under the
"Lesser GPL" (LGPL) license, and is from the JBoss Ant-Gettext utilities.

<<<<<<< HEAD
Includes the jQuery JavaScript Library released under the MIT license.

Includes the Konva JavaScript Library released under the MIT license,
retrieved 2020-01-11 from https://unpkg.com/konva@4.0.0/konva.js, konva.min.js
=======
Miscellaneous code is attributed to the Strategic Conversation (STAC) Project -
https://www.irit.fr/STAC/ - from their fork published at https://github.com/sorinMD/StacSettlers
and reintegrated into JSettlers by Jeremy D Monin for v2.4.10.
[The StacSettlers readme](https://github.com/sorinMD/StacSettlers/blob/master/README.md)
says "Copyright (C) 2017  STAC" and that repo's most recent substantial change was in 2018.
In the JSettlers repository, commits from that code use "STAC Project" as the author.
>>>>>>> c8e3c713

The classic hex and port images were created by Jeremy Monin, and are licensed
Creative Commons Attribution Share Alike (cc-by-sa 3.0 US) or Creative
Commons Attribution (CC-BY 3.0 US); see each image's gif comments for details.
classic/goldHex.gif is based on a 2010-12-21 CC-BY 2.0 image by Xuan Che,
available at http://www.flickr.com/photos/rosemania/5431942688/ , of
ancient Greek coins.

The pastel hex images were created and contributed by qubodup, (C) 2019,
licensed CC-BY-SA 3.0, and were retrieved 2019-08-17 from
https://github.com/qubodup/pastel-tiles (rendered with that repo's `hex.sh` script).

doc/graf/Logo.svg was created and contributed by Ruud Poutsma, (C) 2017.<|MERGE_RESOLUTION|>--- conflicted
+++ resolved
@@ -1,10 +1,6 @@
 # ![logo](doc/graf/Logo32.png?raw=true) Java Settlers
 
-<<<<<<< HEAD
-A client-server (optionally browser-based) version of Settlers of Catan
-=======
-A desktop client-server version of Settlers of Catan
->>>>>>> c8e3c713
+A desktop client-server (optionally browser-based) version of Settlers of Catan
 
 
 ## Introduction
@@ -485,19 +481,17 @@
 org.fedorahosted.tennera.antgettext.StringUtil is licensed under the
 "Lesser GPL" (LGPL) license, and is from the JBoss Ant-Gettext utilities.
 
-<<<<<<< HEAD
 Includes the jQuery JavaScript Library released under the MIT license.
 
 Includes the Konva JavaScript Library released under the MIT license,
 retrieved 2020-01-11 from https://unpkg.com/konva@4.0.0/konva.js, konva.min.js
-=======
+
 Miscellaneous code is attributed to the Strategic Conversation (STAC) Project -
 https://www.irit.fr/STAC/ - from their fork published at https://github.com/sorinMD/StacSettlers
 and reintegrated into JSettlers by Jeremy D Monin for v2.4.10.
 [The StacSettlers readme](https://github.com/sorinMD/StacSettlers/blob/master/README.md)
 says "Copyright (C) 2017  STAC" and that repo's most recent substantial change was in 2018.
 In the JSettlers repository, commits from that code use "STAC Project" as the author.
->>>>>>> c8e3c713
 
 The classic hex and port images were created by Jeremy Monin, and are licensed
 Creative Commons Attribution Share Alike (cc-by-sa 3.0 US) or Creative
