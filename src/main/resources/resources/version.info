# Project info file included into JARs; see soc.util.Version, build.gradle
#
# version under development
project.version=3.0.00
project.versionnum=3000
# maximum recent version number to not warn during new game creation;
# should be a version released more than a year ago.
project.versionnumMaxNoWarn=2000
<<<<<<< HEAD
project.copyright=2001-2004 Robb Thomas, portions (C) 2007-2022 Jeremy D Monin and contributors
project.buildnum=JX20220103
=======
project.copyright=2001-2004 Robb Thomas, portions (C) 2007-2020 Jeremy D Monin and contributors
project.buildnum=JM20200709
>>>>>>> f8e018bb
project.jre.min.major=1
project.jre.min.minor=8
project.jre.min.edit=0<|MERGE_RESOLUTION|>--- conflicted
+++ resolved
@@ -6,13 +6,8 @@
 # maximum recent version number to not warn during new game creation;
 # should be a version released more than a year ago.
 project.versionnumMaxNoWarn=2000
-<<<<<<< HEAD
 project.copyright=2001-2004 Robb Thomas, portions (C) 2007-2022 Jeremy D Monin and contributors
-project.buildnum=JX20220103
-=======
-project.copyright=2001-2004 Robb Thomas, portions (C) 2007-2020 Jeremy D Monin and contributors
-project.buildnum=JM20200709
->>>>>>> f8e018bb
+project.buildnum=JX20220104
 project.jre.min.major=1
 project.jre.min.minor=8
 project.jre.min.edit=0