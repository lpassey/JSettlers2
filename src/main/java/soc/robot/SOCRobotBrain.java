/**
 * Java Settlers - An online multiplayer version of the game Settlers of Catan
 * Copyright (C) 2003  Robert S. Thomas <thomas@infolab.northwestern.edu>
 * Portions of this file Copyright (C) 2007-2020 Jeremy D Monin <jeremy@nand.net>
 * Portions of this file Copyright (C) 2012 Paul Bilnoski <paul@bilnoski.net>
 * Portions of this file Copyright (C) 2017 Ruud Poutsma <rtimon@gmail.com>
 * Portions of this file Copyright (C) 2017-2018 Strategic Conversation (STAC Project) https://www.irit.fr/STAC/
 *
 * This program is free software; you can redistribute it and/or
 * modify it under the terms of the GNU General Public License
 * as published by the Free Software Foundation; either version 3
 * of the License, or (at your option) any later version.
 *
 * This program is distributed in the hope that it will be useful,
 * but WITHOUT ANY WARRANTY; without even the implied warranty of
 * MERCHANTABILITY or FITNESS FOR A PARTICULAR PURPOSE.  See the
 * GNU General Public License for more details.
 *
 * You should have received a copy of the GNU General Public License
 * along with this program.  If not, see <http://www.gnu.org/licenses/>.
 *
 * The maintainer of this program can be reached at jsettlers@nand.net
 **/
package soc.robot;

import soc.baseclient.SOCDisplaylessPlayerClient;
import soc.disableDebug.D;

import soc.game.SOCBoard;
import soc.game.SOCBoardLarge;
import soc.game.SOCCity;
import soc.game.SOCDevCardConstants;
import soc.game.SOCGame;
import soc.game.SOCGameOptionSet;
import soc.game.SOCInventory;
import soc.game.SOCInventoryItem;
import soc.game.SOCPlayer;
import soc.game.SOCPlayerNumbers;
import soc.game.SOCPlayingPiece;
import soc.game.SOCResourceConstants;
import soc.game.SOCResourceSet;
import soc.game.SOCRoad;
import soc.game.SOCRoutePiece;
import soc.game.SOCSettlement;
import soc.game.SOCShip;
import soc.game.SOCSpecialItem;
import soc.game.SOCTradeOffer;

import soc.message.SOCAcceptOffer;
import soc.message.SOCBankTrade;
import soc.message.SOCCancelBuildRequest;
import soc.message.SOCChoosePlayer;
import soc.message.SOCChoosePlayerRequest;
import soc.message.SOCClearOffer;
import soc.message.SOCDevCardAction;
import soc.message.SOCDiceResult;
import soc.message.SOCDiscardRequest;
import soc.message.SOCGameState;
import soc.message.SOCGameStats;
import soc.message.SOCInventoryItemAction;
import soc.message.SOCMakeOffer;
import soc.message.SOCMessage;
import soc.message.SOCMovePiece;
import soc.message.SOCMoveRobber;
import soc.message.SOCPlayerElement;
import soc.message.SOCPlayerElement.PEType;
import soc.message.SOCPlayerElements;
import soc.message.SOCPutPiece;
import soc.message.SOCRejectOffer;
import soc.message.SOCResourceCount;
import soc.message.SOCSetSpecialItem;
import soc.message.SOCSimpleAction;
import soc.message.SOCSimpleRequest;
import soc.message.SOCSitDown;  // for javadoc
import soc.message.SOCStartGame;
import soc.message.SOCTimingPing;  // for javadoc
import soc.message.SOCTurn;

import soc.util.CappedQueue;
import soc.util.DebugRecorder;
import soc.util.SOCRobotParameters;

import java.util.ArrayList;
import java.util.HashMap;
import java.util.Iterator;
import java.util.List;
import java.util.Random;
import java.util.Vector;


/**
 * AI for playing Settlers of Catan.
 * Represents a robot player within 1 game.
 * The bot is a separate thread, so everything happens in {@link #run()} or a method called from there.
 *<P>
 * Some robot behaviors are altered by the {@link SOCRobotParameters} passed into our constructor.
 * Some decision-making code is in the {@link OpeningBuildStrategy},
 * {@link RobberStrategy}, {@link MonopolyStrategy}, etc classes.
 * Data and predictions about the other players in the game is in
 * {@link SOCPlayerTracker}.  If we're trading with other players for
 * resources, some details of that are in {@link SOCRobotNegotiator}.
 * All these, and data on the game and players, are initialized in
 * {@link #setOurPlayerData()}.
 *<P>
 * At the start of each player's turn, {@link #buildingPlan} and most other state fields are cleared
 * (search {@link #run()} for <tt>mesType == SOCMessage.TURN</tt>).
 * The plan for what to build next is decided in {@link SOCRobotDM#planStuff(int)}
 * (called from {@link #planBuilding()} and some other places) which updates {@link #buildingPlan}.
 * That plan is executed in {@link #planAndDoActionForPLAY1()}, which calls {@link #buildOrGetResourceByTradeOrCard()}
 * and other strategy/decision methods.
 *<P>
 * Current status and the next expected action are tracked by the "waitingFor" and "expect" flag fields.
 * If we've sent the server an action and we're waiting for the result, {@link #waitingForGameState} is true
 * along with one other "expect" flag, such as {@link #expectPLACING_ROBBER}.
 * All these fields can be output for inspection by calling {@link #debugPrintBrainStatus()}.
 *<P>
 * See {@link #run()} for more details of how the bot waits for and reacts to incoming messages.
 * Some reactions are chosen in methods like {@link #considerOffer(SOCTradeOffer)} called from {@code run()}.
 * Some robot actions wait for other players or other timeouts; the brain counts {@link SOCTimingPing} messages
 * (1 per second) for timing.  For robustness testing, the {@code SOCRobotClient.debugRandomPause} flag can
 * be used to inject random delays in incoming messages.
 *<P>
 * To keep the game moving, the server may force an inactive bot to end its turn;
 * see {@link soc.server.SOCForceEndTurnThread}.
 *
 *<H3>AI/Robot development:</H3>
 *
 * The bot can be sent debug commands to examine its state; see
 * {@link SOCRobotClient#handleGAMETEXTMSG(soc.message.SOCGameTextMsg)}.
 *<P>
 * Extending this class is one way to begin developing a custom JSettlers bot:
 *<UL>
 * <LI> Factory is {@link SOCRobotClient#createBrain(SOCRobotParameters, SOCGame, CappedQueue)},
 *      which can be overridden in a custom bot client like {@link soc.robot.sample3p.Sample3PClient}
 * <LI> For a trivial example see {@link soc.robot.sample3p.Sample3PBrain}
 * <LI> For more complicated extensions, extend strategy classes and/or {@link SOCRobotDM},
 *      and override {@link #setStrategyFields()} and any other factory methods needed.
 * <LI> Game option {@link SOCGameOptionSet#K__EXT_BOT}, which can be set at server startup using the command line
 *      or {@code jsserver.properties} file, can be used to send custom data or config from server to third-party bots
 *</UL>
 * For other methods/stubs/callbacks which can be extended, browse this package for {@code protected} methods.
 * See {@code Readme.developer.md} for more about bot development.
 *
 * @author Robert S Thomas
 */
public class SOCRobotBrain extends Thread
{
    // Tuning parameters:

    /**
     * Bot pause speed-up factor when {@link SOCGame#isBotsOnly} in {@link #pause(int)}.
     * Default 0.25 (use 25% of normal pause time: 4x speed-up).
     * Use .01 for a shorter delay (1% of normal pauses).
     * @since 2.0.00
     */
    public static float BOTS_ONLY_FAST_PAUSE_FACTOR = .25f;

    /**
     * If, during a turn, we make this many illegal build
     * requests that the server denies, stop trying.
     *
     * @see #failedBuildingAttempts
     * @since 1.1.00
     */
    public static int MAX_DENIED_BUILDING_PER_TURN = 3;

    /**
     * When a trade has been offered to humans (and maybe also to bots), pause
     * for this many seconds before accepting an offer to give humans a chance
     * to compete against fast bot decisions.
     *
     * @since 2.4.50
     */
    public static int BOTS_PAUSE_FOR_HUMAN_TRADE = 8;

    // Timing constants:

    /**
     * When a trade has been offered to humans (and maybe also to bots),
     * maximum wait in seconds for responses: {@link #tradeResponseTimeoutSec}.
     * Longer than {@link #TRADE_RESPONSE_TIMEOUT_SEC_BOTS_ONLY}.
     *<P>
     * Before v2.3.00 this was 100 seconds, which felt glacially slow
     * compared to the quick pace of most bot activity.
     *
     * @since 2.0.00
     */
    protected static final int TRADE_RESPONSE_TIMEOUT_SEC_HUMANS = 30;

    /**
     * When a trade has been offered to only bots (not to any humans),
     * maximum wait in seconds for responses: {@link #tradeResponseTimeoutSec}.
     * Shorter than {@link #TRADE_RESPONSE_TIMEOUT_SEC_HUMANS}.
     * @since 2.0.00
     */
    protected static final int TRADE_RESPONSE_TIMEOUT_SEC_BOTS_ONLY = 5;

    /**
     * The robot parameters. See {@link #getRobotParameters()} for details.
     * @see SOCRobotClient#currentRobotParameters
     */
    protected SOCRobotParameters robotParameters;

    /**
     * Flag for whether or not we're alive.
     * From other threads, set false by calling {@link #kill()}.
     */
    protected volatile boolean alive;

    /**
     * Flag for whether or not it is our turn.
     * Updated near top of per-message loop in {@code run()}
     * based on {@link SOCGame#getCurrentPlayerNumber()}.
     */
    protected boolean ourTurn;

    /**
     * {@link #pause(int) Pause} for less time;
     * speeds up response in 6-player games.
     * Ignored if {@link SOCGame#isBotsOnly}, which pauses for even less time.
     * @since 1.1.09
     */
    private boolean pauseFaster;

    /**
     * Random number generator
     */
    protected Random rand = new Random();

    /**
     * The client we are hooked up to
     */
    protected SOCRobotClient client;

    /**
     * The game we are playing. Set in constructor, unlike {@link #ourPlayerData}.
     * @see #gameIs6Player
     */
    protected SOCGame game;

    /**
     * If true, the {@link #game} we're playing is on the 6-player board.
     * @since 1.1.08
     */
    final protected boolean gameIs6Player;

    /**
     * Our player data.
     * Set in {@link #setOurPlayerData()}
     * @see #ourPlayerNumber
     * @see #ourPlayerName
     * @see #game
     */
    protected SOCPlayer ourPlayerData;

    /**
     * Our player number; set in {@link #setOurPlayerData()}.
     * @since 2.0.00
     */
    protected int ourPlayerNumber;

    /**
     * Our player nickname. Convenience field, set from
     * {@link SOCDisplaylessPlayerClient#getNickname() client.getNickname()}.
     * @since 2.0.00
     */
    protected final String ourPlayerName;

    /**
     * Dummy player for cancelling bad placements
     * @since 1.1.00
     */
    protected SOCPlayer dummyCancelPlayerData;

    /**
     * The queue of game messages; contents are {@link SOCMessage}.
     */
    protected CappedQueue<SOCMessage> gameEventQ;

    /**
     * The game messages received this turn / previous turn, for debugging.
     * @since 1.1.13
     */
    protected Vector<SOCMessage> turnEventsCurrent, turnEventsPrev;

    /**
     * Number of exceptions caught this turn, if any.
     * Resets at each player's turn during {@link SOCMessage#TURN TURN} message.
     * @since 1.1.20
     */
    protected int turnExceptionCount;

    /**
     * A counter used to measure passage of time.
     * Incremented each second, when the server sends {@link SOCTimingPing}.
     * When we decide to take an action, resets to 0.
     * If counter gets too high, we assume a bug and leave the game (<tt>{@link #alive} = false</tt>).
     */
    protected int counter;

    /**
     * During this turn, which is another player's turn,
     * have we yet decided whether to do the Special Building phase
     * (for the 6-player board)?
     * @since 1.1.08
     */
    protected boolean decidedIfSpecialBuild;

    /**
     * true when we're waiting for our requested Special Building phase
     * (for the 6-player board).
     * @since 1.1.08
     */
    protected boolean waitingForSpecialBuild;

    /**
     * This is the piece we want to build now.
     * Set in {@link #buildOrGetResourceByTradeOrCard()} from {@link #buildingPlan},
     * used in {@link #placeIfExpectPlacing()}.
     * @see #whatWeFailedToBuild
     */
    protected SOCPlayingPiece whatWeWantToBuild;

    /**
     * This is our current building plan.
     *<P>
     * Cleared at the start of each player's turn, and a few other places
     * if certain conditions arise, by calling {@link #resetBuildingPlan()}.
     * Set in {@link #planBuilding()}.
     * When adding to a {@link #buildingPlan}, be sure to also set
     * {@link #negotiator}'s target piece.
     *<P>
     * {@link SOCRobotDM#buildingPlan} is the same Stack.
     *<P>
     * Before v2.4.50 this was an unencapsulated Stack of {@link SOCPossiblePiece}.
     *
     * @see #whatWeWantToBuild
     */
    protected final SOCBuildPlanStack buildingPlan;

    /**
     * This is what we tried building this turn,
     * but the server said it was an illegal move
     * (due to a bug in our robot).
     *
     * @see #whatWeWantToBuild
     * @see #failedBuildingAttempts
     * @since 1.1.00
     */
    protected SOCPlayingPiece whatWeFailedToBuild;

    /**
     * Track how many illegal placement requests we've
     * made this turn.  Avoid infinite turn length, by
     * preventing robot from alternately choosing two
     * wrong things when the server denies a bad build.
     *
     * @see #whatWeFailedToBuild
     * @see #MAX_DENIED_BUILDING_PER_TURN
     * @since 1.1.00
     */
    protected int failedBuildingAttempts;

    /**
     * Our player tracker within {@link #playerTrackers}.
     */
    protected SOCPlayerTracker ourPlayerTracker;

    /**
     * Trackers for all players (one per player number, including this robot).
     * Null until {@link #setOurPlayerData()}; see {@link #addPlayerTracker(int)} for lifecycle info.
     * Elements for vacant seats are {@code null}.
     *<P>
     * Before v2.3.00 this was a {@link HashMap}.
     * Converted to array to avoid iterator ConcurrentModificationExceptions
     * during {@code *LOADGAME*} debug command.
     *
     * @see #ourPlayerTracker
     */
    protected SOCPlayerTracker[] playerTrackers;

    /**
     * the thing that determines what we want to build next
     */
    protected SOCRobotDM decisionMaker;

    /**
     * The data and code that determines how we negotiate.
     * {@link SOCRobotNegotiator#setTargetPiece(int, SOCPossiblePiece)}
     * is set when {@link #buildingPlan} is updated.
     * @see #tradeWithBank(SOCBuildPlan)
     * @see #makeOffer(SOCBuildPlan)
     * @see #considerOffer(SOCTradeOffer)
     * @see #tradeStopWaitingClearOffer()
     */
    protected SOCRobotNegotiator negotiator;

    /**
     * Our {@link SOCBuildingSpeedEstimate} factory.
     * @see #getEstimatorFactory()
     * @since 2.4.50
     */
    protected SOCBuildingSpeedEstimateFactory bseFactory;

    // If any new expect or waitingFor fields are added,
    // please update debugPrintBrainStatus() and the
    // run() loop at "if (mesType == SOCMessage.TURN)".

    /**
     * true if we're expecting the START1A state
     */
    protected boolean expectSTART1A;

    /**
     * true if we're expecting the START1B state
     */
    protected boolean expectSTART1B;

    /**
     * true if we're expecting the START2A state
     */
    protected boolean expectSTART2A;

    /**
     * true if we're expecting the START2B state
     */
    protected boolean expectSTART2B;

    /**
     * true if we're expecting the {@link SOCGame#START3A START3A} state.
     * @since 2.0.00
     */
    protected boolean expectSTART3A;

    /**
     * true if we're expecting the {@link SOCGame#START3B START3B} state.
     * @since 2.0.00
     */
    protected boolean expectSTART3B;

    /**
     * true if we're expecting the {@link SOCGame#ROLL_OR_CARD ROLL_OR_CARD} state.
     *<P>
     * Before v2.0.00 this field was {@code expectPLAY} because that state was named {@code PLAY}.
     */
    protected boolean expectROLL_OR_CARD;

    /**
     * true if we're expecting the {@link SOCGame#PLAY1 PLAY1} state.
     */
    protected boolean expectPLAY1;

    /**
     * true if we're expecting the PLACING_ROAD state
     */
    protected boolean expectPLACING_ROAD;

    /**
     * true if we're expecting the PLACING_SETTLEMENT state
     */
    protected boolean expectPLACING_SETTLEMENT;

    /**
     * true if we're expecting the PLACING_CITY state
     */
    protected boolean expectPLACING_CITY;

    /**
     * true if we're expecting the PLACING_SHIP game state
     * @since 2.0.00
     */
    protected boolean expectPLACING_SHIP;

    /**
     * True if we're expecting the PLACING_ROBBER state.
     * {@link #playKnightCard()} sets this field and {@link #waitingForGameState}.
     *<P>
     * In scenario {@link SOCGameOptionSet#K_SC_PIRI SC_PIRI}, this flag is also used when we've just played
     * a "Convert to Warship" card (Knight/Soldier card) and we're waiting for the
     * server response.  The response won't be a GAMESTATE(PLACING_SOLDIER) message,
     * it will either be PLAYERLEMENT(GAIN, SCENARIO_WARSHIP_COUNT) or DEVCARDACTION(CANNOT_PLAY).
     * Since this situation is otherwise the same as playing a Knight/Soldier, we use
     * this same waiting flags.
     */
    protected boolean expectPLACING_ROBBER;

    /**
     * true if we're expecting the PLACING_FREE_ROAD1 state
     */
    protected boolean expectPLACING_FREE_ROAD1;

    /**
     * true if we're expecting the PLACING_FREE_ROAD2 state
     */
    protected boolean expectPLACING_FREE_ROAD2;

    /**
     * true if we're expecting the {@link SOCGame#PLACING_INV_ITEM PLACING_INV_ITEM} state.
     * @since 2.0.00
     */
    protected boolean expectPLACING_INV_ITEM;

    /**
     * true if were expecting a PUTPIECE message after
     * a START1A game state
     */
    protected boolean expectPUTPIECE_FROM_START1A;

    /**
     * true if were expecting a PUTPIECE message after
     * a START1B game state
     */
    protected boolean expectPUTPIECE_FROM_START1B;

    /**
     * true if were expecting a PUTPIECE message after
     * a START1A game state
     */
    protected boolean expectPUTPIECE_FROM_START2A;

    /**
     * true if were expecting a PUTPIECE message after
     * a START1A game state
     */
    protected boolean expectPUTPIECE_FROM_START2B;

    /**
     * true if were expecting a PUTPIECE message after
     * a {@link SOCGame#START3A START3A} game state.
     * @since 2.0.00
     */
    protected boolean expectPUTPIECE_FROM_START3A;

    /**
     * true if were expecting a PUTPIECE message after
     * a {@link SOCGame#START3B START3B} game state.
     * @since 2.0.00
     */
    protected boolean expectPUTPIECE_FROM_START3B;

    /**
     * true if we're expecting a DICERESULT message
     */
    protected boolean expectDICERESULT;

    /**
     * true if we're expecting a DISCARDREQUEST message
     */
    protected boolean expectDISCARD;

    /**
     * true if we're expecting to have to move the robber
     */
    protected boolean expectMOVEROBBER;

    /**
     * true if we're expecting to pick two resources
     */
    protected boolean expectWAITING_FOR_DISCOVERY;

    /**
     * True if we're expecting to pick a monopoly.
     * When game state {@link SOCGame#WAITING_FOR_MONOPOLY} arrives,
     * will send a resource type and set {@link #expectPLAY1}.
     */
    protected boolean expectWAITING_FOR_MONOPOLY;

    // If any new expect or waitingFor fields are added,
    // please update debugPrintBrainStatus() and maybe also
    // the section of run() at (mesType == SOCMessage.TURN).

    /**
     * true if we're waiting for a GAMESTATE message from the server.
     * This is set after a robot action or requested action is sent to server,
     * or just before ending our turn (which also sets {@link #waitingForOurTurn} == true).
     *<P>
     * For example, when playing a {@link SOCDevCardAction}, set true and also set
     * an "expect" flag ({@link #expectPLACING_ROBBER}, {@link #expectWAITING_FOR_DISCOVERY}, etc).
     *<P>
     * <b>Special case:</b><br>
     * In scenario {@link SOCGameOptionSet#K_SC_PIRI SC_PIRI}, this flag is also set when we've just played
     * a "Convert to Warship" card (Knight/Soldier card), although the server won't
     * respond with a GAMESTATE message; see {@link #expectPLACING_ROBBER} javadoc.
     *
     * @see #rejectedPlayDevCardType
     * @see #rejectedPlayInvItem
     */
    protected boolean waitingForGameState;

    /**
     * true if we're waiting for a {@link SOCTurn TURN} message from the server
     * when it's our turn
     * @see #waitingForTurnMain
     */
    protected boolean waitingForOurTurn;

    /**
     * True if it's a new turn and game state is or was recently {@link SOCGame#ROLL_OR_CARD},
     * not yet {@link SOCGame#PLAY1}. When this flag is true and state becomes {@code PLAY1},
     * brain will set it false and call {@link #startTurnMainActions()}.
     * @see #waitingForOurTurn
     * @since 2.4.50
     */
    protected boolean waitingForTurnMain;

    /**
     * True when we're waiting for the results of our requested bank trade.
     * @see #waitingForTradeResponse
     */
    protected boolean waitingForTradeMsg;

    /**
     * true when we're waiting to receive a dev card
     */
    protected boolean waitingForDevCard;

    /**
     * True when the robber will move because a seven was rolled.
     * Used to help bot remember why the robber is moving (Knight dev card, or 7).
     * Set true when {@link SOCMessage#DICERESULT} received.
     * Read in gamestate {@link SOCGame#PLACING_ROBBER PLACING_ROBBER}.
     */
    protected boolean moveRobberOnSeven;

    /**
     * True if we're waiting for a player response to our offered trade message.
     * Max wait time is {@link #tradeResponseTimeoutSec}.
     * @see #makeOffer(SOCBuildPlan)
     * @see #doneTrading
     * @see #waitingForTradeMsg
     */
    protected boolean waitingForTradeResponse;

    /**
     * When {@link #waitingForTradeResponse}, how many seconds to wait
     * before we stop waiting for response to a trade message.
     * Longer if trade is offered to humans, shorter if bots only:
     * {@link #TRADE_RESPONSE_TIMEOUT_SEC_HUMANS}, {@link #TRADE_RESPONSE_TIMEOUT_SEC_BOTS_ONLY}.
     * Updated when {@link #waitingForTradeResponse} is set true.
     * @since 2.0.00
     */
    protected int tradeResponseTimeoutSec;

    /**
     * Non-{@code null} if we're waiting for server response to picking
     * a {@link SOCSpecialItem}, for certain scenarios; contains the {@code typeKey}
     * of the special item we're waiting on.
     */
    protected String waitingForPickSpecialItem;

    /**
     * True if we're in a {@link SOCGameOptionSet#K_SC_PIRI _SC_PIRI} game
     * and waiting for server response to a {@link SOCSimpleRequest}
     * to attack a pirate fortress.
     */
    protected boolean waitingForSC_PIRI_FortressRequest;

    // If any new expect or waitingFor fields are added,
    // please update debugPrintBrainStatus().

    /**
     * true if we're done trading
     * @see #makeOffer(SOCBuildPlan)
     * @see #waitingForTradeResponse
     */
    protected boolean doneTrading;

    /**
     * true if the player with that player number has rejected our offer
     */
    protected boolean[] offerRejections;

    /**
     * If set, the server rejected our play of this dev card type this turn
     * (such as {@link SOCDevCardConstants#KNIGHT}) because of a bug in our
     * robot; should not attempt to play the same type again this turn.
     * Otherwise -1.
     * @since 1.1.17
     */
    protected int rejectedPlayDevCardType;

    /**
     * If not {@code null}, the server rejected our play of this {@link SOCInventoryItem}
     * this turn, probably because of a bug in our robot. Should not attempt to
     * play an item of the same {@link SOCInventoryItem#itype itype} again this turn.
     * @since 2.0.00
     */
    protected SOCInventoryItem rejectedPlayInvItem;
        // TODO refine later: must build/play something else first, have that clear this field. After building/playing
        // something else, the previously rejected inv item type might be okay to play again this turn.
        // Don't need to also add a count of play inv item rejections this turn (to avoid loop forever
        // asking & being rejected between building other things) because would run out of other things.
        // To find places which build/play something else, look for counter = 0.

    /**
     * the game state before the current one
     */
    protected int oldGameState;

    /**
     * During START states, coordinate of our most recently placed road or settlement.
     * Used to avoid repeats in {@link #cancelWrongPiecePlacement(SOCCancelBuildRequest)}.
     * @since 1.1.09
     */
    protected int lastStartingPieceCoord;

    /**
     * Strategy to choose discards.
     * @since 2.2.00
     */
    protected DiscardStrategy discardStrategy;

    /**
     * Strategy to plan and build initial settlements and roads.
     * @since 2.0.00
     */
    protected OpeningBuildStrategy openingBuildStrategy;

    /**
     * Strategy to choose whether to monopolize, and which resource.
     * @since 2.0.00
     */
    protected MonopolyStrategy monopolyStrategy;

    /**
     * Strategy to rob players.
     * @since 2.2.00
     */
    protected RobberStrategy robberStrategy;

    /**
     * a thread that sends ping messages to this one
     */
    protected SOCRobotPinger pinger;

    /**
     * An object for recording a building plan's debug information that can
     * be accessed interactively.
     * See {@link #getDRecorder()} and debug commands in
     * {@link SOCRobotClient#handleGAMETEXTMSG_debug}.
     */
    protected DebugRecorder[] dRecorder;

    /**
     * keeps track of which dRecorder is current.
     * When the bot starts a new building plan, it switches dRecorders.
     */
    protected int currentDRecorder;

    /**
     * keeps track of the last thing we bought, for debugging purposes
     */
    protected SOCPossiblePiece lastMove;

    /**
     * keeps track of the last thing we wanted, for debugging purposes
     */
    protected SOCPossiblePiece lastTarget;

    /**
     * Create a robot brain to play a game.
     *<P>
     * Depending on {@link SOCGame#getGameOptions() game options},
     * constructor might copy and alter the robot parameters
     * (for example, to clear {@link SOCRobotParameters#getTradeFlag()}).
     *<P>
     * Please call {@link #setOurPlayerData()} before using this brain or starting its thread.
     *
     * @param rc  the robot client
     * @param params  the robot parameters
     * @param ga  the game we're playing
     * @param mq  the message queue
     */
    public SOCRobotBrain( SOCRobotClient rc, SOCRobotParameters params, SOCGame ga, CappedQueue<SOCMessage> mq )
    {
        client = rc;
        ourPlayerName = rc.getNickname();
        robotParameters = params.copyIfOptionChanged( ga.getGameOptions() );
        game = ga;
        gameIs6Player = (ga.maxPlayers > 4);
        pauseFaster = gameIs6Player;
        gameEventQ = mq;
        turnEventsCurrent = new Vector<>();
        turnEventsPrev = new Vector<>();
        alive = true;
        counter = 0;

        expectSTART1A = true;
        expectSTART1B = false;
        expectSTART2A = false;
        expectSTART2B = false;
        expectROLL_OR_CARD = false;
        expectPLAY1 = false;
        expectPLACING_ROAD = false;
        expectPLACING_SETTLEMENT = false;
        expectPLACING_CITY = false;
        expectPLACING_SHIP = false;
        expectPLACING_ROBBER = false;
        expectPLACING_FREE_ROAD1 = false;
        expectPLACING_FREE_ROAD2 = false;
        expectPUTPIECE_FROM_START1A = false;
        expectPUTPIECE_FROM_START1B = false;
        expectPUTPIECE_FROM_START2A = false;
        expectPUTPIECE_FROM_START2B = false;
        expectDICERESULT = false;
        expectDISCARD = false;
        expectMOVEROBBER = false;
        expectWAITING_FOR_DISCOVERY = false;
        expectWAITING_FOR_MONOPOLY = false;

        ourTurn = false;
        oldGameState = game.getGameState();
        waitingForGameState = false;
        waitingForOurTurn = false;
        waitingForTradeMsg = false;
        waitingForDevCard = false;
        waitingForSpecialBuild = false;
        decidedIfSpecialBuild = false;
        moveRobberOnSeven = false;
        waitingForTradeResponse = false;
        doneTrading = false;
        offerRejections = new boolean[game.maxPlayers];
        for (int i = 0; i < game.maxPlayers; i++)
        {
            offerRejections[i] = false;
        }

        buildingPlan = new SOCBuildPlanStack();
        pinger = new SOCRobotPinger( gameEventQ, game.getName(), client.getNickname() + "-" + game.getName() );
        dRecorder = new DebugRecorder[2];
        dRecorder[0] = new DebugRecorder();
        dRecorder[1] = new DebugRecorder();
        currentDRecorder = 0;

        // Strategy fields will be set in setOurPlayerData();
        // we don't have the data yet.
    }

    /**
     * Get this bot's parameters, as set in constructor.
     *
     * @return the robot parameters
     */
    public SOCRobotParameters getRobotParameters()
    {
        return robotParameters;
    }

    /**
     * @return the player client
     */
    public SOCRobotClient getClient()
    {
        return client;
    }

    /**
     * @return the player trackers (one per player number, including this robot; vacant seats are null)
     */
    public SOCPlayerTracker[] getPlayerTrackers()
    {
        return playerTrackers;
    }

    /**
     * @return our player tracker
     */
    public SOCPlayerTracker getOurPlayerTracker()
    {
        return ourPlayerTracker;
    }

    /**
     * A player has sat down and been added to the game,
     * during game formation. Create a PlayerTracker for them.
     *<p>
     * Called when SITDOWN received from server; one SITDOWN is
     * sent for every player, and our robot player might not be the
     * first or last SITDOWN.
     *<p>
     * Since our playerTrackers are initialized when our robot's
     * SITDOWN is received (robotclient calls {@link #setOurPlayerData()}),
     * and seats may be vacant at that time (because SITDOWN not yet
     * received for those seats), we must add a PlayerTracker for
     * each SITDOWN received after our player's.
     *
     * @param pn Player number
     * @since 1.1.00
     */
    public void addPlayerTracker( int pn )
    {
        if (null == playerTrackers)
        {
            // SITDOWN hasn't been sent for our own player yet.
            // When it is, playerTrackers will be initialized for
            // each non-vacant player, including pn.

            return;
        }

        if (null == playerTrackers[pn])
            playerTrackers[pn] = new SOCPlayerTracker( game.getPlayer( pn ), this );
    }

    /**
     * @return the game data
     */
    public SOCGame getGame()
    {
        return game;
    }

    /**
     * @return our player data
     * @see #getOurPlayerNumber()
     */
    public SOCPlayer getOurPlayerData()
    {
        return ourPlayerData;
    }

    /**
     * Get our player number, as set in {@link #setOurPlayerData()}.
     * @return Our {@link #getOurPlayerData()}'s player number
     * @since 2.0.00
     */
    public final int getOurPlayerNumber()
    {
        return ourPlayerNumber;
    }

    /**
     * Get the current building plan.
     *<P>
     * Before v2.4.50 this was an unencapsulated Stack of {@link SOCPossiblePiece}.
     *
     * @return the building plan
     * @see #resetBuildingPlan()
     */
    public SOCBuildPlanStack getBuildingPlan()
    {
        return buildingPlan;
    }

    /**
     * clears the stack describing the current building plan.
     * @see #getBuildingPlan()
     * @see #resetFieldsAtEndTurn()
     * @since 2.4.50
     */
    public void resetBuildingPlan()
    {
        buildingPlan.clear();
    }

    /**
     * @return the decision maker
     */
    public SOCRobotDM getDecisionMaker()
    {
        return decisionMaker;
    }

    /**
     * @return the OBS
     * @since 2.4.50
     */
    public OpeningBuildStrategy getOpeningBuildStrategy()
    {
        return openingBuildStrategy;
    }

    /**
     * turns the debug recorders on
     * @see #getDRecorder()
     * @see #turnOffDRecorder()
     */
    public void turnOnDRecorder()
    {
        dRecorder[0].turnOn();
        dRecorder[1].turnOn();
    }

    /**
     * turns the debug recorders off
     * @see #turnOnDRecorder()
     */
    public void turnOffDRecorder()
    {
        dRecorder[0].turnOff();
        dRecorder[1].turnOff();
    }

    /**
     * Get this bot's current Debug Recorder data.
     * The Debug Recorder is an object for recording a building plan's debug information that can
     * be accessed interactively.
     * @return the debug recorder
     * @see #getOldDRecorder()
     * @see #turnOnDRecorder()
     */
    public DebugRecorder getDRecorder()
    {
        return dRecorder[currentDRecorder];
    }

    /**
     * Get this bot's Debug Recorder data for the previously built piece.
     * @return the old debug recorder
     * @see #getDRecorder()
     */
    public DebugRecorder getOldDRecorder()
    {
        return dRecorder[(currentDRecorder + 1) % 2];
    }

    /**
     * @return the last move we made
     */
    public SOCPossiblePiece getLastMove()
    {
        return lastMove;
    }

    /**
     * @return our last target piece
     */
    public SOCPossiblePiece getLastTarget()
    {
        return lastTarget;
    }

    /**
     * When we join a game and sit down to begin play,
     * find our player data using our nickname.
     * Called from {@link SOCRobotClient} when the
     * server sends a {@link SOCSitDown} message.
     *<P>
     * Initializes our game and {@link #ourPlayerData}, {@link SOCPlayerTracker}s, etc.
     * Calls {@link #setStrategyFields()} to set {@link SOCRobotDM}, {@link SOCRobotNegotiator},
     * {@link RobberStrategy}, and other strategy fields,
     */
    public void setOurPlayerData()
    {
        ourPlayerData = game.getPlayer( client.getNickname() );
        ourPlayerTracker = new SOCPlayerTracker( ourPlayerData, this );
        ourPlayerNumber = ourPlayerData.getPlayerNumber();
        playerTrackers = new SOCPlayerTracker[game.maxPlayers];
        playerTrackers[ourPlayerNumber] = ourPlayerTracker;

        for (int pn = 0; pn < game.maxPlayers; pn++)
        {
            if ((pn != ourPlayerNumber) && !game.isSeatVacant( pn ))
            {
                SOCPlayerTracker tracker = new SOCPlayerTracker( game.getPlayer( pn ), this );
                playerTrackers[pn] = tracker;
            }
        }

        setStrategyFields();

        dummyCancelPlayerData = new SOCPlayer( -2, game );

        // Verify expected face (fast or smart robot)
        int faceId;
        if (getRobotParameters().getStrategyType() == SOCRobotDM.SMART_STRATEGY)
        {
            faceId = -1;  // smarter robot face
        }
        else
        {
            faceId = 0;   // default robot face
        }
        if (ourPlayerData.getFaceId() != faceId)
        {
            ourPlayerData.setFaceId( faceId );
            // robotclient will handle sending it to server
        }
    }

    /**
     * Make the bot strategy selections, as part of getting ready to sit and play
     * in {@link #setOurPlayerData()}. Fields like {@link #game}, {@link #ourPlayerData},
     * and {@link #playerTrackers} are set before calling this method.
     *<P>
     * Selections or behavior within strategy classes may be influenced by
     * {@link #getRobotParameters()}.{@link SOCRobotParameters#getStrategyType() getStrategyType()}.
     *<P>
     * Fields set here:
     *<UL>
     * <LI> {@link #decisionMaker}: calls {@link #createDM()}
     * <LI> {@link #negotiator}: calls {@link #createNegotiator()}
     * <LI> {@link #bseFactory}: calls {@link #createEstimatorFactory()}
     * <LI> {@link #discardStrategy}
     * <LI> {@link #monopolyStrategy}
     * <LI> {@link #openingBuildStrategy}
     * <LI> {@link #robberStrategy}
     *</UL>
     * When overriding this class: You may either set all those fields yourself,
     * or call {@code super.setStrategyFields()} and then change the ones you need customized.
     *
     * @since 2.2.00
     */
    protected void setStrategyFields()
    {
        decisionMaker = createDM();
        negotiator = createNegotiator();
        bseFactory = createEstimatorFactory();
        discardStrategy = new DiscardStrategy( game, ourPlayerData, this, rand );
        monopolyStrategy = new MonopolyStrategy( game, ourPlayerData, this );
        openingBuildStrategy = new OpeningBuildStrategy( game, ourPlayerData, this );
        robberStrategy = new RobberStrategy( game, ourPlayerData, this, rand );
    }

    /**
     * Print brain variables and status for this game to a list of {@link String}s.
     * Includes all of the expect and waitingFor fields (<tt>expectROLL_OR_CARD</tt>,
     * <tt>waitingForGameState</tt>, etc.)
     * Also prints the game state, and the messages received by this brain
     * during the previous and current turns.
     *<P>
     * Before v1.1.20, this printed to {@link System#err} instead of returning the status as Strings.
     * @since 1.1.13
     */
    public List<String> debugPrintBrainStatus()
    {
        ArrayList<String> rbSta = new ArrayList<>();

        if ((ourPlayerData == null) || (game == null))
        {
            rbSta.add( "Robot internal state: Cannot print: null game or player" );
            return rbSta;
        }

        rbSta.add( "Robot internal state: "
            + ((client != null) ? client.getNickname() : ourPlayerData.getName())
            + " in game " + game.getName()
            + ": gs=" + game.getGameState() );
        if (waitingForPickSpecialItem != null)
            rbSta.add( "  waitingForPickSpecialItem = " + waitingForPickSpecialItem );
        if (game.getGameState() == SOCGame.WAITING_FOR_DISCARDS)
            rbSta.add( "  bot resource count = " + ourPlayerData.getResources().getTotal() );
        if (rejectedPlayDevCardType != -1)
            rbSta.add( "  rejectedPlayDevCardType = " + rejectedPlayDevCardType );
        if (rejectedPlayInvItem != null)
            rbSta.add( "  rejectedPlayInvItem = " + rejectedPlayInvItem );

        // Reminder: Add new state fields to both s[] and b[]

        final String[] s = {
            "ourTurn", "doneTrading",
            "waitingForGameState", "waitingForOurTurn", "waitingForTurnMain", "waitingForTradeMsg", "waitingForDevCard",
            "waitingForTradeResponse", "waitingForSC_PIRI_FortressRequest",
            "moveRobberOnSeven", "expectSTART1A", "expectSTART1B", "expectSTART2A", "expectSTART2B", "expectSTART3A", "expectSTART3B",
            "expectROLL_OR_CARD", "expectPLAY1", "expectPLACING_ROAD", "expectPLACING_SETTLEMENT", "expectPLACING_CITY", "expectPLACING_SHIP",
            "expectPLACING_ROBBER", "expectPLACING_FREE_ROAD1", "expectPLACING_FREE_ROAD2", "expectPLACING_INV_ITEM",
            "expectPUTPIECE_FROM_START1A", "expectPUTPIECE_FROM_START1B", "expectPUTPIECE_FROM_START2A", "expectPUTPIECE_FROM_START2B",
            "expectPUTPIECE_FROM_START3A", "expectPUTPIECE_FROM_START3B",
            "expectDICERESULT", "expectDISCARD", "expectMOVEROBBER", "expectWAITING_FOR_DISCOVERY", "expectWAITING_FOR_MONOPOLY"
        };
        final boolean[] b = {
            ourTurn, doneTrading,
            waitingForGameState, waitingForOurTurn, waitingForTurnMain, waitingForTradeMsg, waitingForDevCard,
            waitingForTradeResponse, waitingForSC_PIRI_FortressRequest,
            moveRobberOnSeven, expectSTART1A, expectSTART1B, expectSTART2A, expectSTART2B, expectSTART3A, expectSTART3B,
            expectROLL_OR_CARD, expectPLAY1, expectPLACING_ROAD, expectPLACING_SETTLEMENT, expectPLACING_CITY, expectPLACING_SHIP,
            expectPLACING_ROBBER, expectPLACING_FREE_ROAD1, expectPLACING_FREE_ROAD2, expectPLACING_INV_ITEM,
            expectPUTPIECE_FROM_START1A, expectPUTPIECE_FROM_START1B, expectPUTPIECE_FROM_START2A, expectPUTPIECE_FROM_START2B,
            expectPUTPIECE_FROM_START3A, expectPUTPIECE_FROM_START3B,
            expectDICERESULT, expectDISCARD, expectMOVEROBBER, expectWAITING_FOR_DISCOVERY, expectWAITING_FOR_MONOPOLY
        };
        if (s.length != b.length)
        {
            rbSta.add( "L745: Internal error: array length" );
            return rbSta;
        }
        int slen = 0;
        StringBuilder sb = new StringBuilder();
        for (int i = 0; i < s.length; ++i)
        {
            if ((slen + s[i].length() + 8) > 79)
            {
                rbSta.add( sb.toString() );
                slen = 0;
                sb.delete( 0, sb.length() );
            }
            sb.append( "  " );
            sb.append( s[i] );
            sb.append( ": " );
            if (b[i])
                sb.append( "TRUE" );
            else
                sb.append( "false" );
            slen = sb.length();
        }
        if (slen > 0)
            rbSta.add( sb.toString() );

        debugPrintTurnMessages( turnEventsPrev, "previous", rbSta );
        debugPrintTurnMessages( turnEventsCurrent, "current", rbSta );

        return rbSta;
    }

    /**
     * Add the contents of this Vector as Strings to the provided list.
     * One element per line, indented by <tt>\t</tt>.
     * Headed by a line formatted as one of:
     *<BR>  Current turn: No messages received.
     *<BR>  Current turn: 5 messages received:
     * @param msgV  Vector of {@link SOCMessage}s from server
     * @param msgDesc  Short description of the vector, like 'previous' or 'current'
     * @param toList  Add to this list
     * @since 1.1.13
     */
    protected static void debugPrintTurnMessages
    ( List<?> msgV, final String msgDesc, List<String> toList )
    {
        final int n = msgV.size();
        if (n == 0)
        {
            toList.add( "  " + msgDesc + " turn: No messages received." );
        }
        else
        {
            toList.add( "  " + msgDesc + " turn: " + n + " messages received:" );
            for (Object o : msgV)
                toList.add( "\t" + o );
        }
    }

    /**
     * Here is the run method.  Just keep receiving game events
     * through {@link #gameEventQ} and deal with each one.
     * Remember that we're sent a {@link SOCTimingPing} event once per second,
     * incrementing {@link #counter}.  That allows the bot to wait a certain
     * time for other players before it decides whether to do something.
     *<P>
     * Nearly all bot actions start in this method; the overview of bot structures
     * is in the {@link SOCRobotBrain class javadoc} for prominence.
     * See comments within <tt>run()</tt> for minor details.
     *<P>
     * The brain thread will run until {@link #kill()} has been called or its pinger stops,
     * or it receives a {@link SOCMessage#ROBOTDISMISS} request to exit the game.
     */
    @Override
    public void run()
    {
        // Thread name for debug
        try
        {
            Thread.currentThread().setName( "robotBrain-" + client.getNickname() + "-" + game.getName() );
        }
        catch( Throwable th )
        {
        }

        if (pinger != null)
        {
            pinger.start();
            //
            // Along with actual game events, the pinger sends a TIMINGPING message
            // once per second, to aid the robot's timekeeping counter.
            //

            while (alive)
            {
                try
                {
                    final SOCMessage mes = gameEventQ.get();  // Sleeps until message received

                    final int mesType;
                    if (mes != null)
                    {
                        // Debug aid: When looking at message contents or setting a per-message breakpoint,
                        // skip the pings; note (mesType != SOCMessage.TIMINGPING) here.

                        mesType = mes.getType();
                        if (mesType != SOCMessage.TIMINGPING)
                            turnEventsCurrent.addElement( mes );
                        if (D.ebugOn)
                            D.ebugPrintlnINFO( "mes - " + mes );
                    }
                    else
                    {
                        mesType = -1;
                    }

                    if (waitingForTradeMsg && (counter > 10))
                    {
                        waitingForTradeMsg = false;
                        counter = 0;
                    }

                    if (waitingForTradeResponse && (counter > tradeResponseTimeoutSec))
                    {
                        // Remember other players' responses, call client.clearOffer,
                        // clear waitingForTradeResponse and counter.
                        tradeStopWaitingClearOffer();
                    }

                    if (waitingForGameState && (counter > 10000))
                    {
                        //D.ebugPrintln("counter = "+counter);
                        //D.ebugPrintln("RESEND");
                        counter = 0;
                        client.resend();
                    }

                    if (mesType == SOCMessage.GAMESTATE)
                    {
                        handleGAMESTATE( ((SOCGameState) mes).getState() );
                        // clears waitingForGameState, updates oldGameState, calls ga.setGameState
                        // May call startTurnMainActions
                        // If state is LOADING, sets waitingForGameState
                    }

                    else if (mesType == SOCMessage.STARTGAME)
                    {
                        SOCDisplaylessPlayerClient.handleSTARTGAME_checkIsBotsOnly( game );
                        // might set game.isBotsOnly
                        handleGAMESTATE( ((SOCStartGame) mes).getGameState() );
                        // clears waitingForGameState, updates oldGameState, calls ga.setGameState
                    }

                    else if (mesType == SOCMessage.TURN)
                    {
                        // Start of a new player's turn.
                        // Update game and reset most of our state fields.
                        // See also below: if ((mesType == SOCMessage.TURN) && ourTurn).

                        handleGAMESTATE( ((SOCTurn) mes).getGameState() );
                        // clears waitingForGameState, updates oldGameState, calls ga.setGameState

                        game.setCurrentPlayerNumber( ((SOCTurn) mes).getPlayerNumber() );
                        game.updateAtTurn();

                        //
                        // remove any expected states
                        //
                        expectROLL_OR_CARD = false;
                        expectPLAY1 = false;
                        expectPLACING_ROAD = false;
                        expectPLACING_SETTLEMENT = false;
                        expectPLACING_CITY = false;
                        expectPLACING_SHIP = false;
                        expectPLACING_ROBBER = false;
                        expectPLACING_FREE_ROAD1 = false;
                        expectPLACING_FREE_ROAD2 = false;
                        expectPLACING_INV_ITEM = false;
                        expectDICERESULT = false;
                        expectDISCARD = false;
                        expectMOVEROBBER = false;
                        expectWAITING_FOR_DISCOVERY = false;
                        expectWAITING_FOR_MONOPOLY = false;

                        //
                        // reset the selling flags and offers history
                        //
                        if (robotParameters.getTradeFlag() == 1)
                        {
                            doneTrading = false;
                        }
                        else
                        {
                            doneTrading = true;
                        }

                        waitingForTradeMsg = false;
                        waitingForTradeResponse = false;
                        negotiator.resetIsSelling();
                        negotiator.resetOffersMade();

                        waitingForPickSpecialItem = null;
                        waitingForSC_PIRI_FortressRequest = false;

                        //
                        // check or reset any special-building-phase decisions
                        //
                        decidedIfSpecialBuild = false;
                        if (game.getGameState() == SOCGame.SPECIAL_BUILDING)
                        {
                            if (waitingForSpecialBuild && !buildingPlan.isEmpty())
                            {
                                // Keep the building plan.
                                // Will ask during loop body to build.
                            }
                            else
                            {
                                // We have no plan, but will call planBuilding()
                                // during the loop body.  If buildingPlan still empty,
                                // bottom of loop will end our Special Building turn,
                                // just as it would in gamestate PLAY1.  Otherwise,
                                // will ask to build after planBuilding.
                            }
                        }
                        else
                        {
                            //
                            // reset any plans we had
                            //
                            resetBuildingPlan();
                        }
                        negotiator.resetTargetPieces();

                        //
                        // swap the message-history queues
                        //
                        {
                            Vector<SOCMessage> oldPrev = turnEventsPrev;
                            turnEventsPrev = turnEventsCurrent;
                            oldPrev.clear();
                            turnEventsCurrent = oldPrev;
                        }

                        turnExceptionCount = 0;
                    }
                    else if (mesType == SOCMessage.GAMESTATS)
                    {
                        handleGAMESTATS( (SOCGameStats) mes );
                    }

                    if (game.getCurrentPlayerNumber() == ourPlayerNumber)
                    {
                        ourTurn = true;
                        waitingForSpecialBuild = false;
                    }
                    else
                    {
                        ourTurn = false;
                    }

                    if ((mesType == SOCMessage.TURN) && ourTurn)
                    {
                        waitingForOurTurn = false;

                        // Clear some per-turn variables.
                        // For others, see above: if (mesType == SOCMessage.TURN)
                        whatWeFailedToBuild = null;
                        failedBuildingAttempts = 0;
                        rejectedPlayDevCardType = -1;
                        rejectedPlayInvItem = null;
                    }

                    /**
                     * Handle some message types early.
                     *
                     * When reading the main flow of this method, skip past here;
                     * search for "it's time to decide to build or take other normal actions".
                     */
                    switch (mesType)
                    {
                    case SOCMessage.PLAYERELEMENT:
                        // If this during the ROLL_OR_CARD state, also updates the
                        // negotiator's is-selling flags.
                        // If our player is losing a resource needed for the buildingPlan,
                        // clear the plan if this is for the Special Building Phase (on the 6-player board).
                        // In normal game play, we clear the building plan at the start of each turn.

                        handlePLAYERELEMENT( (SOCPlayerElement) mes );
                        break;

                    case SOCMessage.PLAYERELEMENTS:
                        // Multiple PLAYERELEMENT updates;
                        // see comment above for actions taken.

                        handlePLAYERELEMENTS( (SOCPlayerElements) mes );
                        break;

                    case SOCMessage.RESOURCECOUNT:
                        handlePLAYERELEMENT
                            ( null, ((SOCResourceCount) mes).getPlayerNumber(), SOCPlayerElement.SET,
                                PEType.RESOURCE_COUNT, ((SOCResourceCount) mes).getCount() );
                        break;

                    case SOCMessage.DICERESULT:
                        handleDICERESULT( (SOCDiceResult) mes );
                        break;

                    case SOCMessage.PUTPIECE:
                        handlePUTPIECE_updateGameData( (SOCPutPiece) mes );
                        // For initial roads, also tracks their initial settlement in SOCPlayerTracker.
                        break;

                    case SOCMessage.MOVEPIECE:
                    {
                        SOCMovePiece mpm = (SOCMovePiece) mes;
                        SOCShip sh = new SOCShip
                            ( game.getPlayer( mpm.getPlayerNumber() ), mpm.getFromCoord(), null );
                        game.moveShip( sh, mpm.getToCoord() );
                    }
                    break;

                    case SOCMessage.CANCELBUILDREQUEST:
                        handleCANCELBUILDREQUEST( (SOCCancelBuildRequest) mes );
                        break;

                    case SOCMessage.MOVEROBBER:
                        robberMoved( ((SOCMoveRobber) mes).getCoordinates() );
                        break;

                    case SOCMessage.MAKEOFFER:
                        if (robotParameters.getTradeFlag() == 1)
                            handleMAKEOFFER( (SOCMakeOffer) mes );
                        break;

                    case SOCMessage.CLEAROFFER:
                        if (robotParameters.getTradeFlag() == 1)
                        {
                            final int pn = ((SOCClearOffer) mes).getPlayerNumber();
                            if (pn != -1)
                            {
                                game.getPlayer( pn ).setCurrentOffer( null );
                            }
                            else
                            {
                                for (int i = 0; i < game.maxPlayers; ++i)
                                    game.getPlayer( i ).setCurrentOffer( null );
                            }
                        }
                        break;

                    case SOCMessage.ACCEPTOFFER:
                        if (waitingForTradeResponse && (robotParameters.getTradeFlag() == 1))
                        {
                            final int acceptingPN = ((SOCAcceptOffer) mes).getAcceptingNumber();

                            if (acceptingPN < 0)
                            {
                                clearTradingFlags(false, false);
                            }
                            else if (   (ourPlayerNumber == acceptingPN)
                                     || (ourPlayerNumber == (((SOCAcceptOffer) mes).getOfferingNumber())))
                            {
                                handleTradeResponse( acceptingPN, true );
                            }
                        }
                        break;

                    case SOCMessage.REJECTOFFER:
                        if (robotParameters.getTradeFlag() == 1)
                            handleREJECTOFFER( (SOCRejectOffer) mes );
                        break;

                    case SOCMessage.DEVCARDACTION:
                    {
                        SOCDevCardAction dcMes = (SOCDevCardAction) mes;
                        if (dcMes.getAction() != SOCDevCardAction.CANNOT_PLAY)
                        {
                            handleDEVCARDACTION( dcMes );
                        }
                        else
                        {
                            // rejected by server, can't play our requested card
                            rejectedPlayDevCardType = dcMes.getCardType();
                            waitingForGameState = false;
                            expectPLACING_FREE_ROAD1 = false;
                            expectWAITING_FOR_DISCOVERY = false;
                            expectWAITING_FOR_MONOPOLY = false;
                            expectPLACING_ROBBER = false;
                        }
                    }
                    break;

                    case SOCMessage.SIMPLEREQUEST:
                        // These messages can almost always be ignored by bots,
                        // unless we've just sent a request to attack a pirate fortress.
                        // Some request types are handled at the bottom of the loop body;
                        // search for SOCMessage.SIMPLEREQUEST

                        if (ourTurn && waitingForSC_PIRI_FortressRequest)
                        {
                            final SOCSimpleRequest rqMes = (SOCSimpleRequest) mes;

                            if ((rqMes.getRequestType() == SOCSimpleRequest.SC_PIRI_FORT_ATTACK)
                                && (rqMes.getPlayerNumber() == -1))
                            {
                                // Attack request was denied: End our turn now.
                                // Reset method sets waitingForGameState, which will bypass
                                // any further actions in the run() loop body.

                                waitingForSC_PIRI_FortressRequest = false;
                                resetFieldsAtEndTurn();
                                client.endTurn( game );
                            }
                            // else, from another player; we can ignore it
                        }
                        break;

                    case SOCMessage.SIMPLEACTION:
                        // Most action types are handled later in the loop body;
                        // search for SOCMessage.SIMPLEACTION

                        if (((SOCSimpleAction) mes).getActionType() == SOCSimpleAction.SC_PIRI_FORT_ATTACK_RESULT)
                        {
                            if (ourTurn && waitingForSC_PIRI_FortressRequest)
                            {
                                // Our player has won or lost an attack on a pirate fortress.
                                // When we receive this message, other messages have already
                                // been sent to update related game state. End our turn now.
                                // Reset method sets waitingForGameState, which will bypass
                                // any further actions in the run() loop body.

                                waitingForSC_PIRI_FortressRequest = false;
                                resetFieldsAtEndTurn();
                                // client.endTurn not needed; making the attack implies sending endTurn
                            }
                            // else, from another player; we can ignore it
                        }
                        break;

                    case SOCMessage.INVENTORYITEMACTION:
                        if (((SOCInventoryItemAction) mes).action == SOCInventoryItemAction.CANNOT_PLAY)
                        {
                            final List<SOCInventoryItem> itms = ourPlayerData.getInventory().getByStateAndType
                                ( SOCInventory.PLAYABLE, ((SOCInventoryItemAction) mes).itemType );
                            if (itms != null)
                                rejectedPlayInvItem = itms.get( 0 );  // any item of same type# is similar enough here

                            waitingForGameState = false;
                            expectPLACING_INV_ITEM = false;  // in case was rejected placement (SC_FTRI gift port, etc)
                        }
                        break;

                    }  // switch(mesType)

                    debugInfo();

                    if ((game.getGameState() == SOCGame.ROLL_OR_CARD) && !waitingForGameState)
                    {
                        rollOrPlayKnightOrExpectDice();

                        // On our turn, ask client to roll dice or play a knight;
                        // on other turns, update flags to expect dice result.
                        // Clears expectROLL_OR_CARD to false.
                        // Sets either expectDICERESULT, or expectPLACING_ROBBER and waitingForGameState.
                    }

                    if (ourTurn && (game.getGameState() == SOCGame.WAITING_FOR_ROBBER_OR_PIRATE) && !waitingForGameState)
                    {
                        // TODO handle moving the pirate too
                        // For now, always decide to move the robber.
                        // Once we move the robber, will also need to deal with state WAITING_FOR_ROB_CLOTH_OR_RESOURCE.
                        expectPLACING_ROBBER = true;
                        waitingForGameState = true;
                        counter = 0;
                        client.choosePlayer( game, SOCChoosePlayer.CHOICE_MOVE_ROBBER );
                        pause( 200 );
                    }

                    else if ((game.getGameState() == SOCGame.PLACING_ROBBER) && !waitingForGameState)
                    {
                        if ((!waitingForOurTurn) && ourTurn)
                        {
                            if (!((expectROLL_OR_CARD || expectPLAY1) && (counter < 4000)))
                            {
                                moveRobber();
                                // call before updating expect/waitingFor fields,
                                // in case a 3rd-party bot wants to note/save current brain state
                                counter = 0;

                                if (moveRobberOnSeven)
                                {
                                    // robber moved because 7 rolled on dice
                                    moveRobberOnSeven = false;
                                    waitingForGameState = true;
                                    expectPLAY1 = true;
                                }
                                else
                                {
                                    waitingForGameState = true;

                                    if (oldGameState == SOCGame.ROLL_OR_CARD)
                                    {
                                        // robber moved from playing knight card before dice roll
                                        expectROLL_OR_CARD = true;
                                    }
                                    else if (oldGameState == SOCGame.PLAY1)
                                    {
                                        // robber moved from playing knight card after dice roll
                                        expectPLAY1 = true;
                                    }
                                }
                            }
                        }

                        expectPLACING_ROBBER = false;
                    }

                    if ((game.getGameState() == SOCGame.WAITING_FOR_DISCOVERY) && !waitingForGameState)
                    {
                        expectWAITING_FOR_DISCOVERY = false;

                        if ((!waitingForOurTurn) && ourTurn)
                        {
                            if (!(expectPLAY1) && (counter < 4000))
                            {
                                waitingForGameState = true;
                                expectPLAY1 = true;
                                counter = 0;
                                client.pickResources( game, decisionMaker.resourceChoices );
                                pause( 1500 );
                            }
                        }
                    }

                    if ((game.getGameState() == SOCGame.WAITING_FOR_MONOPOLY) && !waitingForGameState)
                    {
                        expectWAITING_FOR_MONOPOLY = false;

                        if ((!waitingForOurTurn) && ourTurn)
                        {
                            if (!(expectPLAY1) && (counter < 4000))
                            {
                                waitingForGameState = true;
                                expectPLAY1 = true;
                                counter = 0;
                                client.pickResourceType( game, monopolyStrategy.getMonopolyChoice() );
                                pause( 1500 );
                            }
                        }
                    }

                    if (ourTurn && (!waitingForOurTurn)
                        && (game.getGameState() == SOCGame.PLACING_INV_ITEM) && (!waitingForGameState))
                    {
                        planAndPlaceInvItem();  // choose and send a placement location
                    }

                    if (waitingForTradeMsg && (mesType == SOCMessage.BANKTRADE))
                    {
                        final int pn = ((SOCBankTrade) mes).getPlayerNumber();
                        final boolean wasAllowed = (pn >= 0);

                        if ((pn == ourPlayerNumber) || !wasAllowed)
                            //
                            // This is the bank/port trade confirmation announcement we've been waiting for
                            //
                            clearTradingFlags( true, wasAllowed );
                    }

                    if (waitingForDevCard && (mesType == SOCMessage.SIMPLEACTION)
                        && (((SOCSimpleAction) mes).getPlayerNumber() == ourPlayerNumber)
                        && (((SOCSimpleAction) mes).getActionType() == SOCSimpleAction.DEVCARD_BOUGHT))
                    {
                        //
                        // This is the "dev card bought" message we've been waiting for
                        //
                        waitingForDevCard = false;
                    }

                    /**
                     * Planning: If our turn and not waiting for something,
                     * it's time to decide to build or take other normal actions.
                     */
                    if (((game.getGameState() == SOCGame.PLAY1) || (game.getGameState() == SOCGame.SPECIAL_BUILDING))
                        && !(waitingForGameState || waitingForTradeMsg || waitingForTradeResponse || waitingForDevCard
                        || expectPLACING_ROAD || expectPLACING_SETTLEMENT || expectPLACING_CITY
                        || expectPLACING_SHIP || expectPLACING_FREE_ROAD1 || expectPLACING_FREE_ROAD2
                        || expectPLACING_ROBBER || expectWAITING_FOR_DISCOVERY || expectWAITING_FOR_MONOPOLY
                        || waitingForSC_PIRI_FortressRequest || (waitingForPickSpecialItem != null)))
                    {
                        expectPLAY1 = false;

                        // 6-player: check Special Building Phase
                        // during other players' turns.
                        if ((!ourTurn) && waitingForOurTurn && gameIs6Player
                            && (!decidedIfSpecialBuild) && (!expectPLACING_ROBBER))
                        {
                            decidedIfSpecialBuild = true;

                            /**
                             * It's not our turn.  We're not doing anything else right now.
                             * Gamestate has passed ROLL_OR_CARD, so we know what resources to expect.
                             * Do we want to Special Build?  Check the same conditions as during our turn.
                             * Make a plan if we don't have one,
                             * and if we haven't given up building attempts this turn.
                             */

                            if (buildingPlan.empty()
                                && (ourPlayerData.getResources().getTotal() > 1)
                                && (failedBuildingAttempts < MAX_DENIED_BUILDING_PER_TURN)
                                && !(game.isGameOptionSet( "PLP" ) && (game.getPlayerCount() < 5)))
                            {
                                planBuilding();

                                    /*
                                     * planBuilding takes these actions, sets buildingPlan and other fields
                                     * (see its javadoc):
                                     *
                                    decisionMaker.planStuff(robotParameters.getStrategyType());

                                    if (! buildingPlan.empty())
                                    {
                                        lastTarget = (SOCPossiblePiece) buildingPlan.peek();
                                        negotiator.setTargetPiece(ourPlayerNumber, buildingPlan.peek());
                                    }
                                     */

                                if (!buildingPlan.empty())
                                {
                                    // If we have the resources right now, ask to Special Build

                                    final SOCPossiblePiece targetPiece = buildingPlan.getPlannedPiece( 0 );
                                    final SOCResourceSet targetResources = targetPiece.getResourcesToBuild();
                                    // may be null

                                    if ((ourPlayerData.getResources().contains( targetResources )))
                                    {
                                        // Ask server for the Special Building Phase.
                                        // (TODO) if FAST_STRATEGY: Maybe randomly don't ask, to lower opponent difficulty?
                                        waitingForSpecialBuild = true;
                                        client.buildRequest( game, -1 );
                                        pause( 100 );
                                    }
                                }
                            }
                        }

                        if ((!waitingForOurTurn) && ourTurn)
                        {
                            if (!(expectROLL_OR_CARD && (counter < 4000)))
                            {
                                counter = 0;

                                //D.ebugPrintln("DOING PLAY1");
                                if (D.ebugOn)
                                {
                                    client.sendText( game, "================================" );

                                    // for each player in game:
                                    //    sendText and debug-prn game.getPlayer(i).getResources()
                                    printResources();
                                }

                                planAndDoActionForPLAY1();
                            }
                        }
                    }

                    /**
                     * Placement: Make various putPiece calls; server has told us it's OK to buy them.
                     * Call client.putPiece.
                     * Works when it's our turn and we have an expect flag set
                     * (such as expectPLACING_SETTLEMENT, in these game states:
                     * START1A - START2B or - START3B
                     * PLACING_SETTLEMENT, PLACING_ROAD, PLACING_CITY
                     * PLACING_FREE_ROAD1, PLACING_FREE_ROAD2
                     */
                    if (!waitingForGameState)
                    {
                        placeIfExpectPlacing();
                    }

                    /**
                     * End of various putPiece placement calls.
                     */

                    /*
                       if (game.getGameState() == SOCGame.OVER) {
                       client.leaveGame(game);
                       alive = false;
                       }
                     */

                    /**
                     * Handle various message types here at bottom of loop.
                     */
                    switch (mesType)
                    {
                    case SOCMessage.PUTPIECE:
                        /**
                         * this is for player tracking
                         *
                         * For initial placement of our own pieces, also checks
                         * and clears expectPUTPIECE_FROM_START1A,
                         * and sets expectSTART1B, etc.  The final initial putpiece
                         * clears expectPUTPIECE_FROM_START2B and sets expectROLL_OR_CARD.
                         */
                    {
                        final SOCPutPiece mpp = (SOCPutPiece) mes;
                        final int pn = mpp.getPlayerNumber();
                        final int coord = mpp.getCoordinates();
                        final int pieceType = mpp.getPieceType();
                        handlePUTPIECE_updateTrackers( pn, coord, pieceType );
                    }

                    break;

                    case SOCMessage.MOVEPIECE:
                        /**
                         * this is for player tracking of moved ships
                         */
                    {
                        final SOCMovePiece mpp = (SOCMovePiece) mes;
                        final int pn = mpp.getPlayerNumber();
                        final int coord = mpp.getToCoord();
                        final int pieceType = mpp.getPieceType();
                        // TODO what about getFromCoord()? Should mark that loc as unoccupied in trackers
                        handlePUTPIECE_updateTrackers( pn, coord, pieceType );
                    }
                    break;

                    case SOCMessage.DICERESULT:
                        if (expectDICERESULT)
                        {
                            expectDICERESULT = false;

                            if (((SOCDiceResult) mes).getResult() == 7)
                            {
                                final boolean robWithoutRobber = game.isGameOptionSet( SOCGameOptionSet.K_SC_PIRI );
                                // In scenario SC_PIRI there's no robber to be moved. Instead,
                                // current player will be prompted soon to choose a player to rob on 7

                                if (!robWithoutRobber)
                                    moveRobberOnSeven = true;

                                if (ourPlayerData.getResources().getTotal() > 7)
                                {
                                    expectDISCARD = true;
                                }
                                else if (ourTurn)
                                {
                                    if (!robWithoutRobber)
                                        expectPLACING_ROBBER = true;
                                    else
                                        expectPLAY1 = true;
                                }
                            }
                            else
                            {
                                expectPLAY1 = true;
                            }
                        }
                        break;

                    case SOCMessage.SIMPLEREQUEST:
                    {
                        // Some request types are handled at the top of the loop body;
                        //   search for SOCMessage.SIMPLEREQUEST
                        // Some are handled here
                        // Most can be ignored by bots

                        final SOCSimpleRequest rqMes = (SOCSimpleRequest) mes;
                        if (rqMes.getRequestType() == SOCSimpleRequest.PROMPT_PICK_RESOURCES)   // gold hex
                        {
                            counter = 0;
                            // try to make a plan if we don't have one
                            if (buildingPlan.isEmpty())
                                planBuilding();
                            client.pickResources( game, decisionMaker.pickFreeResources( rqMes.getValue1() ) );
                            waitingForGameState = true;
                            if (game.isInitialPlacement())
                            {
                                if (game.isGameOptionSet( SOCGameOptionSet.K_SC_3IP ))
                                    expectSTART3B = true;
                                else
                                    expectSTART2B = true;
                            }
                            else
                            {
                                expectPLAY1 = true;
                            }
                        }
                    }
                    break;

                    case SOCMessage.DISCARDREQUEST:
                        expectDISCARD = false;

                        if ((game.getCurrentDice() == 7) && ourTurn)
                        {
                            if (!game.isGameOptionSet( SOCGameOptionSet.K_SC_PIRI ))
                                expectPLACING_ROBBER = true;
                            else
                                expectPLAY1 = true;
                        }
                        else
                        {
                            expectPLAY1 = true;
                        }

                        counter = 0;
                        client.discard( game, discardStrategy.discard
                            ( ((SOCDiscardRequest) mes).getNumberOfDiscards(), buildingPlan ) );

                        break;

                    case SOCMessage.CHOOSEPLAYERREQUEST:
                    {
                        final SOCChoosePlayerRequest msg = (SOCChoosePlayerRequest) mes;
                        final int choicePl = robberStrategy.chooseRobberVictim
                            ( msg.getChoices(), msg.canChooseNone() );
                        counter = 0;
                        client.choosePlayer( game, choicePl );
                    }
                    break;

                    case SOCMessage.CHOOSEPLAYER:
                    {
                        final int vpn = ((SOCChoosePlayer) mes).getChoice();
                        // Cloth is more valuable.
                        // TODO decide when we should choose resources instead
                        client.choosePlayer( game, -(vpn + 1) );
                    }
                    break;

                    case SOCMessage.SETSPECIALITEM:
                        if (waitingForPickSpecialItem != null)
                        {
                            final SOCSetSpecialItem siMes = (SOCSetSpecialItem) mes;
                            if (siMes.typeKey.equals( waitingForPickSpecialItem ))
                            {
                                // This could be the "pick special item" message we've been waiting for,
                                // or a related SET/CLEAR message that precedes it

                                switch (siMes.op)
                                {
                                case SOCSetSpecialItem.OP_PICK:
                                    waitingForPickSpecialItem = null;

                                    // Now that this is received, can continue our turn.
                                    // Any specific action needed? Not for SC_WOND.
                                    break;

                                case SOCSetSpecialItem.OP_DECLINE:
                                    waitingForPickSpecialItem = null;

                                    // TODO how to prevent asking again? (similar to whatWeFailedtoBuild)
                                    break;

                                // ignore SET or CLEAR that precedes the PICK message
                                }
                            }
                        }
                        break;

                    case SOCMessage.ROBOTDISMISS:
                        if ((!expectDISCARD) && (!expectPLACING_ROBBER))
                        {
                            client.leaveGame( game, "dismiss msg", false, false );
                            alive = false;
                        }
                        break;

                    case SOCMessage.TIMINGPING:
                        // Once-per-second message from the pinger thread
                        counter++;
                        break;

                    }  // switch (mesType) - for some types, at bottom of loop body

                    if (ourTurn && (counter > 15000))
                    {
                        // We've been waiting too long, must be a bug: Leave the game.
                        // This is a fallback, server has SOCForceEndTurnThread which
                        // should have already taken action.
                        // Before v1.1.20, would leave game even during other (human) players' turns.
                        client.leaveGame( game, "counter 15000", true, false );
                        alive = false;
                    }

                    if ((failedBuildingAttempts > (2 * MAX_DENIED_BUILDING_PER_TURN))
                        && game.isInitialPlacement())
                    {
                        // Apparently can't decide where we can initially place:
                        // Leave the game.
                        client.leaveGame( game, "failedBuildingAttempts at start", true, false );
                        alive = false;
                    }

                    /*
                       if (D.ebugOn) {
                       if (mes != null) {
                       debugInfo();
                       D.ebugPrintln("~~~~~~~~~~~~~~~~");
                       }
                       }
                     */

                    Thread.yield();
                }
                catch( Exception e )
                {
                    // Print exception; ignore errors due to game reset in another thread
                    if (alive && ((game == null) || (game.getGameState() != SOCGame.RESET_OLD)))
                    {
                        ++turnExceptionCount;  // TODO end our turn if too many

                        String eMsg = (turnExceptionCount == 1)
                            ? "*** Robot " + ourPlayerName + " caught an exception - " + e
                            : "*** Robot " + ourPlayerName + " caught an exception (" + turnExceptionCount + " this turn) - " + e;
                        D.ebugPrintlnINFO( eMsg );
                        System.err.println( eMsg );
                        e.printStackTrace();
                    }
                }
            }
        }
        else
        {
            System.err.println( "AGG! NO PINGER!" );
        }

        //D.ebugPrintln("STOPPING AND DEALLOCATING");
        gameEventQ = null;

        client.addCleanKill();
        client = null;

        game = null;
        ourPlayerData = null;
        dummyCancelPlayerData = null;
        whatWeWantToBuild = null;
        whatWeFailedToBuild = null;
        rejectedPlayInvItem = null;
        ourPlayerTracker = null;
        playerTrackers = null;

        pinger.stopPinger();
        pinger = null;
    }

    /**
     * Handle a game state change from {@link SOCGameState} or another message
     * which has a Game State field. Clears {@link #waitingForGameState}
     * (unless {@code gs} is {@link SOCGame#LOADING} or {@link SOCGame#LOADING_RESUMING}),
     * updates {@link #oldGameState} if state value is actually changing, then calls
     * {@link SOCDisplaylessPlayerClient#handleGAMESTATE(SOCGame, int)}.
     *<P>
     * When state moves from {@link SOCGame#ROLL_OR_CARD} to {@link SOCGame#PLAY1},
     * calls {@link #startTurnMainActions()}.
     *
     * @param newState  New game state, like {@link SOCGame#ROLL_OR_CARD}; if 0, does nothing
     * @since 2.0.00
     */
    protected void handleGAMESTATE(final int newState)
    {
        if (newState == 0)
            return;

        waitingForGameState = ((newState == SOCGame.LOADING) || (newState == SOCGame.LOADING_RESUMING));  // almost always false
        int currGS = game.getGameState();
        if (currGS != newState)
            oldGameState = currGS;  // if no actual change, don't overwrite previously known oldGameState

        SOCDisplaylessPlayerClient.handleGAMESTATE(game, newState);

        if (newState == SOCGame.ROLL_OR_CARD)
        {
            waitingForTurnMain = true;
        }
        else if ((newState == SOCGame.PLAY1) && waitingForTurnMain)
        {
            startTurnMainActions();
            waitingForTurnMain = false;
        }
    }

    /**
     * Bot is ending its turn; reset state control fields to act during other players' turns.
     *<UL>
     * <LI> {@link #waitingForGameState} = true
     * <LI> {@link #expectROLL_OR_CARD} = true
     * <LI> {@link #waitingForOurTurn} = true
     * <LI> {@link #doneTrading} = false only if {@link #robotParameters} allow trade
     * <LI> {@link #counter} = 0
     * <LI> clear/{@link #resetBuildingPlan()}
     * <LI> {@link SOCRobotNegotiator#resetIsSelling() negotiator.resetIsSelling()},
     *      {@link SOCRobotNegotiator#resetOffersMade() .resetOffersMade()},
     *      {@link SOCRobotNegotiator#resetTargetPieces() .resetTargetPieces()}
     *</UL>
     *<P>
     * Called only after {@link #endTurnActions()} returns true.
     * Does not call {@link SOCRobotClient#endTurn(SOCGame)}.
     * @since 2.0.00
     */
    protected void resetFieldsAtEndTurn()
    {
        waitingForGameState = true;
        counter = 0;
        expectROLL_OR_CARD = true;
        waitingForOurTurn = true;

        doneTrading = (robotParameters.getTradeFlag() != 1);

        //D.ebugPrintln("!!! ENDING TURN !!!");
        negotiator.resetIsSelling();
        negotiator.resetOffersMade();
        resetBuildingPlan();
        negotiator.resetTargetPieces();
    }

    /**
     * Look for and take any scenario-specific final actions before ending the turn.
     * Is called before {@link #endTurnActions()}.
     *<P>
     * For example, {@link SOCGameOptionSet#K_SC_PIRI _SC_PIRI} will check if we've reached the fortress
     * and have 5 or more warships, and if so will attack the fortress.  Doing so ends the turn, so
     * we don't try to attack before end of turn.
     *<P>
     * {@link SOCGameOptionSet#K_SC_FTRI _SC_FTRI} can play a gift port from our inventory to place for
     * better bank trades.
     *<P>
     * <B>NOTE:</B> For now this method assumes it's called only in the {@code SC_FTRI} or {@code SC_PIRI} scenario.
     * Caller must check the game for any relevant scenario SOCGameOptions before calling.
     * Also assumes not {@link #waitingForGameState} or any other pending action.
     *
     * @return true if an action was taken <B>and</B> turn shouldn't be ended yet, false otherwise
     * @since 2.0.00
     */
    protected boolean considerScenarioTurnFinalActions()
    {
        // NOTE: for now this method assumes it's called only in the SC_FTRI or SC_PIRI scenario

        if (game.isGameOptionSet( SOCGameOptionSet.K_SC_FTRI ))
        {
            // SC_FTRI

            // check inventory for gift ports
            SOCInventoryItem itm = null;
            for (SOCInventoryItem i : ourPlayerData.getInventory().getByState( SOCInventory.PLAYABLE ))
            {
                if (i.itype > 0)
                    continue;  // not a port; most likely a SOCDevCard
                if ((rejectedPlayInvItem != null) && (i.itype == rejectedPlayInvItem.itype))
                    continue;

                itm = i;
                break;  // unlikely to have more than one in inventory
            }

            if (itm != null)
            {
                // Do we have somewhere to place one?
                if (ourPlayerData.getPortMovePotentialLocations( false ) == null)
                    return false;

                // Set fields, make the request
                return planAndPlaceInvItemPlacement_SC_FTRI( itm );
            }
        }
        else
        {
            // SC_PIRI

            // require 5+ warships; game.canAttackPirateFortress checks that we've reached the fortress with adjacent ship
            if ((ourPlayerData.getNumWarships() < 5) || (null == game.canAttackPirateFortress()))
                return false;

            waitingForSC_PIRI_FortressRequest = true;
            client.simpleRequest( game, ourPlayerNumber, SOCSimpleRequest.SC_PIRI_FORT_ATTACK, 0, 0 );

            return true;
        }

        return false;
    }

    /**
     * Plan what to do during {@code PLAY1} game state and do that planned action, or end turn.
     * Calls some or all of these strategy/decision methods, which third-party bots may override:
     *<UL>
     * <LI> {@link #playKnightCardIfShould()}
     * <LI> {@link #planBuilding()}
     * <LI> {@link #buildOrGetResourceByTradeOrCard()}
     * <LI> {@link #considerScenarioTurnFinalActions()}
     *</UL>
     * If nothing to do, will call {@link #resetFieldsAtEndTurn()} and {@link SOCRobotClient#endTurn(SOCGame)}.
     *<P>
     * Third-party bots may instead choose to override this entire method.
     *
     * @since 2.4.50
     */
    protected void planAndDoActionForPLAY1()
    {
        /**
         * if we haven't played a dev card yet,
         * and we have a knight, and we can get
         * largest army, play the knight.
         * If we're in SPECIAL_BUILDING (not PLAY1),
         * can't trade or play development cards.
         *
         * In scenario _SC_PIRI (which has no robber and
         * no largest army), play one whenever we have
         * it, someone else has resources, and we can
         * convert a ship to a warship.
         */
        if ((game.getGameState() == SOCGame.PLAY1) && !ourPlayerData.hasPlayedDevCard())
        {
            playKnightCardIfShould();  // might set expectPLACING_ROBBER and waitingForGameState
        }

        /**
         * make a plan if we don't have one,
         * and if we haven't given up building
         * attempts this turn.
         */
        if ( (! expectPLACING_ROBBER) && buildingPlan.isEmpty()
            && (ourPlayerData.getResources().getTotal() > 1)
            && (failedBuildingAttempts < MAX_DENIED_BUILDING_PER_TURN))
        {
            planBuilding();
                /*
                 * planBuilding takes these actions, sets buildingPlan and other fields
                 * (see its javadoc):
                 *
                decisionMaker.planStuff(robotParameters.getStrategyType());

                if (! buildingPlan.empty())
                {
                    lastTarget = (SOCPossiblePiece) buildingPlan.peek();
                    negotiator.setTargetPiece(ourPlayerNumber, buildingPlan.peek());
                }
                 */
        }

        //D.ebugPrintln("DONE PLANNING");
        if ( (! expectPLACING_ROBBER) && (! buildingPlan.isEmpty()))
        {
            // Time to build something.

            // Either ask to build a piece, or use trading or development
            // cards to get resources to build it.  See javadoc for flags set
            // (expectPLACING_ROAD, etc).  In a future iteration of the run loop
            // with the expected PLACING_ state, we'll build whatWeWantToBuild
            // in placeIfExpectPlacing().

            buildOrGetResourceByTradeOrCard();
        }

        /**
         * see if we're done with our turn
         */
        if (!(expectPLACING_SETTLEMENT || expectPLACING_FREE_ROAD1 || expectPLACING_FREE_ROAD2
            || expectPLACING_ROAD || expectPLACING_CITY || expectPLACING_SHIP
            || expectWAITING_FOR_DISCOVERY || expectWAITING_FOR_MONOPOLY
            || expectPLACING_ROBBER || waitingForTradeMsg || waitingForTradeResponse
            || waitingForDevCard
            || waitingForGameState
            || (waitingForPickSpecialItem != null)))
        {
            // Any last things for turn from game's scenario?
            boolean scenActionTaken = false;
            if (game.isGameOptionSet( SOCGameOptionSet.K_SC_FTRI )
                || game.isGameOptionSet( SOCGameOptionSet.K_SC_PIRI ))
            {
                // possibly attack pirate fortress
                // or place a gift port for better bank trades
                scenActionTaken = considerScenarioTurnFinalActions();
            }

            boolean finishTurnNow = (!scenActionTaken) && endTurnActions();

            if (finishTurnNow)
            {
                resetFieldsAtEndTurn();
                    /*
                     * These state fields are reset:
                     *
                    waitingForGameState = true;
                    counter = 0;
                    expectROLL_OR_CARD = true;
                    waitingForOurTurn = true;

                    doneTrading = (robotParameters.getTradeFlag() != 1);

                    //D.ebugPrintln("!!! ENDING TURN !!!");
                    negotiator.resetIsSelling();
                    negotiator.resetOffersMade();
                    resetBuildingPlan();
                    negotiator.resetTargetPieces();
                     */

                pause( 1500 );
                client.endTurn( game );
            }
        }
    }

    /**
     * Update game data and any bot tracking when dice have been rolled.
     * Calls {@link SOCGame#setCurrentDice(int)}.
     * Third-party bots can override if needed; if so, be sure to call {@code super.handleDICERESULT(..)}.
     * @param mes  Dice result info message
     * @since 2.4.50
     */
    protected void handleDICERESULT( SOCDiceResult mes )
    {
        game.setCurrentDice( mes.getResult() );
    }

    /**
     * Update game data and bot flags when robot or pirate has moved,
     * including clear {@link #moveRobberOnSeven} flag.
     * Third-party bots can override if needed; if so, be sure to call {@code super.robberMoved(..)}.
     *<P>
     * Doesn't call server-only {@link SOCGame#moveRobber(int, int)} because that would call the
     * functions to do the stealing. We just want to set where the robber moved.
     * Server's {@code MoveRobber} message will be followed by messages like {@code PlayerElement}
     * to report the gain/loss of resources.
     *
     * @param newHex  New hex coordinate of robber if &gt; 0, pirate if &lt;= 0 (invert before using)
     * @since 2.4.50
     */
    protected void robberMoved( final int newHex )
    {
        moveRobberOnSeven = false;

        if (newHex > 0)
            game.getBoard().setRobberHex( newHex, true );
        else
            ((SOCBoardLarge) game.getBoard()).setPirateHex( -newHex, true );
    }

    /**
     * Stop waiting for responses to a trade offer, no one has accepted it.
     * Remember other players' responses or non-responses,
     * Call {@link SOCRobotClient#clearOffer(SOCGame) client.clearOffer},
     * clear {@link #waitingForTradeResponse} and {@link #counter}.
     * Call {@link SOCRobotNegotiator#recordResourcesFromNoResponse(SOCTradeOffer)}.
     * @see #clearTradingFlags(boolean, boolean)
     * @see #handleTradeResponse(int, boolean)
     * @since 1.1.09
     */
    protected void tradeStopWaitingClearOffer()
    {
        ///
        /// record which players said no by not saying anything
        ///
        SOCTradeOffer ourCurrentOffer = ourPlayerData.getCurrentOffer();

        if (ourCurrentOffer != null)
        {
            negotiator.recordResourcesFromNoResponse( ourCurrentOffer );

            pause( 1500 );
            client.clearOffer( game );
            pause( 500 );
        }

        counter = 0;
        waitingForTradeResponse = false;
    }

    /**
     * If we haven't played a dev card yet this turn, and we have a knight, and we can get
     * largest army, play the knight. Must be our turn and gameState {@code PLAY1}.
     * {@link SOCPlayer#hasPlayedDevCard() ourPlayerData.hasPlayedDevCard()} must be false.
     *<P>
     * In scenario {@code _SC_PIRI} (which has no robber and no largest army), play one
     * whenever we have it, someone else has resources, and we can convert a ship to a warship.
     *<P>
     * If we call {@link #playKnightCard()}, it sets the flags
     * {@code expectPLACING_ROBBER} and {@code waitingForGameState}.
     *
     * @see #rollOrPlayKnightOrExpectDice()
     * @since 2.0.00
     */
    private void playKnightCardIfShould()
    {
        // Make sure we have an old KNIGHT dev card, etc;
        // for _SC_PIRI, also checks if # of warships ships less than # of ships
        if (!game.canPlayKnight( ourPlayerNumber ))
            return;

        final boolean canGrowArmy;

        if (game.isGameOptionSet( SOCGameOptionSet.K_SC_PIRI ))
        {
            // Convert ship to warship:
            // Play whenever we have one and someone else has resources

            boolean anyOpponentHasRsrcs = false;
            for (int pn = 0; pn < game.maxPlayers; ++pn)
            {
                if ((pn == ourPlayerNumber) || game.isSeatVacant( pn ))
                    continue;

                if (game.getPlayer( pn ).getResources().getTotal() > 0)
                {
                    anyOpponentHasRsrcs = true;
                    break;
                }
            }

            canGrowArmy = anyOpponentHasRsrcs;
        }
        else
        {
            canGrowArmy = decisionMaker.shouldPlayKnightForLA();
        }

        if (canGrowArmy
            && (rejectedPlayDevCardType != SOCDevCardConstants.KNIGHT))
        {
            /**
             * play a knight card
             * (or, in scenario _SC_PIRI, a Convert to Warship card)
             */
            playKnightCard();  // sets expectPLACING_ROBBER, waitingForGameState
        }
    }

    /**
     * If it's our turn and we have an expect flag set
     * (such as {@link #expectPLACING_SETTLEMENT}), then
     * call {@link SOCRobotClient#putPiece(SOCGame, SOCPlayingPiece) client.putPiece}
     * ({@code game}, {@link #whatWeWantToBuild}).
     *<P>
     * Looks for one of these game states:
     *<UL>
     * <LI> {@link SOCGame#START1A} - {@link SOCGame#START3B}
     * <LI> {@link SOCGame#PLACING_SETTLEMENT}
     * <LI> {@link SOCGame#PLACING_ROAD}
     * <LI> {@link SOCGame#PLACING_CITY}
     * <LI> {@link SOCGame#PLACING_SHIP}
     * <LI> {@link SOCGame#PLACING_FREE_ROAD1}
     * <LI> {@link SOCGame#PLACING_FREE_ROAD2}
     *</UL>
     * Does nothing if {@link #waitingForGameState}, {@link #waitingForOurTurn}, <tt>! {@link #ourTurn}</tt>,
     * or if state's corresponding <tt>expectPLACING_&lt;piecetype&gt;</tt> flag isn't set.
     *<P>
     * If all goes well, server will reply with a PutPiece message
     * to be handled in {@link #handlePUTPIECE_updateTrackers(int, int, int)}.
     *
     * @see #buildRequestPlannedPiece()
     * @since 1.1.09
     */
    protected void placeIfExpectPlacing()
    {
        if (waitingForGameState)
            return;

        switch (game.getGameState())
        {
        case SOCGame.PLACING_SETTLEMENT:
            if (ourTurn && (!waitingForOurTurn) && (expectPLACING_SETTLEMENT))
            {
                expectPLACING_SETTLEMENT = false;
                waitingForGameState = true;
                counter = 0;
                expectPLAY1 = true;

                //D.ebugPrintln("!!! PUTTING PIECE "+whatWeWantToBuild+" !!!");
                pause( 500 );
                client.putPiece( game, whatWeWantToBuild );
                pause( 1000 );
            }
            break;

        case SOCGame.PLACING_ROAD:
            if (ourTurn && (!waitingForOurTurn) && (expectPLACING_ROAD))
            {
                expectPLACING_ROAD = false;
                waitingForGameState = true;
                counter = 0;
                expectPLAY1 = true;

                pause( 500 );
                client.putPiece( game, whatWeWantToBuild );
                pause( 1000 );
            }
            break;

        case SOCGame.PLACING_CITY:
            if (ourTurn && (!waitingForOurTurn) && (expectPLACING_CITY))
            {
                expectPLACING_CITY = false;
                waitingForGameState = true;
                counter = 0;
                expectPLAY1 = true;

                pause( 500 );
                client.putPiece( game, whatWeWantToBuild );
                pause( 1000 );
            }
            break;

        case SOCGame.PLACING_SHIP:
            if (ourTurn && (!waitingForOurTurn) && (expectPLACING_SHIP))
            {
                expectPLACING_SHIP = false;
                waitingForGameState = true;
                counter = 0;
                expectPLAY1 = true;

                pause( 500 );
                client.putPiece( game, whatWeWantToBuild );
                pause( 1000 );
            }
            break;

        case SOCGame.PLACING_FREE_ROAD1:
            if (ourTurn && (!waitingForOurTurn) && (expectPLACING_FREE_ROAD1))
            {
                expectPLACING_FREE_ROAD1 = false;
                waitingForGameState = true;
                counter = 0;
                expectPLACING_FREE_ROAD2 = true;

                // D.ebugPrintln("!!! PUTTING PIECE 1 " + whatWeWantToBuild + " !!!");
                pause( 500 );
                client.putPiece( game, whatWeWantToBuild );  // either ROAD or SHIP
                pause( 1000 );
            }
            break;

        case SOCGame.PLACING_FREE_ROAD2:
            if (ourTurn && (!waitingForOurTurn) && (expectPLACING_FREE_ROAD2))
            {
                expectPLACING_FREE_ROAD2 = false;
                waitingForGameState = true;
                counter = 0;
                expectPLAY1 = true;

                SOCPossiblePiece posPiece = buildingPlan.advancePlan();

                if (posPiece.getType() == SOCPossiblePiece.ROAD)
                    whatWeWantToBuild = new SOCRoad( ourPlayerData, posPiece.getCoordinates(), null );
                else
                    whatWeWantToBuild = new SOCShip( ourPlayerData, posPiece.getCoordinates(), null );

                // D.ebugPrintln("posPiece = " + posPiece);
                // D.ebugPrintln("$ POPPED OFF");
                // D.ebugPrintln("!!! PUTTING PIECE 2 " + whatWeWantToBuild + " !!!");
                pause( 500 );
                client.putPiece( game, whatWeWantToBuild );
                pause( 1000 );
            }
            break;

        case SOCGame.START1A:
        {
            if ((!waitingForOurTurn) && ourTurn && (!(expectPUTPIECE_FROM_START1A && (counter < 4000))))
            {
                final int firstSettleNode = openingBuildStrategy.planInitialSettlements();
                placeFirstSettlement( firstSettleNode );
                expectPUTPIECE_FROM_START1A = true;
                waitingForGameState = true;
                counter = 0;
            }

            expectSTART1A = false;
        }
        break;

        case SOCGame.START1B:
        {
            if ((!waitingForOurTurn) && ourTurn && (!(expectPUTPIECE_FROM_START1B && (counter < 4000))))
            {
                planAndPlaceInitRoad();

                expectPUTPIECE_FROM_START1B = true;
                counter = 0;
                waitingForGameState = true;
                waitingForOurTurn = true;  // ignore next player's GameState(START1A) message seen before Turn(nextPN)
                pause( 1500 );
            }

            expectSTART1B = false;
        }
        break;

        case SOCGame.START2A:
        {
            if ((!waitingForOurTurn) && ourTurn && (!(expectPUTPIECE_FROM_START2A && (counter < 4000))))
            {
                final int secondSettleNode = openingBuildStrategy.planSecondSettlement();
                placeInitSettlement( secondSettleNode );

                expectPUTPIECE_FROM_START2A = true;
                counter = 0;
                waitingForGameState = true;
            }

            expectSTART2A = false;
        }
        break;

        case SOCGame.START2B:
        {
            if ((!waitingForOurTurn) && ourTurn && (!(expectPUTPIECE_FROM_START2B && (counter < 4000))))
            {
                planAndPlaceInitRoad();

                expectPUTPIECE_FROM_START2B = true;
                counter = 0;
                waitingForGameState = true;
                waitingForOurTurn = true;  // ignore next player's GameState(START2A) message seen before Turn(nextPN)
                pause( 1500 );
            }

            expectSTART2B = false;
        }
        break;

        case SOCGame.START3A:
        {
            if ((!waitingForOurTurn) && ourTurn && (!(expectPUTPIECE_FROM_START3A && (counter < 4000))))
            {
                final int secondSettleNode = openingBuildStrategy.planSecondSettlement();  // TODO planThirdSettlement
                placeInitSettlement( secondSettleNode );

                expectPUTPIECE_FROM_START3A = true;
                counter = 0;
                waitingForGameState = true;
            }

            expectSTART3A = false;
        }
        break;

        case SOCGame.START3B:
        {
            if ((!waitingForOurTurn) && ourTurn && (!(expectPUTPIECE_FROM_START3B && (counter < 4000))))
            {
                planAndPlaceInitRoad();

                expectPUTPIECE_FROM_START3B = true;
                counter = 0;
                waitingForGameState = true;
                waitingForOurTurn = true;  // ignore next player's GameState(START3A) message seen before Turn(nextPN)
                pause( 1500 );
            }

            expectSTART3B = false;
        }
        break;

        }
    }

    /**
     * Play a Knight card.
     * In scenario {@link SOCGameOptionSet#K_SC_PIRI _SC_PIRI}, play a "Convert to Warship" card.
     * Sets {@link #expectPLACING_ROBBER}, {@link #waitingForGameState}.
     * Calls {@link SOCRobotClient#playDevCard(SOCGame, int) client.playDevCard}({@link SOCDevCardConstants#KNIGHT KNIGHT}).
     *<P>
     * In scenario {@code _SC_PIRI}, the server response messages are different, but we
     * still use those two flag fields; see {@link #expectPLACING_ROBBER} javadoc.
     *
     * @see #playKnightCardIfShould()
     * @since 2.0.00
     */
    private void playKnightCard()
    {
        expectPLACING_ROBBER = true;
        waitingForGameState = true;
        counter = 0;
        client.playDevCard( game, SOCDevCardConstants.KNIGHT );
        pause( 1500 );
    }

    /**
     * On our turn, ask client to roll dice or play a knight;
     * on other turns, update flags to expect dice result.
     *<P>
     * Call when gameState {@link SOCGame#ROLL_OR_CARD} && ! {@link #waitingForGameState}.
     *<P>
     * Clears {@link #expectROLL_OR_CARD} to false.
     * Sets either {@link #expectDICERESULT}, or {@link #expectPLACING_ROBBER} and {@link #waitingForGameState}.
     *<P>
     * In scenario {@code _SC_PIRI}, don't play a Knight card before dice roll, because the scenario has
     * no robber: Playing before the roll won't un-block any of our resource hexes, and it might put us
     * over 7 resources.
     *
     * @see #playKnightCardIfShould()
     * @since 1.1.08
     */
    protected void rollOrPlayKnightOrExpectDice()
    {
        expectROLL_OR_CARD = false;

        if ((!waitingForOurTurn) && ourTurn)
        {
            if (!expectPLAY1 && !expectDISCARD && !expectPLACING_ROBBER && !(expectDICERESULT && (counter < 4000)))
            {
                /**
                 * if we have a knight card and the robber
                 * is on one of our numbers, play the knight card
                 */
                if (ourPlayerData.getInventory().hasPlayable( SOCDevCardConstants.KNIGHT )
                    && (rejectedPlayDevCardType != SOCDevCardConstants.KNIGHT)
                    && (!game.isGameOptionSet( SOCGameOptionSet.K_SC_PIRI ))  // scenario has no robber; wait until after roll
                    && !ourPlayerData.getNumbers().hasNoResourcesForHex( game.getBoard().getRobberHex() ))
                {
                    playKnightCard();  // sets expectPLACING_ROBBER, waitingForGameState
                }
                else
                {
                    expectDICERESULT = true;
                    counter = 0;

                    //D.ebugPrintln("!!! ROLLING DICE !!!");
                    client.rollDice( game );
                }
            }
        }
        else
        {
            /**
             * not our turn
             */
            expectDICERESULT = true;
        }
    }

    /**
     * Either ask to build a planned piece, or use trading or development cards to get resources to build it.
     * Examines {@link #buildingPlan} for the next piece wanted.
     * Sets {@link #whatWeWantToBuild} by calling {@link #buildRequestPlannedPiece()}
     * or using a Road Building dev card.
     *<P>
     * If we need resources and we can't get them through the robber,
     * the {@link SOCDevCardConstants#ROADS Road Building} or
     * {@link SOCDevCardConstants#MONO Monopoly} or
     * {@link SOCDevCardConstants#DISC Discovery} development cards,
     * then trades with the bank ({@link #tradeWithBank(SOCBuildPlan)})
     * or with other players ({@link #makeOffer(SOCBuildPlan)}).
     *<P>
     * Call when these conditions are all true:
     * <UL>
     *<LI> {@link #ourTurn}
     *<LI> {@link #planBuilding()} already called
     *<LI> ! {@link #buildingPlan}.empty()
     *<LI> gameState {@link SOCGame#PLAY1} or {@link SOCGame#SPECIAL_BUILDING}
     *<LI> <tt>waitingFor...</tt> flags all false ({@link #waitingForGameState}, etc)
     *     except possibly {@link #waitingForSpecialBuild}
     *<LI> <tt>expect...</tt> flags all false ({@link #expectPLACING_ROAD}, etc)
     *<LI> ! {@link #waitingForOurTurn}
     *<LI> ! ({@link #expectROLL_OR_CARD} && (counter < 4000))
     *</UL>
     *<P>
     * May set any of these flags:
     * <UL>
     *<LI> {@link #waitingForGameState}, and {@link #expectWAITING_FOR_DISCOVERY} or {@link #expectWAITING_FOR_MONOPOLY}
     *<LI> {@link #waitingForTradeMsg} or {@link #waitingForTradeResponse} or {@link #doneTrading}
     *<LI> {@link #waitingForDevCard}, or {@link #waitingForGameState} and {@link #expectPLACING_SETTLEMENT} (etc).
     *<LI> {@link #waitingForPickSpecialItem}
     *<LI> Scenario actions such as {@link #waitingForSC_PIRI_FortressRequest}
     *</UL>
     *<P>
     * In a future iteration of the run() loop with the expected {@code PLACING_} state, the
     * bot will build {@link #whatWeWantToBuild} by calling {@link #placeIfExpectPlacing()}.
     *
     * @since 1.1.08
     * @throws IllegalStateException  if {@link #buildingPlan}{@link SOCBuildPlan#isEmpty() .isEmpty()}
     */
    protected void buildOrGetResourceByTradeOrCard()
        throws IllegalStateException
    {
        if (buildingPlan.isEmpty())
            throw new IllegalStateException( "buildingPlan empty when called" );

        /**
         * If we're in SPECIAL_BUILDING (not PLAY1),
         * can't trade or play development cards.
         */
        final boolean gameStatePLAY1 = (game.getGameState() == SOCGame.PLAY1);

        /**
         * check to see if this is a Road Building plan
         */
        boolean roadBuildingPlan = false;
        // TODO handle ships here

        if (gameStatePLAY1
            && (!ourPlayerData.hasPlayedDevCard())
            && (ourPlayerData.getNumPieces( SOCPlayingPiece.ROAD ) >= 2)
            && ourPlayerData.getInventory().hasPlayable( SOCDevCardConstants.ROADS )
            && (rejectedPlayDevCardType != SOCDevCardConstants.ROADS))
        {
            //D.ebugPrintln("** Checking for Road Building Plan **");
            SOCPossiblePiece topPiece = buildingPlan.getPlannedPiece( 0 );

            //D.ebugPrintln("$ POPPED "+topPiece);
            if ((topPiece instanceof SOCPossibleRoad) && (buildingPlan.getPlanDepth() > 1))
            {
                SOCPossiblePiece secondPiece = buildingPlan.getPlannedPiece( 1 );

                //D.ebugPrintln("secondPiece="+secondPiece);
                if (secondPiece instanceof SOCPossibleRoad)
                {
                    roadBuildingPlan = true;

                    // TODO for now, 2 coastal roads/ships are always built as roads, not ships;
                    // builds ships only if the 2 possible pieces are non-coastal ships
                    if ((topPiece instanceof SOCPossibleShip)
                        && (!((SOCPossibleShip) topPiece).isCoastalRoadAndShip)
                        && (secondPiece instanceof SOCPossibleShip)
                        && (!((SOCPossibleShip) secondPiece).isCoastalRoadAndShip))
                        whatWeWantToBuild = new SOCShip( ourPlayerData, topPiece.getCoordinates(), null );
                    else
                        whatWeWantToBuild = new SOCRoad( ourPlayerData, topPiece.getCoordinates(), null );

                    if (!whatWeWantToBuild.equals( whatWeFailedToBuild ))
                    {
                        waitingForGameState = true;
                        counter = 0;
                        expectPLACING_FREE_ROAD1 = true;
                        buildingPlan.advancePlan();  // consume topPiece

                        //D.ebugPrintln("!! PLAYING ROAD BUILDING CARD");
                        client.playDevCard( game, SOCDevCardConstants.ROADS );
                    }
                    else
                    {
                        // We already tried to build this.
                        roadBuildingPlan = false;
                        cancelWrongPiecePlacementLocal( whatWeWantToBuild );
                        // cancel sets whatWeWantToBuild = null;
                    }
                }
            }
        }

        if (roadBuildingPlan)
        {
            return;  // <---- Early return: Road Building dev card ----
        }

        ///
        /// figure out what resources we need
        ///
        SOCPossiblePiece targetPiece = buildingPlan.getPlannedPiece( 0 );
        SOCResourceSet targetResources = targetPiece.getResourcesToBuild();  // may be null

        //D.ebugPrintln("^^^ targetPiece = "+targetPiece);
        //D.ebugPrintln("^^^ ourResources = "+ourPlayerData.getResources());

        negotiator.setTargetPiece( ourPlayerNumber, targetPiece );

        ///
        /// if we have a 2 free resources card and we need
        /// at least 2 resources, play the card
        ///
        if (gameStatePLAY1
            && (!ourPlayerData.hasPlayedDevCard())
            && ourPlayerData.getInventory().hasPlayable( SOCDevCardConstants.DISC )
            && (rejectedPlayDevCardType != SOCDevCardConstants.DISC))
        {
            if (decisionMaker.chooseFreeResourcesIfNeeded( targetResources, 2, false ))
            {
                ///
                /// play the card
                ///
                expectWAITING_FOR_DISCOVERY = true;
                waitingForGameState = true;
                counter = 0;
                client.playDevCard( game, SOCDevCardConstants.DISC );
                pause( 1500 );
            }
        }

        if (!expectWAITING_FOR_DISCOVERY)
        {
            ///
            /// if we have a monopoly card, play it
            /// and take what there is most of
            ///
            if (gameStatePLAY1
                && (!ourPlayerData.hasPlayedDevCard())
                && ourPlayerData.getInventory().hasPlayable( SOCDevCardConstants.MONO )
                && (rejectedPlayDevCardType != SOCDevCardConstants.MONO)
                && monopolyStrategy.decidePlayMonopoly())
            {
                ///
                /// play the card
                ///
                expectWAITING_FOR_MONOPOLY = true;
                waitingForGameState = true;
                counter = 0;
                client.playDevCard( game, SOCDevCardConstants.MONO );
                pause( 1500 );
            }

            if (!expectWAITING_FOR_MONOPOLY)
            {
                if (gameStatePLAY1 && (!doneTrading) && (!ourPlayerData.getResources().contains( targetResources )))
                {
                    waitingForTradeResponse = false;

                    if (robotParameters.getTradeFlag() == 1)
                    {
                        makeOffer( buildingPlan );
                        // makeOffer will set waitingForTradeResponse or doneTrading.
                    }
                }

                if (gameStatePLAY1 && !waitingForTradeResponse)
                {
                    /**
                     * trade with the bank/ports
                     */
                    if (tradeWithBank( buildingPlan ))
                    {
                        counter = 0;
                        waitingForTradeMsg = true;
                        pause( 1500 );
                    }
                }

                ///
                /// build if we can
                ///
                if ((!(waitingForTradeMsg || waitingForTradeResponse))
                    && ourPlayerData.getResources().contains( targetResources ))
                {
                    // Remember that targetPiece == buildingPlan.peek().
                    // Calls buildingPlan.pop().
                    // Checks against whatWeFailedToBuild to see if server has rejected this already.
                    // Calls client.buyDevCard or client.buildRequest.
                    // Sets waitingForDevCard, or waitingForGameState and expectPLACING_SETTLEMENT (etc).
                    // Sets waitingForPickSpecialItem if target piece is SOCPossiblePickSpecialItem.

                    buildRequestPlannedPiece();
                }
            }
        }
    }

    /**
     * On our turn, server is expecting us to choose a placement location for a {@link SOCInventoryItem}.
     * Try to plan a location and send placement request command(s).
     *<P>
     * Call only when these conditions are all true:
     *<UL>
     * <LI> {@link #ourTurn} &amp;&amp; ! {@link #waitingForOurTurn}
     * <LI> game state {@link SOCGame#PLACING_INV_ITEM PLACING_INV_ITEM}
     * <LI> ! {@link #waitingForGameState}
     *</UL>
     * If the piece can be planned and placed, will set {@link #waitingForGameState}
     * and either {@link #expectPLAY1} or another expect flag, and send placement commands.
     * If nothing could be planned and placed, does not set {@link #waitingForGameState}.
     *
     * @throws IllegalStateException if called with {@link #waitingForGameState} true
     * @since 2.0.00
     */
    protected void planAndPlaceInvItem()
        throws IllegalStateException
    {
        if (waitingForGameState)
            throw new IllegalStateException();

        SOCInventoryItem itm = game.getPlacingItem();
        if (itm == null)
            return;  // in case of bugs; shouldn't happen in a consistent game

        if (game.isGameOptionSet( SOCGameOptionSet.K_SC_FTRI ))
        {
            planAndPlaceInvItemPlacement_SC_FTRI( itm );
        }
        else
        {
            System.err.println
                ( "L2720: Game " + game.getName() + " bot " + client.getNickname()
                    + ": No PLACING_INV_ITEM handler for scenario " + game.getGameOptionStringValue( "SC" ) );

            // End turn? Probably cleaner to let server force-end it. So do nothing here.
            // TODO revisit that: Per PLACING_INV_ITEM javadoc:
            // "For some kinds of item, placement can be canceled by calling ga.cancelPlaceInventoryItem"
        }
    }

    /**
     * For scenario {@link SOCGameOptionSet#K_SC_FTRI _SC_FTRI}, try to plan a location and
     * send placement request command(s) for a "gift" trade port on the player's turn.
     *<P>
     * Calls {@link SOCPlayer#getPortMovePotentialLocations(boolean)}; this method is safe to call
     * when the player has nowhere to place.
     *<P>
     * Called from {@link #planAndPlaceInvItem()}, see that method for required conditions to call
     * and described brain-state results after calling.  Assumes caller has checked those conditions
     * and:
     *<UL>
     * <LI> {@link #ourTurn}
     * <LI> game state {@link SOCGame#PLACING_INV_ITEM PLACING_INV_ITEM} or {@link SOCGame#PLAY1 PLAY1}
     * <LI> ! {@link #waitingForGameState}
     *</UL>
     *
     * @param itm The gift port which must be placed; not {@code null}.
     *     Can be as prompted by server, or from player's {@link SOCInventoryItem}s.
     * @return true if {@code itm} was planned and/or placed
     * @since 2.0.00
     */
    private boolean planAndPlaceInvItemPlacement_SC_FTRI( final SOCInventoryItem itm )
    {
        if (itm == null)
            return false;
        if ((rejectedPlayInvItem != null) && (itm.itype == rejectedPlayInvItem.itype))
            return false;  // rbrain must plan something else instead

        List<Integer> edges = ourPlayerData.getPortMovePotentialLocations( true );
        if (edges.isEmpty())
        {
            // TODO any action to keep it moving?
            rejectedPlayInvItem = itm;  // don't re-plan same thing for next move this turn

            return false;  // <--- Early return: No choices despite gamestate ---
        }

        final int ptype = itm.itype;  // reminder: will be negative or 0
        waitingForGameState = true;
        counter = 0;

        if (game.getGameState() == SOCGame.PLACING_INV_ITEM)
        {
            // This is a first draft for overall functionality, not for the smartest placement strategy.
            // TODO smarter planning; consider settlement & dice number locations / hex types against
            // the port type from itm if not null; if null iterate inv items
            // but reject if chooses rejectedPlayInvItem again
            final int edge = edges.get( 0 );

            // Expected response from server: GAMESTATE(PLAY1) and
            // then SIMPLEREQUEST confirming placement location,
            // or SIMPLEREQUEST rejecting it; TODO don't plan further building
            // until that's seen (new flag field?) because will need to recalc
            // building speed estimates (BSEs) with the new port.

            expectPLAY1 = true;
            client.simpleRequest( game, ourPlayerNumber, SOCSimpleRequest.TRADE_PORT_PLACE, edge, 0 );
        }
        else
        {
            // State PLAY1; assume inv is from inventory

            // Expected response from server: GAMESTATE(PLACING_INV_ITEM).
            // If client's request is rejected because nowhere to place right now,
            // will respond with SOCInventoryItemAction(CANNOT_PLAY)
            // and rbrain will clear expectPLACING_INV_ITEM.

            expectPLACING_INV_ITEM = true;
            client.playInventoryItem( game, ourPlayerNumber, ptype );
        }

        pause( 1000 );
        return true;
    }

    /**
     * Handle a PUTPIECE for this game, by updating game data.
     * For initial roads, also track their initial settlement in SOCPlayerTracker.
     * In general, most tracking is done a bit later in {@link #handlePUTPIECE_updateTrackers(int, int, int)}.
     * @since 1.1.08
     */
    @SuppressWarnings("fallthrough")
    protected void handlePUTPIECE_updateGameData( SOCPutPiece mes )
    {
        switch (mes.getPieceType())
        {
        case SOCPlayingPiece.SHIP:  // fall through to ROAD
        case SOCPlayingPiece.ROAD:

            if (game.isInitialPlacement())  // START1B, START2B, START3B
            {
                //
                // Before processing this road/ship, track the settlement that goes with it.
                // This was deferred until road placement, in case a human player decides
                // to cancel their settlement and place it elsewhere.
                //
                SOCPlayerTracker tr = playerTrackers[mes.getPlayerNumber()];
                SOCSettlement se = tr.getPendingInitSettlement();
                if (se != null)
                    trackNewSettlement( se, false );
            }
            // fall through to default

        default:
            SOCDisplaylessPlayerClient.handlePUTPIECE( mes, game );
            break;
        }
    }

    /**
     * Handle a CANCELBUILDREQUEST for this game.
     *<P>
     *<b> During game startup</b> (START1B, START2B, or START3B): <BR>
     *    When sent from server to client, CANCELBUILDREQUEST means the current
     *    player wants to undo the placement of their initial settlement.
     *    This handler method calls {@link SOCGame#undoPutInitSettlement(SOCPlayingPiece)}
     *    and {@link SOCPlayerTracker#setPendingInitSettlement(SOCSettlement) tracker.setPendingInitSettlement(null)}.
     *<P>
     *<b> During piece placement</b> (PLACING_ROAD, PLACING_CITY, PLACING_SETTLEMENT,
     *                         PLACING_FREE_ROAD1, or PLACING_FREE_ROAD2): <BR>
     *    When sent from server to client, CANCELBUILDREQUEST means the player
     *    has sent an illegal PUTPIECE (bad building location).
     *    Humans can probably decide a better place to put their road,
     *    but robots must cancel the build request and decide on a new plan.
     *
     * @since 1.1.08
     */
    protected void handleCANCELBUILDREQUEST( SOCCancelBuildRequest mes )
    {
        final int gstate = game.getGameState();
        switch (gstate)
        {
        case SOCGame.START1A:
        case SOCGame.START2A:
        case SOCGame.START3A:
            if (ourTurn)
            {
                cancelWrongPiecePlacement( mes );
            }
            break;

        case SOCGame.START1B:
        case SOCGame.START2B:
        case SOCGame.START3B:
            if (ourTurn)
            {
                cancelWrongPiecePlacement( mes );
            }
            else
            {
                //
                // Human player placed, then cancelled placement
                // (assume mes.getPieceType() == SOCPlayingPiece.SETTLEMENT).
                // Our robot wouldn't do that, and if it's ourTurn,
                // the cancel happens only if we try an illegal placement.
                //
                final int pnum = game.getCurrentPlayerNumber();
                SOCPlayer pl = game.getPlayer( pnum );
                SOCSettlement pp = new SOCSettlement( pl, pl.getLastSettlementCoord(), null );
                game.undoPutInitSettlement( pp );
                //
                // "forget" to track this cancelled initial settlement.
                // Wait for human player to place a new one.
                //
                SOCPlayerTracker tr = playerTrackers[pnum];
                tr.setPendingInitSettlement( null );
            }
            break;

        case SOCGame.PLAY1:  // asked to build, hasn't given location yet -> resources
        case SOCGame.PLACING_ROAD:        // has given location -> is bad location
        case SOCGame.PLACING_SETTLEMENT:
        case SOCGame.PLACING_CITY:
        case SOCGame.PLACING_SHIP:
        case SOCGame.PLACING_FREE_ROAD1:  // JM TODO how to break out?
        case SOCGame.PLACING_FREE_ROAD2:  // JM TODO how to break out?
        case SOCGame.SPECIAL_BUILDING:
            //
            // We've asked for an illegal piece placement.
            // (Must be a bug.) Cancel and invalidate this
            // planned piece, make a new plan.
            //
            // Can also happen in special building, if another
            // player has placed since we requested special building.
            // If our PUTPIECE request is denied, server sends us
            // CANCELBUILDREQUEST.  We need to ask to cancel the
            // placement, and also set variables to end our SBP turn.
            //
            cancelWrongPiecePlacement( mes );
            break;

        default:
            if (game.isSpecialBuilding())
            {
                cancelWrongPiecePlacement( mes );
            }
            else
            {
                // Should not occur
                System.err.println
                    ( "L2521 SOCRobotBrain: " + client.getNickname() + ": Unhandled CANCELBUILDREQUEST at state " + gstate );
            }

        }  // switch (gameState)
    }

    /**
     * Note that a player has replied to our offer, or we've accepted another player's offer.
     * Determine whether to keep waiting for responses, and update negotiator appropriately.
     * If {@code accepted}, also clears {@link #waitingForTradeResponse}
     * by calling {@link #clearTradingFlags(boolean, boolean)}.
     *
     * @param playerNum  Player number: The other player accepting or rejecting our offer,
     *     or {@link #ourPlayerNumber} if called for accepting another player's offer
     * @param accepted  True if offer was accepted, false if rejected
     * @see #tradeStopWaitingClearOffer()
     * @since 2.4.50
     */
    protected void handleTradeResponse( final int playerNum, final boolean accepted )
    {
        if (accepted)
        {
            clearTradingFlags( false, true );

            return;
        }

        offerRejections[playerNum] = true;

        boolean everyoneRejected = true,
            allHumansRejected = (tradeResponseTimeoutSec > TRADE_RESPONSE_TIMEOUT_SEC_BOTS_ONLY);
        D.ebugPrintlnINFO( "ourPlayerData.getCurrentOffer() = " + ourPlayerData.getCurrentOffer() );

        boolean[] offeredTo = ourPlayerData.getCurrentOffer().getTo();

        for (int pn = 0; pn < game.maxPlayers; ++pn)
        {
            D.ebugPrintlnINFO( "offerRejections[" + pn + "]=" + offerRejections[pn] );

            if (offeredTo[pn] && !offerRejections[pn])
            {
                everyoneRejected = false;
                if (allHumansRejected && !game.getPlayer( pn ).isRobot())
                    allHumansRejected = false;
            }
        }

        D.ebugPrintlnINFO( "everyoneRejected=" + everyoneRejected );

        if (everyoneRejected)
        {
            negotiator.addToOffersMade( ourPlayerData.getCurrentOffer() );
            client.clearOffer( game );
            waitingForTradeResponse = false;
        }
        else if (allHumansRejected)
        {
            // can now shorten timeout
            tradeResponseTimeoutSec = TRADE_RESPONSE_TIMEOUT_SEC_BOTS_ONLY;
        }
    }

    /**
     * Handle a MAKEOFFER for this game.
     * if another player makes an offer, that's the
     * same as a rejection from them, but still wants to deal.
     * Call {@link #considerOffer(SOCTradeOffer)}, and if
     * we accept, clear our {@link #buildingPlan} so we'll replan it.
     * Ignore our own MAKEOFFERs echoed from server
     * and "not allowed" replies from server ({@link SOCTradeOffer#getFrom()} &lt; 0).
     * Call {@link SOCRobotNegotiator#recordResourcesFromOffer(SOCTradeOffer)}.
     * @since 1.1.08
     */
    protected void handleMAKEOFFER( SOCMakeOffer mes )
    {
        SOCTradeOffer offer = mes.getOffer();
        final int fromPN = offer.getFrom();
        if (fromPN < 0)
        {
            return;  // <---- Ignore "not allowed" from server ----
        }

        final SOCPlayer offeredFromPlayer = game.getPlayer( fromPN );
        offeredFromPlayer.setCurrentOffer( offer );

        if (fromPN == ourPlayerNumber)
        {
            return;  // <---- Ignore our own offers ----
        }

        negotiator.recordResourcesFromOffer( offer );

        if (waitingForTradeResponse)
        {
            offerRejections[fromPN] = true;

            boolean everyoneRejected = true;
            D.ebugPrintlnINFO( "ourPlayerData.getCurrentOffer() = " + ourPlayerData.getCurrentOffer() );

            if (ourPlayerData.getCurrentOffer() != null)
            {
                boolean[] offeredTo = ourPlayerData.getCurrentOffer().getTo();

                for (int i = 0; i < game.maxPlayers; i++)
                {
                    D.ebugPrintlnINFO( "offerRejections[" + i + "]=" + offerRejections[i] );

                    if (offeredTo[i] && !offerRejections[i])
                        everyoneRejected = false;
                }
            }

            D.ebugPrintlnINFO( "everyoneRejected=" + everyoneRejected );

            if (everyoneRejected)
            {
                negotiator.addToOffersMade( ourPlayerData.getCurrentOffer() );
                client.clearOffer( game );
                waitingForTradeResponse = false;
            }
        }

        ///
        /// consider the offer
        ///
        int ourResponseToOffer = considerOffer( offer );

        D.ebugPrintlnINFO( "%%% ourResponseToOffer = " + ourResponseToOffer );

        if (ourResponseToOffer < 0)
            return;  // <--- Early return: SOCRobotNegotiator.IGNORE_OFFER ---

        // Before pausing, note current offer and turn.
        // If that game data changes during the pause, we'll need to reconsider the current offer.
        // While brain thread is paused, robot client's message thread is still running
        // and will update game data if conditions change.

        final long offeredAt = offeredFromPlayer.getCurrentOfferTime();
        final int currentPN = game.getCurrentPlayerNumber();

        int delayLength = Math.abs( rand.nextInt() % 500 ) + 3500;
        if (pauseFaster && !waitingForTradeResponse)
        {
            delayLength *= 2;  // pre-scale, since pauses are usually shortened in 6-player
        }
        pause( delayLength );

        // See if trade conditions still apply after pause;
        // reconsider if needed

        if (currentPN != game.getCurrentPlayerNumber())
        {
            return;  // <--- new turn; will react to newly queued messages to reset brain fields for new turn ---
        }

        if (offeredAt != offeredFromPlayer.getCurrentOfferTime())
        {
            offer = offeredFromPlayer.getCurrentOffer();
            if ((offer == null) || !offer.getTo()[ourPlayerNumber])
            {
                return;  // <--- nothing offered to us now ---
            }

            ourResponseToOffer = considerOffer( offer );
        }

        switch (ourResponseToOffer)
        {
        case SOCRobotNegotiator.ACCEPT_OFFER:
        {
            // since response is ACCEPT_OFFER, offer validity has already been checked

            boolean[] offeredTo = offer.getTo();

            // pause a bit if this was offered to at least one human player.
            for (int i = 0; i < offeredTo.length; i++)
            {
                if (offeredTo[i] && !game.getPlayer( i ).isRobot())
                {
                    // offered to at least one human player; wait for the human brain to catch up
                    // TODO: figure out how to interrupt the Thread.sleep once all humans have responded
                    //  to the trade offer if it's faster than the pause time.

                    pause( (BOTS_PAUSE_FOR_HUMAN_TRADE - 3) * 1000 );
                    // already waited 3 seconds: see delayLength above
                    break;      // one wait for all humans is enough
                }
            }

            client.acceptOffer( game, fromPN );

            ///
            /// clear our building plan, so that we replan
            ///
            resetBuildingPlan();
            negotiator.setTargetPiece( ourPlayerNumber, null );
        }
        break;

        case SOCRobotNegotiator.REJECT_OFFER:

            if (!waitingForTradeResponse)
                client.rejectOffer( game );

            break;

        case SOCRobotNegotiator.COUNTER_OFFER:

            if (!makeCounterOffer( offer ))
                client.rejectOffer( game );

            break;
        }
    }

    /**
     * Handle a REJECTOFFER for this game.
     * watch rejections of other players' offers, and of our offers.
     * If everyone's rejected our offer, clear {@link #waitingForTradeResponse}.
     * @since 1.1.08
     */
    protected void handleREJECTOFFER( SOCRejectOffer mes )
    {
        int rejector = mes.getPlayerNumber();

        if (waitingForTradeResponse)
        {
            if (ourPlayerData.getCurrentOffer() == null)
            {
                return;  // <--- Early return: Inconsistent data, should have an offer ---
            }

            negotiator.recordResourcesFromReject( rejector );

            handleTradeResponse( rejector, false );  // clear trading flags
        }
        else
        {
            negotiator.recordResourcesFromRejectAlt( rejector );
        }
    }

    /**
     * Handle a DEVCARDACTION for 1 card in this game.
     * Updates game data. No brain-specific action, but
     * bots can override this to observe and record dev card interactions.
     * Ignores messages where {@link SOCDevCardAction#getCardTypes()} != {@code null}
     * because those are currently sent only at game end.
     *<P>
     * Before v2.0.00 this method was {@code handleDEVCARD}.
     *
     * @since 1.1.08
     */
    protected void handleDEVCARDACTION( SOCDevCardAction mes )
    {
        if (mes.getCardTypes() != null)
            return;  // <--- ignore: bots don't care about game-end VP card reveals ---

        final int cardType = mes.getCardType();
        SOCPlayer pl = game.getPlayer( mes.getPlayerNumber() );
        SOCInventory cardsInv = pl.getInventory();

        switch (mes.getAction())
        {
        case SOCDevCardAction.DRAW:
            cardsInv.addDevCard( 1, SOCInventory.NEW, cardType );
            break;

        case SOCDevCardAction.PLAY:
            cardsInv.removeDevCard( SOCInventory.OLD, cardType );
            pl.updateDevCardsPlayed( cardType );
            break;

        case SOCDevCardAction.ADD_OLD:
            cardsInv.addDevCard( 1, SOCInventory.OLD, cardType );
            break;

        case SOCDevCardAction.ADD_NEW:
            cardsInv.addDevCard( 1, SOCInventory.NEW, cardType );
            break;
        }
    }

    /**
     * Handle a PUTPIECE for this game, by updating {@link SOCPlayerTracker}s.
     * Also handles the "move piece to here" part of MOVEPIECE.
     *<P>
     * For initial placement of our own pieces, this method also checks
     * and clears expectPUTPIECE_FROM_START1A, and sets expectSTART1B, etc.
     * The final initial putpiece clears expectPUTPIECE_FROM_START2B and sets expectROLL_OR_CARD.
     * As part of the PUTPIECE request, brain set those expectPUTPIECE flags in {@link #placeIfExpectPlacing()}.
     *<P>
     * For initial settlements, won't track here:
     * Delay tracking until the corresponding road is placed,
     * in {@link #handlePUTPIECE_updateGameData(SOCPutPiece)}.
     * This prevents the need for tracker "undo" work if a human
     * player changes their mind on where to place the settlement.
     *
     * @param pn  Piece's player number
     * @param coord  Piece coordinate
     * @param pieceType  Piece type, as in {@link SOCPlayingPiece#SETTLEMENT}
     * @since 1.1.08
     */
    public void handlePUTPIECE_updateTrackers( final int pn, final int coord, final int pieceType )
    {
        switch (pieceType)
        {
        case SOCPlayingPiece.ROAD:

            SOCRoad newRoad = new SOCRoad( game.getPlayer( pn ), coord, null );
            trackNewRoadOrShip( newRoad, false );
            break;

        case SOCPlayingPiece.SETTLEMENT:

            SOCPlayer newSettlementPl = game.getPlayer( pn );
            SOCSettlement newSettlement = new SOCSettlement( newSettlementPl, coord, null );
            if ((game.getGameState() == SOCGame.START1B) || (game.getGameState() == SOCGame.START2B)
                || (game.getGameState() == SOCGame.START3B))
            {
                // Track it soon, after the road is placed
                // (in handlePUTPIECE_updateGameData)
                // but not yet, in case player cancels placement.
                SOCPlayerTracker tr = playerTrackers[newSettlementPl.getPlayerNumber()];
                tr.setPendingInitSettlement( newSettlement );
            }
            else
            {
                // Track it now
                trackNewSettlement( newSettlement, false );
            }
            break;

        case SOCPlayingPiece.CITY:

            SOCCity newCity = new SOCCity( game.getPlayer( pn ), coord, null );
            trackNewCity( newCity, false );
            break;

        case SOCPlayingPiece.SHIP:

            SOCShip newShip = new SOCShip( game.getPlayer( pn ), coord, null );
            trackNewRoadOrShip( newShip, false );
            break;

        case SOCPlayingPiece.VILLAGE:
            return;  // <--- Early return: Piece is part of board initial layout, not tracked player info ---

        }

        if (D.ebugOn)
        {
            SOCPlayerTracker.playerTrackersDebug( playerTrackers );
        }

        if (pn != ourPlayerNumber)
        {
            return;  // <---- Not our piece ----
        }

        /**
         * Update expect-vars during initial placement of our pieces.
         */

        if (expectPUTPIECE_FROM_START1A && (pieceType == SOCPlayingPiece.SETTLEMENT)
            && (coord == ourPlayerData.getLastSettlementCoord()))
        {
            expectPUTPIECE_FROM_START1A = false;
            expectSTART1B = true;
        }

        if (expectPUTPIECE_FROM_START1B
            && ((pieceType == SOCPlayingPiece.ROAD) || (pieceType == SOCPlayingPiece.SHIP))
            && (coord == ourPlayerData.getLastRoadCoord()))
        {
            expectPUTPIECE_FROM_START1B = false;
            expectSTART2A = true;
        }

        if (expectPUTPIECE_FROM_START2A && (pieceType == SOCPlayingPiece.SETTLEMENT)
            && (coord == ourPlayerData.getLastSettlementCoord()))
        {
            expectPUTPIECE_FROM_START2A = false;
            expectSTART2B = true;
        }

        if (expectPUTPIECE_FROM_START2B
            && ((pieceType == SOCPlayingPiece.ROAD) || (pieceType == SOCPlayingPiece.SHIP))
            && (coord == ourPlayerData.getLastRoadCoord()))
        {
            expectPUTPIECE_FROM_START2B = false;
            if (!game.isGameOptionSet( SOCGameOptionSet.K_SC_3IP ))
                expectROLL_OR_CARD = true;    // wait for regular game play to start; other players might still place first
            else
                expectSTART3A = true;
        }

        if (expectPUTPIECE_FROM_START3A
            && (pieceType == SOCPlayingPiece.SETTLEMENT)
            && (coord == ourPlayerData.getLastSettlementCoord()))
        {
            expectPUTPIECE_FROM_START3A = false;
            expectSTART3B = true;
        }

        if (expectPUTPIECE_FROM_START3B
            && ((pieceType == SOCPlayingPiece.ROAD) || (pieceType == SOCPlayingPiece.SHIP))
            && (coord == ourPlayerData.getLastRoadCoord()))
        {
            expectPUTPIECE_FROM_START3B = false;
            expectROLL_OR_CARD = true;
        }

    }

    /**
     * Have the client ask to build our top planned piece
     * unless we've already been told by the server to not build it.
     * Calls {@link #buildingPlan}.{@link SOCBuildPlan#advancePlan() advancePlan()}.
     * Sets {@link #whatWeWantToBuild}, {@link #waitingForDevCard},
     * or {@link #waitingForPickSpecialItem}.
     * Called from {@link #buildOrGetResourceByTradeOrCard()}.
     *<P>
     * Checks against {@link #whatWeFailedToBuild} to see if server has rejected this already.
     * Calls <tt>client.buyDevCard()</tt> or <tt>client.buildRequest()</tt>.
     * Sets {@link #waitingForDevCard} or {@link #waitingForPickSpecialItem},
     * or sets {@link #waitingForGameState} and a flag like {@link #expectPLACING_SETTLEMENT} (etc).
     *<P>
     * Preconditions: Call only when:
     *<UL>
     * <LI> Gamestate is {@link SOCGame#PLAY1} or {@link SOCGame#SPECIAL_BUILDING}
     * <LI> <tt>! ({@link #waitingForTradeMsg} || {@link #waitingForTradeResponse})</tt>
     * <LI> ourPlayerData.getResources().{@link SOCResourceSet#contains(soc.game.ResourceSet) contains}(targetPieceResources)
     *</UL>
     *
     * @see #placeIfExpectPlacing()
     * @since 1.1.08
     */
    protected void buildRequestPlannedPiece()
    {
        final SOCPossiblePiece targetPiece = buildingPlan.advancePlan();
        D.ebugPrintlnINFO( "$ POPPED " + targetPiece );
        lastMove = targetPiece;
        currentDRecorder = (currentDRecorder + 1) % 2;
        negotiator.setTargetPiece( ourPlayerNumber, targetPiece );

        switch (targetPiece.getType())
        {
        case SOCPossiblePiece.CARD:
            client.buyDevCard( game );
            waitingForDevCard = true;

            break;

        case SOCPossiblePiece.ROAD:
            waitingForGameState = true;
            counter = 0;
            expectPLACING_ROAD = true;
            whatWeWantToBuild = new SOCRoad( ourPlayerData, targetPiece.getCoordinates(), null );
            if (!whatWeWantToBuild.equals( whatWeFailedToBuild ))
            {
                D.ebugPrintlnINFO( "!!! BUILD REQUEST FOR A ROAD AT " + Integer.toHexString( targetPiece.getCoordinates() ) + " !!!" );
                client.buildRequest( game, SOCPlayingPiece.ROAD );
            }
            else
            {
                // We already tried to build this.
                cancelWrongPiecePlacementLocal( whatWeWantToBuild );
                // cancel sets whatWeWantToBuild = null;
            }

            break;

        case SOCPlayingPiece.SETTLEMENT:
            waitingForGameState = true;
            counter = 0;
            expectPLACING_SETTLEMENT = true;
            whatWeWantToBuild = new SOCSettlement( ourPlayerData, targetPiece.getCoordinates(), null );
            if (!whatWeWantToBuild.equals( whatWeFailedToBuild ))
            {
                D.ebugPrintlnINFO( "!!! BUILD REQUEST FOR A SETTLEMENT " + Integer.toHexString( targetPiece.getCoordinates() ) + " !!!" );
                client.buildRequest( game, SOCPlayingPiece.SETTLEMENT );
            }
            else
            {
                // We already tried to build this.
                cancelWrongPiecePlacementLocal( whatWeWantToBuild );
                // cancel sets whatWeWantToBuild = null;
            }

            break;

        case SOCPlayingPiece.CITY:
            waitingForGameState = true;
            counter = 0;
            expectPLACING_CITY = true;
            whatWeWantToBuild = new SOCCity( ourPlayerData, targetPiece.getCoordinates(), null );
            if (!whatWeWantToBuild.equals( whatWeFailedToBuild ))
            {
                D.ebugPrintlnINFO( "!!! BUILD REQUEST FOR A CITY " + Integer.toHexString( targetPiece.getCoordinates() ) + " !!!" );
                client.buildRequest( game, SOCPlayingPiece.CITY );
            }
            else
            {
                // We already tried to build this.
                cancelWrongPiecePlacementLocal( whatWeWantToBuild );
                // cancel sets whatWeWantToBuild = null;
            }

            break;

        case SOCPlayingPiece.SHIP:
            waitingForGameState = true;
            counter = 0;
            expectPLACING_SHIP = true;
            whatWeWantToBuild = new SOCShip( ourPlayerData, targetPiece.getCoordinates(), null );
            if (!whatWeWantToBuild.equals( whatWeFailedToBuild ))
            {
                /*
                System.err.println("L2733: " + ourPlayerData.getName() + ": !!! BUILD REQUEST FOR A SHIP AT "
                    + Integer.toHexString(targetPiece.getCoordinates()) + " !!!");
                D.ebugPrintlnINFO("!!! BUILD REQUEST FOR A SHIP AT " + Integer.toHexString(targetPiece.getCoordinates()) + " !!!");
                 */
                client.buildRequest( game, SOCPlayingPiece.SHIP );
            }
            else
            {
                // We already tried to build this.
                cancelWrongPiecePlacementLocal( whatWeWantToBuild );
                // cancel sets whatWeWantToBuild = null;
            }

            break;

        case SOCPossiblePiece.PICK_SPECIAL:
        {
            final SOCPossiblePickSpecialItem psi = (SOCPossiblePickSpecialItem) targetPiece;
            waitingForPickSpecialItem = psi.typeKey;
            whatWeWantToBuild = null;  // targetPiece isn't a SOCPlayingPiece
            counter = 0;

            client.pickSpecialItem( game, psi.typeKey, psi.gi, psi.pi );
        }
        break;

        default:
            // shouldn't occur: print for debugging
            System.err.println
                ( ourPlayerData.getName() + ": buildRequestPlannedPiece: Unknown piece type " + targetPiece.getType() );
        }
    }

    /**
     * Plan the next building plan and target.
     * Should be called from {@link #run()} under these conditions: <BR>
     * ( !expectPLACING_ROBBER && buildingPlan.empty() && (ourPlayerData.getResources().getTotal() > 1)
     * && (failedBuildingAttempts < MAX_DENIED_BUILDING_PER_TURN))
     *<P>
     * Sets these fields and makes these calls:
     *<UL>
     * <LI> {@link SOCRobotDM#planStuff(int) SOCRobotDM.planStuff}
     *      ({@link SOCRobotDM#FAST_STRATEGY FAST_STRATEGY} or {@link SOCRobotDM#SMART_STRATEGY SMART_STRATEGY})
     * <LI> {@link #buildingPlan}
     * <LI> {@link #lastTarget}
     * <LI> {@link SOCRobotNegotiator#setTargetPiece(int, SOCPossiblePiece)}
     *</UL>
     *
     * @since 1.1.08
     */
    protected void planBuilding()
    {
        decisionMaker.planStuff( robotParameters.getStrategyType() );

        if (!buildingPlan.empty())
        {
            lastTarget = buildingPlan.getPlannedPiece( 0 );
            negotiator.setTargetPiece( ourPlayerNumber, lastTarget );
        }
    }

    /**
     * Handle a PLAYERELEMENTS for this game.
     * See {@link #handlePLAYERELEMENT(SOCPlayer, int, int, PEType, int)} for actions taken.
     * @since 2.0.00
     */
    protected void handlePLAYERELEMENTS( SOCPlayerElements mes )
    {
        final int pn = mes.getPlayerNumber();
        final SOCPlayer pl = (pn != -1) ? game.getPlayer( pn ) : null;
        final int action = mes.getAction();
        final int[] etypes = mes.getElementTypes(), amounts = mes.getAmounts();

        for (int i = 0; i < etypes.length; ++i)
            handlePLAYERELEMENT( pl, pn, action, PEType.valueOf( etypes[i] ), amounts[i] );
    }

    /**
     * Handle a PLAYERELEMENT for this game.
     * See {@link #handlePLAYERELEMENT(SOCPlayer, int, int, PEType, int)} for actions taken.
     * @since 1.1.08
     */
    protected void handlePLAYERELEMENT( SOCPlayerElement mes )
    {
        final int pn = mes.getPlayerNumber();
        final int action = mes.getAction(), amount = mes.getAmount();
        final PEType etype = PEType.valueOf( mes.getElementType() );

        handlePLAYERELEMENT( null, pn, action, etype, amount );
    }

    /**
     * Handle a player information update from a {@link SOCPlayerElement} or {@link SOCPlayerElements} message:
     * Update a player's amount of a resource or a building type.
     *<P>
     * If this during the {@link SOCGame#ROLL_OR_CARD} state, then update the
     * {@link SOCRobotNegotiator}'s is-selling flags.
     *<P>
     * If our player is losing a resource needed for the {@link #buildingPlan},
     * clear the plan if this is for the Special Building Phase (on the 6-player board).
     * In normal game play, we clear the building plan at the start of each turn.
     *<P>
     * Otherwise, only the game data is updated, nothing brain-specific.
     *
     * @param pl   Player to update; some elements take null. If null and {@code pn != -1}, will find {@code pl}
     *     using {@link SOCGame#getPlayer(int) game.getPlayer(pn)}.
     * @param pn   Player number from message (sometimes -1 for none or all)
     * @param action   {@link SOCPlayerElement#SET}, {@link SOCPlayerElement#GAIN GAIN},
     *     or {@link SOCPlayerElement#LOSE LOSE}
     * @param etype  Element type, such as {@link PEType#SETTLEMENTS} or {@link PEType#NUMKNIGHTS}
     * @param amount  The new value to set, or the delta to gain/lose
     * @since 2.0.00
     */
    @SuppressWarnings("fallthrough")
    protected void handlePLAYERELEMENT
    ( SOCPlayer pl, final int pn, final int action, final PEType etype, final int amount )
    {
        if (etype == null)
            return;
        if ((pl == null) && (pn != -1))
            pl = game.getPlayer( pn );

        switch (etype)
        {
        case ROADS:
            SOCDisplaylessPlayerClient.handlePLAYERELEMENT_numPieces
                ( pl, action, SOCPlayingPiece.ROAD, amount );
            break;

        case SETTLEMENTS:
            SOCDisplaylessPlayerClient.handlePLAYERELEMENT_numPieces
                ( pl, action, SOCPlayingPiece.SETTLEMENT, amount );
            break;

        case CITIES:
            SOCDisplaylessPlayerClient.handlePLAYERELEMENT_numPieces
                ( pl, action, SOCPlayingPiece.CITY, amount );
            break;

        case SHIPS:
            SOCDisplaylessPlayerClient.handlePLAYERELEMENT_numPieces
                ( pl, action, SOCPlayingPiece.SHIP, amount );
            break;

        case NUMKNIGHTS:
            // PLAYERELEMENT(NUMKNIGHTS) is sent after a Soldier card is played.
            SOCDisplaylessPlayerClient.handlePLAYERELEMENT_numKnights
                ( game, pl, action, amount );
            break;

        case CLAY:
            handlePLAYERELEMENT_numRsrc
                ( pl, action, SOCResourceConstants.CLAY, "CLAY", amount );
            break;

        case ORE:
            handlePLAYERELEMENT_numRsrc
                ( pl, action, SOCResourceConstants.ORE, "ORE", amount );
            break;

        case SHEEP:
            handlePLAYERELEMENT_numRsrc
                ( pl, action, SOCResourceConstants.SHEEP, "SHEEP", amount );
            break;

        case WHEAT:
            handlePLAYERELEMENT_numRsrc
                ( pl, action, SOCResourceConstants.WHEAT, "WHEAT", amount );
            break;

        case WOOD:
            handlePLAYERELEMENT_numRsrc
                ( pl, action, SOCResourceConstants.WOOD, "WOOD", amount );
            break;

        case UNKNOWN_RESOURCE:
            /**
             * Note: if losing unknown resources, we first
             * convert player's known resources to unknown resources,
             * then remove mes's unknown resources from player.
             */
            handlePLAYERELEMENT_numRsrc
                ( pl, action, SOCResourceConstants.UNKNOWN, "UNKNOWN", amount );
            break;

        case RESOURCE_COUNT:
            if (amount != pl.getResources().getTotal())
            {
                SOCResourceSet rsrcs = pl.getResources();

                if (D.ebugOn)
                {
                    client.sendText( game, ">>> RESOURCE COUNT ERROR FOR PLAYER " + pl.getPlayerNumber()
                        + ": " + amount + " != " + rsrcs.getTotal() );
                }

                //
                //  fix it
                //
                if (pl.getPlayerNumber() != ourPlayerNumber)
                {
                    rsrcs.clear();
                    rsrcs.setAmount( amount, SOCResourceConstants.UNKNOWN );
                }
            }
            break;

        case SCENARIO_WARSHIP_COUNT:
            if (expectPLACING_ROBBER && (action == SOCPlayerElement.GAIN))
            {
                // warship card successfully played; clear the flag fields
                expectPLACING_ROBBER = false;
                waitingForGameState = false;
            }
            // fall through to default, so handlePLAYERELEMENT_simple will update game data

        default:
            // handle ASK_SPECIAL_BUILD, NUM_PICK_GOLD_HEX_RESOURCES, SCENARIO_CLOTH_COUNT, etc;
            // those are all self-contained informational fields that don't need any reaction from a bot.

            SOCDisplaylessPlayerClient.handlePLAYERELEMENT_simple
                ( game, pl, pn, action, etype, amount, ourPlayerName );
            break;

        }

        ///
        /// if this during the ROLL_OR_CARD state, then update the is selling flags
        ///
        if (game.getGameState() == SOCGame.ROLL_OR_CARD)
        {
            negotiator.resetIsSelling();
        }
    }

    /**
     * Update a player's amount of a resource.
     *<ul>
     *<LI> If this is a {@link SOCPlayerElement#LOSE} action, and the player does not have enough of that type,
     *     the rest are taken from the player's UNKNOWN amount.
     *<LI> If we are losing from type UNKNOWN,
     *     first convert player's known resources to unknown resources
     *     (individual amount information will be lost),
     *     then remove mes's unknown resources from player.
     *<LI> If this is a SET action, and it's for our own robot player,
     *     check the amount against {@link #ourPlayerData}, and debug print
     *     if they don't match already.
     *</ul>
     *<P>
     * If our player is losing a resource needed for the {@link #buildingPlan},
     * clear the plan if this is for the Special Building Phase (on the 6-player board).
     * In normal game play, we clear the building plan at the start of each turn.
     *<P>
     * Before v2.0.00 this method directly took a {@link SOCPlayerElement} instead of that message's
     * {@code action} and {@code amount} fields.
     *
     * @param pl       Player to update
     * @param action   {@link SOCPlayerElement#SET}, {@link SOCPlayerElement#GAIN GAIN},
     *     or {@link SOCPlayerElement#LOSE LOSE}
     * @param rtype    Type of resource, like {@link SOCResourceConstants#CLAY}
     * @param rtypeStr Resource type name, for debugging
     * @param amount   The new value to set, or the delta to gain/lose
     * @since 1.1.00
     */
    @SuppressWarnings("unused")  // unnecessary dead-code warning "if (D.ebugOn)"
    protected void handlePLAYERELEMENT_numRsrc
    ( SOCPlayer pl, final int action, int rtype, String rtypeStr, final int amount )
    {
        /**
         * for SET, check the amount of unknown resources against
         * what we think we know about our player.
         */
        if (D.ebugOn && (pl == ourPlayerData) && (action == SOCPlayerElement.SET))
        {
            if (amount != ourPlayerData.getResources().getAmount( rtype ))
            {
                client.sendText( game, ">>> RSRC ERROR FOR " + rtypeStr
                    + ": " + amount + " != " + ourPlayerData.getResources().getAmount( rtype ) );
            }
        }

        /**
         * Update game data.
         */
        handleResources( action, pl, rtype, amount );

        /**
         * Clear building plan, if we just lost a resource we need.
         * Only necessary for Special Building Phase (6-player board),
         * because in normal game play, we clear the building plan
         * at the start of each turn.
         */
        if (waitingForSpecialBuild && (pl == ourPlayerData)
            && (action != SOCPlayerElement.GAIN)
            && !buildingPlan.isEmpty())
        {
            final SOCPossiblePiece targetPiece = buildingPlan.getPlannedPiece( 0 );
            final SOCResourceSet targetResources = targetPiece.getResourcesToBuild();  // may be null

            if (!ourPlayerData.getResources().contains( targetResources ))
            {
                resetBuildingPlan();

                // The buildingPlan is clear, so we'll calculate
                // a new plan when our Special Building turn begins.
                // Don't clear decidedIfSpecialBuild flag, to prevent
                // needless plan calculation before our turn begins,
                // especially from multiple PLAYERELEMENT(LOSE),
                // as may happen for a discard.
            }
        }

    }

    /**
     * Run a newly placed settlement through the playerTrackers.
     * Called only after {@link SOCGame#putPiece(SOCPlayingPiece)}
     * or {@link SOCGame#putTempPiece(SOCPlayingPiece)}.
     *<P>
     * During initial board setup, settlements aren't tracked when placed.
     * They are deferred until their corresponding road placement, in case
     * a human player decides to cancel their settlement and place it elsewhere.
     *
     * During normal play, the settlements are tracked immediately when placed.
     *
     * (Code previously in body of the run method.)
     * Placing the code in its own method allows tracking that settlement when the
     * road's putPiece message arrives.
     *
     * @param newSettlement The newly placed settlement for the playerTrackers
     * @param isCancel Is this our own robot's settlement placement, rejected by the server?
     *     If so, this method call will cancel its placement within the game data / robot data.
     * @since 1.1.00
     */
    protected void trackNewSettlement( SOCSettlement newSettlement, final boolean isCancel )
    {
        for (final SOCPlayerTracker tracker : playerTrackers)
        {
            if (tracker == null)
                continue;

            if (!isCancel)
                tracker.addNewSettlement( newSettlement, playerTrackers );
            else
                tracker.cancelWrongSettlement( newSettlement );
        }

        for (final SOCPlayerTracker tracker : playerTrackers)
        {
            if (tracker == null)
                continue;

            for (SOCPossibleRoad socPossibleRoad : tracker.getPossibleRoads().values())
            {
                socPossibleRoad.clearThreats();
            }

            for (SOCPossibleSettlement socPossibleSettlement : tracker.getPossibleSettlements().values())
            {
                socPossibleSettlement.clearThreats();
            }
        }

        for (final SOCPlayerTracker tracker : playerTrackers)
        {
            if (tracker != null)
                tracker.updateThreats( playerTrackers );
        }

        if (isCancel)
        {
            return;  // <--- Early return, nothing else to do ---
        }

        ///
        /// see if this settlement bisected someone else's road
        ///
        int[] roadCount = {0, 0, 0, 0, 0, 0};  // Length should be SOCGame.MAXPLAYERS
        final SOCBoard board = game.getBoard();

        for (final int adjEdge : board.getAdjacentEdgesToNode( newSettlement.getCoordinates() ))
        {
            final SOCRoutePiece rs = board.roadOrShipAtEdge( adjEdge );
            if (rs == null)
                continue;

            final int roadPN = rs.getPlayerNumber();

            roadCount[roadPN]++;

            if (roadCount[roadPN] == 2)
            {
                if (roadPN != ourPlayerNumber)
                {
                    ///
                    /// this settlement bisects another players road
                    ///
                    final SOCPlayerTracker tracker = playerTrackers[roadPN];
                    if (tracker != null)
                    {
                        //D.ebugPrintln("$$ updating LR Value for player "+tracker.getPlayer().getPlayerNumber());
                        //tracker.updateLRValues();
                    }
                }

                break;
            }
        }

        final int pNum = newSettlement.getPlayerNumber();

        ///
        /// update the speedups from possible settlements
        ///
        final SOCPlayerTracker tracker = playerTrackers[pNum];

        if (tracker != null)
        {

            for (SOCPossibleSettlement socPossibleSettlement : tracker.getPossibleSettlements().values())
            {
                socPossibleSettlement.updateSpeedup();
            }
        }

        ///
        /// update the speedups from possible cities
        ///
        if (tracker != null)
        {

            for (SOCPossibleCity socPossibleCity : tracker.getPossibleCities().values())
            {
                socPossibleCity.updateSpeedup();
            }
        }
    }

    /**
     * Run a newly placed city through the PlayerTrackers.
     * @param newCity  The newly placed city
     * @param isCancel Is this our own robot's city placement, rejected by the server?
     *     If so, this method call will cancel its placement within the game data / robot data.
     * @since 1.1.00
     */
    protected void trackNewCity( final SOCCity newCity, final boolean isCancel )
    {
        final int newCityPN = newCity.getPlayerNumber();

        for (final SOCPlayerTracker tracker : playerTrackers)
        {
            if (tracker == null)
                continue;

            if (tracker.getPlayer().getPlayerNumber() == newCityPN)
            {
                if (!isCancel)
                    tracker.addOurNewCity( newCity );
                else
                    tracker.cancelWrongCity( newCity );

                break;
            }
        }

        if (isCancel)
        {
            return;  // <--- Early return, nothing else to do ---
        }

        ///
        /// update the speedups from possible settlements
        ///
        for (final SOCPlayerTracker tracker : playerTrackers)
        {
            if (tracker == null)
                continue;

            if (tracker.getPlayer().getPlayerNumber() == newCityPN)
            {

                for (SOCPossibleSettlement socPossibleSettlement : tracker.getPossibleSettlements().values())
                {
                    socPossibleSettlement.updateSpeedup();
                }

                break;
            }
        }

        ///
        /// update the speedups from possible cities
        ///
        for (final SOCPlayerTracker tracker : playerTrackers)
        {
            if (tracker == null)
                continue;

            if (tracker.getPlayer().getPlayerNumber() == newCityPN)
            {

                for (SOCPossibleCity socPossibleCity : tracker.getPossibleCities().values())
                {
                    socPossibleCity.updateSpeedup();
                }

                break;
            }
        }
    }

    /**
     * Run a newly placed road or ship through the playerTrackers.
     *<P>
     * Before v2.0.00 this method was {@code trackNewRoad}.
     *
     * @param newPiece  The newly placed road or ship
     * @param isCancel Is this our own robot's placement, rejected by the server?
     *     If so, this method call will cancel its placement within the game data / robot data.
     * @since 1.1.00
     */
    protected void trackNewRoadOrShip( final SOCRoutePiece newPiece, final boolean isCancel )
    {
        final int newRoadPN = newPiece.getPlayerNumber();

        for (final SOCPlayerTracker tracker : playerTrackers)
        {
            if (tracker == null)
                continue;

            tracker.takeMonitor();

            try
            {
                if (!isCancel)
                    tracker.addNewRoadOrShip( newPiece, playerTrackers );
                else
                    tracker.cancelWrongRoadOrShip( newPiece );
            }
            catch( Exception e )
            {
                if (alive)
                {
                    System.out.println( "Exception caught - " + e );
                    e.printStackTrace();
                }
            }
            finally
            {
                tracker.releaseMonitor();
            }
        }

        for (final SOCPlayerTracker tracker : playerTrackers)
        {
            if (tracker == null)
                continue;

            tracker.takeMonitor();

            try
            {

                for (SOCPossibleRoad socPossibleRoad : tracker.getPossibleRoads().values())
                {
                    socPossibleRoad.clearThreats();
                }

                for (SOCPossibleSettlement socPossibleSettlement : tracker.getPossibleSettlements().values())
                {
                    socPossibleSettlement.clearThreats();
                }
            }
            catch( Exception e )
            {
                if (alive)
                {
                    System.out.println( "Exception caught - " + e );
                    e.printStackTrace();
                }
            }
            finally
            {
                tracker.releaseMonitor();
            }
        }

        ///
        /// update LR values and ETA
        ///
        for (final SOCPlayerTracker tracker : playerTrackers)
        {
            if (tracker == null)
                continue;

            tracker.updateThreats( playerTrackers );
            tracker.takeMonitor();

            try
            {
                if (tracker.getPlayer().getPlayerNumber() == newRoadPN)
                {
                    //D.ebugPrintln("$$ updating LR Value for player "+tracker.getPlayer().getPlayerNumber());
                    //tracker.updateLRValues();
                }

                //tracker.recalcLongestRoadETA();
            }
            catch( Exception e )
            {
                if (alive)
                {
                    System.out.println( "Exception caught - " + e );
                    e.printStackTrace();
                }
            }
            finally
            {
                tracker.releaseMonitor();
            }
        }
    }

    /**
     *  We've asked for an illegal piece placement.
     *  Cancel and invalidate this planned piece, make a new plan.
     *  If {@link SOCGame#isSpecialBuilding()}, will set variables to
     *  force the end of our special building turn.
     *  Also handles illegal requests to buy development cards
     *  (piece type -2 in {@link SOCCancelBuildRequest}).
     *<P>
     *  Must update game data by calling {@link SOCGame#setGameState(int)} before calling this method.
     *<P>
     *  This method increments {@link #failedBuildingAttempts},
     *  but won't leave the game if we've failed too many times.
     *  The brain's run loop should make that decision.
     *<UL>
     * <LI> If {@link SOCGame#getGameState()} is {@link SOCGame#PLAY1},
     *   server likely denied us due to resources, not due to building plan
     *   being interrupted by another player's building before our special building phase.
     *   (Could also be due to a bug in the chosen building plan.)
     *   Will clear our building plan so we'll make a new one.
     * <LI> In other gamestates, assumes requested piece placement location was illegal.
     *   Will call {@link #cancelWrongPiecePlacementLocal(SOCPlayingPiece)}
     *   so we don't try again to build there.
     * <LI> Either way, sends a {@code CancelBuildRequest} message to the server.
     *</UL>
     *
     * @param mes  Cancel message from server, including piece type
     * @since 1.1.00
     */
    protected void cancelWrongPiecePlacement( SOCCancelBuildRequest mes )
    {
        final boolean cancelBuyDevCard = (mes.getPieceType() == SOCPossiblePiece.CARD);  // == -2
        if (cancelBuyDevCard)
        {
            waitingForDevCard = false;
        }
        else
        {
            whatWeFailedToBuild = whatWeWantToBuild;
            ++failedBuildingAttempts;
        }
        waitingForGameState = false;

        final int gameState = game.getGameState();

        /**
         * if true, server likely denied us due to resources, not due to building plan
         * being interrupted by another player's building before our special building phase.
         * (Could also be due to a bug in the chosen building plan.)
         */
        final boolean gameStateIsPLAY1 = (gameState == SOCGame.PLAY1);

        if (!(gameStateIsPLAY1 || cancelBuyDevCard))
        {
            int coord = -1;
            switch (gameState)
            {
            case SOCGame.START1A:
            case SOCGame.START1B:
            case SOCGame.START2A:
            case SOCGame.START2B:
            case SOCGame.START3A:
            case SOCGame.START3B:
                coord = lastStartingPieceCoord;
                break;

            default:
                if (whatWeWantToBuild != null)
                    coord = whatWeWantToBuild.getCoordinates();
            }

            if (coord != -1)
            {
                SOCPlayingPiece cancelPiece;

                /**
                 * First, invalidate that piece in trackers, so we don't try again to
                 * build it. If we treat it like another player's new placement, we
                 * can remove any of our planned pieces depending on this one.
                 */
                switch (mes.getPieceType())
                {
                case SOCPlayingPiece.ROAD:
                    cancelPiece = new SOCRoad( dummyCancelPlayerData, coord, null );
                    break;

                case SOCPlayingPiece.SETTLEMENT:
                    cancelPiece = new SOCSettlement( dummyCancelPlayerData, coord, null );
                    break;

                case SOCPlayingPiece.CITY:
                    cancelPiece = new SOCCity( dummyCancelPlayerData, coord, null );
                    break;

                case SOCPlayingPiece.SHIP:
                    cancelPiece = new SOCShip( dummyCancelPlayerData, coord, null );
                    break;

                default:
                    cancelPiece = null;  // To satisfy javac
                }

                cancelWrongPiecePlacementLocal( cancelPiece );
            }
        }
        else
        {
            /**
             *  stop trying to build it now, but don't prevent
             *  us from trying later to build it.
             */
            whatWeWantToBuild = null;
            resetBuildingPlan();
        }

        /**
         * we've invalidated that piece in trackers.
         * - clear whatWeWantToBuild, buildingPlan
         * - set expectPLAY1, waitingForGameState
         * - reset counter = 0
         * - send CANCEL _to_ server, so all players get PLAYERELEMENT & GAMESTATE(PLAY1) messages.
         * - wait for the play1 message, then can re-plan another piece.
         * - update javadoc of this method (TODO)
         */

        if (gameStateIsPLAY1 || game.isSpecialBuilding())
        {
            // Shouldn't have asked to build this piece at this time.
            // End our confusion by ending our current turn. Can re-plan on next turn.
            failedBuildingAttempts = MAX_DENIED_BUILDING_PER_TURN;
            expectPLACING_ROAD = false;
            expectPLACING_SETTLEMENT = false;
            expectPLACING_CITY = false;
            expectPLACING_SHIP = false;
            decidedIfSpecialBuild = true;
            if (!cancelBuyDevCard)
            {
                // special building, currently in state PLACING_* ;
                // get our resources back, get state PLAY1 or SPECIALBUILD
                waitingForGameState = true;
                expectPLAY1 = true;
                client.cancelBuildRequest( game, mes.getPieceType() );
            }
        }
        else if (gameState <= SOCGame.START3B)
        {
            switch (gameState)
            {
            case SOCGame.START1A:
                expectPUTPIECE_FROM_START1A = false;
                expectSTART1A = true;
                break;

            case SOCGame.START1B:
                expectPUTPIECE_FROM_START1B = false;
                expectSTART1B = true;
                break;

            case SOCGame.START2A:
                expectPUTPIECE_FROM_START2A = false;
                expectSTART2A = true;
                break;

            case SOCGame.START2B:
                expectPUTPIECE_FROM_START2B = false;
                expectSTART2B = true;
                break;

            case SOCGame.START3A:
                expectPUTPIECE_FROM_START3A = false;
                expectSTART3A = true;
                break;

            case SOCGame.START3B:
                expectPUTPIECE_FROM_START3B = false;
                expectSTART3B = true;
                break;
            }
            // The run loop will check if failedBuildingAttempts > (2 * MAX_DENIED_BUILDING_PER_TURN).
            // This bot will leave the game there if it can't recover.
        }
        else
        {
            expectPLAY1 = true;
            waitingForGameState = true;
            counter = 0;
            client.cancelBuildRequest( game, mes.getPieceType() );
            // Now wait for the play1 message, then can re-plan another piece.
        }
    }

    /**
     * Remove our incorrect piece placement, it's been rejected by the server.
     * Take this piece out of trackers, without sending any response back to the server.
     *<P>
     * This method invalidates that piece in trackers, so we don't try again to
     * build there. Since we treat it like another player's new placement, we
     * can remove any of our planned pieces depending on this one.
     *<P>
     * Calls {@link #resetBuildingPlan()}.
     * Also calls {@link SOCPlayer#clearPotentialSettlement(int)},
     * clearPotentialRoad, or clearPotentialCity.
     * During Initial Placement states &lt;= {@link SOCGame#START3B},
     * calls {@link OpeningBuildStrategy#cancelWrongPiecePlacement(SOCPlayingPiece)}.
     *
     * @param cancelPiece Type and coordinates of the piece to cancel; null is allowed but not very useful.
     * @since 1.1.00
     */
    protected void cancelWrongPiecePlacementLocal( SOCPlayingPiece cancelPiece )
    {
        if (cancelPiece != null)
        {
            final int coord = cancelPiece.getCoordinates();

            switch (cancelPiece.getType())
            {
            case SOCPlayingPiece.SHIP:  // fall through to ROAD
            case SOCPlayingPiece.ROAD:
                trackNewRoadOrShip( (SOCRoutePiece) cancelPiece, true );
                if (cancelPiece.getType() == SOCPlayingPiece.ROAD)
                    ourPlayerData.clearPotentialRoad( coord );
                else
<<<<<<< HEAD
                    ourPlayerData.clearPotentialShip( coord );
                if (game.getGameState() <= SOCGame.START3B)
                {
                    // needed for placeInitRoad() calculations
                    ourPlayerData.clearPotentialSettlement( lastStartingRoadTowardsNode );
                }
=======
                    ourPlayerData.clearPotentialShip(coord);
>>>>>>> 994f5bcb
                break;

            case SOCPlayingPiece.SETTLEMENT:
                trackNewSettlement( (SOCSettlement) cancelPiece, true );
                ourPlayerData.clearPotentialSettlement( coord );
                break;

            case SOCPlayingPiece.CITY:
                trackNewCity( (SOCCity) cancelPiece, true );
                ourPlayerData.clearPotentialCity( coord );
                break;
            }

            if (game.getGameState() <= SOCGame.START3B)
                openingBuildStrategy.cancelWrongPiecePlacement(cancelPiece);
        }

        whatWeWantToBuild = null;
        resetBuildingPlan();
    }

    /**
     * Kill this brain's thread: clears its "alive" flag, stops pinger,
     * puts a null message into the event queue.
     */
    public void kill()
    {
        final SOCRobotPinger p = pinger;

        alive = false;

        try
        {
            if (p != null)
                p.stopPinger();
            gameEventQ.put( null );
        }
        catch( Exception exc )
        {
        }
    }

    /**
     * pause for a bit.
     *<P>
     * When {@link SOCGame#isBotsOnly}, pause only 25% as long, to quicken the simulation
     * but not make it too fast to allow a person to observe.
     * Can change {@link #BOTS_ONLY_FAST_PAUSE_FACTOR} to adjust that percentage.
     *<P>
     * In a 6-player game, pause only 75% as long, to shorten the overall game delay,
     * except if {@link #waitingForTradeResponse}.
     * This is indicated by the {@link #pauseFaster} flag.
     *
     * @param msec  number of milliseconds to pause
     */
    public void pause( int msec )
    {
        if (game.isBotsOnly)
        {
            msec = (int) (msec * BOTS_ONLY_FAST_PAUSE_FACTOR);
            if (msec == 0)
                return;  // or would still yield within run() loop
        }
        else if (pauseFaster && ! waitingForTradeResponse)
        {
            msec = (msec / 2) + (msec / 4);
        }

        try
        {
            Thread.yield();
            if (msec > 2)  // skip very short sleeps from small BOTS_ONLY_FAST_PAUSE_FACTOR
                sleep( msec );
        }
        catch( InterruptedException ignored )
        {
        }
    }

    /**
     * place planned first settlement
     * @param firstSettlement  First settlement's node coordinate
     * @see #placeInitSettlement(int)
     */
    protected void placeFirstSettlement( final int firstSettlement )
    {
        //D.ebugPrintln("BUILD REQUEST FOR SETTLEMENT AT "+Integer.toHexString(firstSettlement));
        pause( 500 );
        lastStartingPieceCoord = firstSettlement;
        client.putPiece( game, new SOCSettlement( ourPlayerData, firstSettlement, null ) );
        pause( 1000 );
    }

    /**
     * Place planned initial settlement after first one.
     * @param initSettlement  Second or third settlement's node coordinate,
     *   from {@link OpeningBuildStrategy#planSecondSettlement()} or
     *   from {@link OpeningBuildStrategy#planThirdSettlement()};
     *   should not be -1
     * @see #placeFirstSettlement(int)
     */
    protected void placeInitSettlement( final int initSettlement )
    {
        if (initSettlement == -1)
        {
            // This could mean that the server (incorrectly) asked us to
            // place another second settlement, after we've cleared the
            // potentialSettlements contents.
            System.err.println( "robot assert failed: initSettlement -1, "
                + ourPlayerData.getName() + " leaving game " + game.getName() );
            failedBuildingAttempts = 2 + (2 * MAX_DENIED_BUILDING_PER_TURN);
            waitingForGameState = false;
            return;
        }

        //D.ebugPrintln("BUILD REQUEST FOR SETTLEMENT AT "+Integer.toHexString(secondSettlement));
        pause( 500 );
        lastStartingPieceCoord = initSettlement;
        client.putPiece( game, new SOCSettlement( ourPlayerData, initSettlement, null ) );
        pause( 1000 );
    }

    /**
     * Plan and place a road attached to our most recently placed initial settlement,
     * in game states {@link SOCGame#START1B START1B}, {@link SOCGame#START2B START2B}, {@link SOCGame#START3B START3B}.
     * Calls {@link OpeningBuildStrategy#planInitRoad()}.
     *<P>
     * Road choice is based on the best nearby potential settlements, and doesn't
     * directly check {@link SOCPlayer#isPotentialRoad(int) ourPlayerData.isPotentialRoad(edgeCoord)}.
     * If the server rejects our road choice, bot will call {@link #cancelWrongPiecePlacementLocal(SOCPlayingPiece)}
     * which will call {@link OpeningBuildStrategy#cancelWrongPiecePlacement(SOCPlayingPiece)}
     * in case the OBS wants to take action like clearing the potential settlement node we were aiming for.
     */
    protected void planAndPlaceInitRoad()
    {
        // TODO handle ships here

        final int roadEdge = openingBuildStrategy.planInitRoad();

        //D.ebugPrintln("!!! PUTTING INIT ROAD !!!");
        pause( 500 );

        //D.ebugPrintln("Trying to build a road at "+Integer.toHexString(roadEdge));
        lastStartingPieceCoord = roadEdge;
<<<<<<< HEAD
        lastStartingRoadTowardsNode = openingBuildStrategy.getPlannedInitRoadDestinationNode();
        client.putPiece( game, new SOCRoad( ourPlayerData, roadEdge, null ) );
        pause( 1000 );
=======
        client.putPiece(game, new SOCRoad(ourPlayerData, roadEdge, null));
        pause(1000);
>>>>>>> 994f5bcb
    }

    /**
     * Select a new robber location and move the robber there.
     * Calls {@link RobberStrategy#getBestRobberHex()}.
     *<P>
     * Currently the robot always chooses to move the robber, never the pirate.
     */
    protected void moveRobber()
    {
        final int bestHex = robberStrategy.getBestRobberHex();

        D.ebugPrintlnINFO( "!!! MOVING ROBBER !!!" );
        client.moveRobber( game, ourPlayerData, bestHex );
        pause( 2000 );
    }

    /**
     * Make bank trades or port trades to get the target resources, if possible.
     * Calls {@link SOCRobotNegotiator#getOfferToBank(SOCBuildPlan, SOCResourceSet)}.
     *<P>
     * Before v2.4.50 this method was {@code tradeToTarget2(SOCResourceSet)}.
     *
     * @param buildPlan  Build plan to look for resources to build. {@code getOfferToBank(..)}
     *     will typically call {@link SOCBuildPlan#getFirstPieceResources()} to determine
     *     the resources we want. Can be {@code null} or an empty plan (returns false).
     * @return true if we sent a request to trade, false if
     *     we already have the resources or if we don't have
     *     enough to trade in for {@code buildPlan}'s required resources.
     */
    protected boolean tradeWithBank( SOCBuildPlan buildPlan )
    {
        if ((buildPlan == null)
            || buildPlan.isEmpty()
            || ourPlayerData.getResources().contains( buildPlan.getFirstPieceResources() ))
            return false;

        SOCTradeOffer bankTrade = negotiator.getOfferToBank( buildPlan, ourPlayerData.getResources() );

        if ((bankTrade != null) && (ourPlayerData.getResources().contains( bankTrade.getGiveSet() )))
        {
            client.bankTrade( game, bankTrade.getGiveSet(), bankTrade.getGetSet() );
            pause( 2000 );

            return true;
        }
        return false;
    }

    /**
     * Consider a trade offer made by another player.
     * If offered to our player, calls {@link SOCRobotNegotiator#considerOffer2(SOCTradeOffer, int)}.
     *
     * @param offer  the offer to consider
     * @return a code from {@link SOCRobotNegotiator} that represents how we want to respond:
     *     {@link SOCRobotNegotiator#IGNORE_OFFER IGNORE_OFFER},
     *     {@link SOCRobotNegotiator#ACCEPT_OFFER ACCEPT_OFFER},
     *     {@link SOCRobotNegotiator#REJECT_OFFER REJECT_OFFER},
     *     or {@link SOCRobotNegotiator#COUNTER_OFFER COUNTER_OFFER}.
     *     Note: any negative value returned means we do nothing
     *     ({@link SOCRobotNegotiator#IGNORE_OFFER IGNORE_OFFER}).
     * @see #makeCounterOffer(SOCTradeOffer)
     */
    protected int considerOffer( SOCTradeOffer offer )
    {
        int response = SOCRobotNegotiator.IGNORE_OFFER;

        SOCPlayer offeringPlayer = game.getPlayer( offer.getFrom() );

        if ((offeringPlayer.getCurrentOffer() != null) && (offer == offeringPlayer.getCurrentOffer()))
        {
            boolean[] offeredTo = offer.getTo();

            if (offeredTo[ourPlayerNumber])
            {
                response = negotiator.considerOffer2( offer, ourPlayerNumber );
            }
        }

        return response;
    }

    /**
     * Make a trade offer to another player, or decide to make no offer.
     * Calls {@link SOCRobotNegotiator#makeOffer(SOCBuildPlan)}.
     * Will set either {@link #waitingForTradeResponse} or {@link #doneTrading},
     * and update {@link #ourPlayerData}.{@link SOCPlayer#setCurrentOffer(SOCTradeOffer) setCurrentOffer()},
     *<P>
     * Before v2.4.50 this method took a {@link SOCPossiblePiece}, not a {@link SOCBuildPlan}.
     *
     * @param buildPlan  our current build plan
     * @return true if we made an offer
     */
    protected boolean makeOffer( SOCBuildPlan buildPlan )
    {
        boolean result = false;
        SOCTradeOffer offer = negotiator.makeOffer( buildPlan );
        ourPlayerData.setCurrentOffer( offer );
        negotiator.resetWantsAnotherOffer();

        if (offer != null)
        {
            ///
            ///  reset the offerRejections flag, and check for human players in game
            ///  (which affects how long to keep the offer out there, so they can watch)
            ///
            boolean anyHumans = false;
            for (int pn = 0; pn < game.maxPlayers; ++pn)
            {
                offerRejections[pn] = false;
                if (!(game.isSeatVacant( pn ) || game.getPlayer( pn ).isRobot()))
                    anyHumans = true;
            }

            waitingForTradeResponse = true;
            tradeResponseTimeoutSec = (anyHumans)
                ? TRADE_RESPONSE_TIMEOUT_SEC_HUMANS
                : TRADE_RESPONSE_TIMEOUT_SEC_BOTS_ONLY;
            counter = 0;
            client.offerTrade( game, offer );
            result = true;
        }
        else
        {
            doneTrading = true;
            waitingForTradeResponse = false;
        }

        return result;
    }

    /**
     * Plan a counter offer to another player, and make it from our client.
     * Calls {@link SOCRobotNegotiator#makeCounterOffer(SOCTradeOffer)},
     * then {@link #ourPlayerData}{@link SOCPlayer#setCurrentOffer(SOCTradeOffer) .setCurrentOffer(..)}
     * with the result or {@code null}. Updates {@link #waitingForTradeResponse} flag.
     * If no counteroffer is made here, sets {@link #doneTrading}.
     *
     * @param offer  the other player's offer
     * @return true if we made and sent a counteroffer
     */
    protected boolean makeCounterOffer( SOCTradeOffer offer )
    {
        boolean result = false;

        SOCTradeOffer counterOffer = negotiator.makeCounterOffer( offer );
        ourPlayerData.setCurrentOffer( counterOffer );

        if (counterOffer != null)
        {
            ///
            ///  reset the offerRejections flag
            ///
            final int fromPN = offer.getFrom();
            offerRejections[fromPN] = false;
            waitingForTradeResponse = true;
            tradeResponseTimeoutSec = (game.getPlayer(fromPN).isRobot())
                ? TRADE_RESPONSE_TIMEOUT_SEC_BOTS_ONLY
                : TRADE_RESPONSE_TIMEOUT_SEC_HUMANS;
            counter = 0;
            client.offerTrade( game, counterOffer );

            result = true;
        }
        else
        {
            doneTrading = true;
            waitingForTradeResponse = false;
        }

        return result;
    }

    /**
     * Clears all flags waiting for a bank or player trade message.
     * {@link #waitingForTradeResponse}, {@link #waitingForTradeMsg},
     * any flags added in a third-party robot brain.
     *
     * @param isBankTrade  True if was bank/port trade, not player trade
     * @param wasAllowed  True if trade was successfully offered, completed, or rejected;
     *     false if server sent a message disallowing it
     * @see #tradeStopWaitingClearOffer()
     * @see #handleTradeResponse(int, boolean)
     * @since 2.4.50
     */
    public void clearTradingFlags( final boolean isBankTrade, final boolean wasAllowed )
    {
        // This method clears both fields regardless of isBankTrade,
        // but third-party bots might override it and use that parameter

        waitingForTradeMsg = false;
        waitingForTradeResponse = false;
    }

    /**
     * Handle the tracking of changing resources.
     * Third-party bots can override this to
     * allow them to determine how accurately this is tracked
     * (full tracking of unknowns vs. cognitive modelling, etc).
     *
     * @param action  {@link SOCPlayerElement#SET}, {@link SOCPlayerElement#GAIN GAIN},
     *     or {@link SOCPlayerElement#LOSE LOSE}
     * @param player  Player to update
     * @param resourceType  Type of resource, like {@link SOCResourceConstants#CLAY}
     * @param amount  The new value to set, or the delta to gain/lose
     * @since 2.4.50
     */
    protected void handleResources( int action, SOCPlayer player, int resourceType, int amount )
    {
        SOCDisplaylessPlayerClient.handlePLAYERELEMENT_numRsrc
            ( player, action, resourceType, amount );
    }

    /**
     * Creates and returns a DecisionMaker based on this brain.
     * Does not set the field returned by {@link #getDecisionMaker()},
     * only calls a DM constructor.
     *<P>
     * Third-party bots may override this factory method.
     *
     * @return a DecisionMaker based on this brain
     * @see #recreateDM()
     * @see #setStrategyFields()
     * @since 2.4.50
     */
    protected SOCRobotDM createDM()
    {
        return new SOCRobotDM( this );
    }

    /**
     * Recreates our decision maker, by calling {@link #createDM()} and setting the field
     * returned by {@link #getDecisionMaker()}.
     * @since 2.4.50
     */
    public void recreateDM()
    {
        decisionMaker = createDM();
    }

    /**
     * Creates and returns a Negotiator based on this brain.
     *<P>
     * Third-party bots may override this factory method.
     *
     * @return a Negotiator based on this brain
     * @see #setStrategyFields()
     * @since 2.4.50
     */
    protected SOCRobotNegotiator createNegotiator()
    {
        return new SOCRobotNegotiator( this );
    }

    /**
     * Creates and returns a {@link SOCBuildingSpeedEstimate} factory.
     *<P>
     * Third-party bots may override this factory factory method.
     *
     * @return a factory for this brain
     * @see #setStrategyFields()
     * @see #getEstimatorFactory()
     * @since 2.4.50
     */
    protected SOCBuildingSpeedEstimateFactory createEstimatorFactory()
    {
        return new SOCBuildingSpeedEstimateFactory( this );
    }

    /**
     * Perform any specific actions needed by this brain at start of the main part of any player's turn:
     * Dice roll actions are done, game state just became {@link SOCGame#PLAY1}.
     *<P>
     * Default behaviour: No special actions. Third-party bots may override this stub.
     *
     * @see #endTurnActions()
     * @since 2.4.50
     */
    protected void startTurnMainActions()
    {
    }

    /**
     * Perform any specific actions needed by this brain just before ending their own turn,
     * which may result in continuing their turn for a little while.
     *<P>
     * If returns true, caller will call {@link #resetFieldsAtEndTurn()}.
     *<P>
     * Is called only after {@link #considerScenarioTurnFinalActions()} returns false.
     *<P>
     * Default behaviour: Always end turn immediately. Third-party bots may override this stub.
     *
     * @return true if can end turn, false otherwise
     * @see #startTurnMainActions()
     * @since 2.4.50
     */
    protected boolean endTurnActions()
    {
        return true;
    }

    /**
     * Inform the brain of the final game result at end of game.
     * Third-party bots can override this stub to do any work needed.
     * @param message Game stats info message
     * @since 2.4.50
     */
    protected void handleGAMESTATS( SOCGameStats message )
    {
    }

    /**
     * Estimator factory convenience method for when a player's dice numbers are known.
     * Calls this brain's {@link SOCBuildingSpeedEstimateFactory#getEstimator(SOCPlayerNumbers)}.
     * @param numbers the current resources in hand of the player we are estimating for,
     *     in same format passed into {@link SOCBuildingSpeedEstimate#SOCBuildingSpeedEstimate(SOCPlayerNumbers)}
     * @return an estimate of time to build something, based on {@code numbers}
     * @see #getEstimator()
     * @since 2.4.50
     */
    public SOCBuildingSpeedEstimate getEstimator( SOCPlayerNumbers numbers )
    {
        return bseFactory.getEstimator( numbers );
    }

    /**
     * Estimator factory convenience method for when a player's dice numbers are unknown or don't matter yet.
     * Calls this brain's {@link SOCBuildingSpeedEstimateFactory#getEstimator()}.
     * @return an estimate of time to build something, which doesn't consider player's dice numbers yet;
     *     see {@link SOCBuildingSpeedEstimate#SOCBuildingSpeedEstimate()} javadoc
     * @see #getEstimator(SOCPlayerNumbers)
     * @since 2.4.50
     */
    public SOCBuildingSpeedEstimate getEstimator()
    {
        return bseFactory.getEstimator();
    }

    /**
     * Get this brain's {@link SOCBuildingSpeedEstimate} factory.
     * Is typically set from {@link #createEstimatorFactory()} during construction.
     *
     * @return This brain's factory
     * @see #getEstimator(SOCPlayerNumbers)
     * @since 2.4.50
     */
    public SOCBuildingSpeedEstimateFactory getEstimatorFactory()
    {
        return bseFactory;
    }

    /**
     * this is for debugging
     */
    protected void debugInfo()
    {
        /*
           if (D.ebugOn) {
           //D.ebugPrintln("$===============");
           //D.ebugPrintln("gamestate = "+game.getGameState());
           //D.ebugPrintln("counter = "+counter);
           //D.ebugPrintln("resources = "+ourPlayerData.getResources().getTotal());
           if (expectSTART1A)
           //D.ebugPrintln("expectSTART1A");
           if (expectSTART1B)
           //D.ebugPrintln("expectSTART1B");
           if (expectSTART2A)
           //D.ebugPrintln("expectSTART2A");
           if (expectSTART2B)
           //D.ebugPrintln("expectSTART2B");
           if (expectROLL_OR_CARD)
           //D.ebugPrintln("expectROLL_OR_CARD");
           if (expectPLAY1)
           //D.ebugPrintln("expectPLAY1");
           if (expectPLACING_ROAD)
           //D.ebugPrintln("expectPLACING_ROAD");
           if (expectPLACING_SETTLEMENT)
           //D.ebugPrintln("expectPLACING_SETTLEMENT");
           if (expectPLACING_CITY)
           //D.ebugPrintln("expectPLACING_CITY");
           if (expectPLACING_ROBBER)
           //D.ebugPrintln("expectPLACING_ROBBER");
           if (expectPLACING_FREE_ROAD1)
           //D.ebugPrintln("expectPLACING_FREE_ROAD1");
           if (expectPLACING_FREE_ROAD2)
           //D.ebugPrintln("expectPLACING_FREE_ROAD2");
           if (expectPUTPIECE_FROM_START1A)
           //D.ebugPrintln("expectPUTPIECE_FROM_START1A");
           if (expectPUTPIECE_FROM_START1B)
           //D.ebugPrintln("expectPUTPIECE_FROM_START1B");
           if (expectPUTPIECE_FROM_START2A)
           //D.ebugPrintln("expectPUTPIECE_FROM_START2A");
           if (expectPUTPIECE_FROM_START2B)
           //D.ebugPrintln("expectPUTPIECE_FROM_START2B");
           if (expectDICERESULT)
           //D.ebugPrintln("expectDICERESULT");
           if (expectDISCARD)
           //D.ebugPrintln("expectDISCARD");
           if (expectMOVEROBBER)
           //D.ebugPrintln("expectMOVEROBBER");
           if (expectWAITING_FOR_DISCOVERY)
           //D.ebugPrintln("expectWAITING_FOR_DISCOVERY");
           if (waitingForGameState)
           //D.ebugPrintln("waitingForGameState");
           if (waitingForOurTurn)
           //D.ebugPrintln("waitingForOurTurn");
           if (waitingForTradeMsg)
           //D.ebugPrintln("waitingForTradeMsg");
           if (waitingForDevCard)
           //D.ebugPrintln("waitingForDevCard");
           if (moveRobberOnSeven)
           //D.ebugPrintln("moveRobberOnSeven");
           if (waitingForTradeResponse)
           //D.ebugPrintln("waitingForTradeResponse");
           if (doneTrading)
           //D.ebugPrintln("doneTrading");
           if (ourTurn)
           //D.ebugPrintln("ourTurn");
           //D.ebugPrintln("whatWeWantToBuild = "+whatWeWantToBuild);
           //D.ebugPrintln("#===============");
           }
         */
    }

    /**
     * For each player in game:
     * client.sendText, and debug-print to console, game.getPlayer(i).getResources()
     */
    protected void printResources()
    {
        if (D.ebugOn)
        {
            for (int i = 0; i < game.maxPlayers; i++)
            {
                SOCResourceSet rsrcs = game.getPlayer( i ).getResources();
                String resourceMessage = "PLAYER " + i + " RESOURCES: ";
                resourceMessage += (rsrcs.getAmount( SOCResourceConstants.CLAY ) + " ");
                resourceMessage += (rsrcs.getAmount( SOCResourceConstants.ORE ) + " ");
                resourceMessage += (rsrcs.getAmount( SOCResourceConstants.SHEEP ) + " ");
                resourceMessage += (rsrcs.getAmount( SOCResourceConstants.WHEAT ) + " ");
                resourceMessage += (rsrcs.getAmount( SOCResourceConstants.WOOD ) + " ");
                resourceMessage += (rsrcs.getAmount( SOCResourceConstants.UNKNOWN ) + " ");
                client.sendText( game, resourceMessage );
                D.ebugPrintlnINFO( resourceMessage );
            }
        }
    }

}<|MERGE_RESOLUTION|>--- conflicted
+++ resolved
@@ -4626,16 +4626,7 @@
                 if (cancelPiece.getType() == SOCPlayingPiece.ROAD)
                     ourPlayerData.clearPotentialRoad( coord );
                 else
-<<<<<<< HEAD
                     ourPlayerData.clearPotentialShip( coord );
-                if (game.getGameState() <= SOCGame.START3B)
-                {
-                    // needed for placeInitRoad() calculations
-                    ourPlayerData.clearPotentialSettlement( lastStartingRoadTowardsNode );
-                }
-=======
-                    ourPlayerData.clearPotentialShip(coord);
->>>>>>> 994f5bcb
                 break;
 
             case SOCPlayingPiece.SETTLEMENT:
@@ -4780,14 +4771,8 @@
 
         //D.ebugPrintln("Trying to build a road at "+Integer.toHexString(roadEdge));
         lastStartingPieceCoord = roadEdge;
-<<<<<<< HEAD
-        lastStartingRoadTowardsNode = openingBuildStrategy.getPlannedInitRoadDestinationNode();
         client.putPiece( game, new SOCRoad( ourPlayerData, roadEdge, null ) );
         pause( 1000 );
-=======
-        client.putPiece(game, new SOCRoad(ourPlayerData, roadEdge, null));
-        pause(1000);
->>>>>>> 994f5bcb
     }
 
     /**
