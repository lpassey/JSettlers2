--- conflicted
+++ resolved
@@ -127,12 +127,8 @@
      *        where the resource type constant in [0] has the highest rolls per resource.
      * @since 2.0.00
      */
-<<<<<<< HEAD
-    public static int[] getRollsForResourcesSorted(final SOCPlayer pl)
-=======
-    public static final int[] getRollsForResourcesSorted
-        (final SOCPlayer pl, final SOCBuildingSpeedEstimateFactory bsef)
->>>>>>> 271dac43
+    public static int[] getRollsForResourcesSorted(
+        final SOCPlayer pl, final SOCBuildingSpeedEstimateFactory bsef)
     {
         final SOCPlayerNumbers nums = pl.getNumbers();
         SOCBuildingSpeedEstimate estimate =
