--- conflicted
+++ resolved
@@ -76,11 +76,7 @@
         priority = pr;
         player = pl;
         parent = null;
-<<<<<<< HEAD
-        children = new Vector<>();
-=======
-        children = new ArrayList<>();
->>>>>>> 271dac43
+        children = new ArrayList<>();
     }
 
     /**
@@ -106,11 +102,7 @@
         priority = pr;
         player = pl;
         parent = null;
-<<<<<<< HEAD
-        children = new Vector<>();
-=======
-        children = new ArrayList<>();
->>>>>>> 271dac43
+        children = new ArrayList<>();
     }
 
     /**
@@ -134,11 +126,7 @@
         priority = pr;
         player = pl;
         parent = null;
-<<<<<<< HEAD
-        children = new Vector<>();
-=======
-        children = new ArrayList<>();
->>>>>>> 271dac43
+        children = new ArrayList<>();
     }
 
     /**
@@ -163,11 +151,7 @@
         priority = pr;
         player = pl;
         parent = null;
-<<<<<<< HEAD
-        children = new Vector<>();
-=======
-        children = new ArrayList<>();
->>>>>>> 271dac43
+        children = new ArrayList<>();
     }
 
     /**
