--- conflicted
+++ resolved
@@ -160,18 +160,6 @@
     protected boolean allOptsReceived = true;
 
     /**
-<<<<<<< HEAD
-=======
-     * Network socket. Initialized in subclasses.
-     * Before v2.4.50 this field was {@code s}.
-     */
-    protected Socket sock;
-
-    protected DataInputStream in;
-    protected DataOutputStream out;
-
-    /**
->>>>>>> fcec0240
      * Local server connection, if {@link ServerConnectInfo#stringSocketName} != null.
      * @see #sLocalVersion
      * @since 1.1.00
@@ -183,7 +171,7 @@
      * {@link #sLocalVersion} should always equal our own version.
      * @since 1.1.00
      */
-    protected int sVersion = -1, sLocalVersion = -1;
+//    protected int sVersion = -1, sLocalVersion = -1;
 
     /**
      * Server's active optional features, sent soon after connect, or null if unknown.
@@ -2812,7 +2800,7 @@
         /**
          * send the command
          */
-        connection.send( new SOCPutPiece(ga.getName(), pp.getPlayerNumber(), pt, pp.getCoordinates()));
+        put(SOCPutPiece.toCmd(ga.getName(), pp.getPlayerNumber(), pt, pp.getCoordinates()));
     }
 
     /**
