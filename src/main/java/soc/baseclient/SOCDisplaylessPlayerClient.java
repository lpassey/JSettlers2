--- conflicted
+++ resolved
@@ -2192,26 +2192,12 @@
         final int[][] legalSeaEdges = mes.legalSeaEdges;  // usually null, except in _SC_PIRI
 
         int pn = mes.getPlayerNumber();
-<<<<<<< HEAD
         SOCBoardLarge bl = ((SOCBoardLarge) ga.getBoard());
         if ((pn == -1) || ((pn == 0) && bl.getLegalSettlements().isEmpty()))
             bl.setLegalSettlements
-              (vset, mes.startingLandArea, las);  // throws IllegalStateException if board layout
-                                                  // has malformed Added Layout Part "AL"
+              (ps, mes.startingLandArea, lan);  // throws IllegalStateException if board layout
+                                                // has malformed Added Layout Part "AL"
         loneSettles = bl.getAddedLayoutPart("LS");  // usually null, except in _SC_PIRI
-=======
-        if (ga.hasSeaBoard)
-        {
-            SOCBoardLarge bl = ((SOCBoardLarge) ga.getBoard());
-            if ((pn == -1) || ((pn == 0) && bl.getLegalSettlements().isEmpty()))
-                bl.setLegalSettlements
-                  (ps, mes.startingLandArea, lan);  // throws IllegalStateException if board layout
-                                                    // has malformed Added Layout Part "AL"
-            loneSettles = bl.getAddedLayoutPart("LS");  // usually null, except in _SC_PIRI
-        } else {
-            loneSettles = null;
-        }
->>>>>>> 6c5c9794
 
         if (ps == null)
             // bl.setLegalSettlements expects sometimes-null ps,
