--- conflicted
+++ resolved
@@ -78,12 +78,7 @@
 
     /**
      * Hex coordinates for each land hex on the board, via {@link SOCBoard#getLandHexCoords()}.
-<<<<<<< HEAD
-     * If the game hasn't yet called {@link SOCBoard#makeNewBoard(Map)}, this may be {@code null}.
-=======
-     * In {@link SOCBoard#BOARD_ENCODING_LARGE}, if the game hasn't yet called
-     * {@link SOCBoard#makeNewBoard(SOCGameOptionSet)}, this may be {@code null}.
->>>>>>> d77d73cc
+     * If the game hasn't yet called {@link SOCBoard#makeNewBoard(SOCGameOptionSet)}, this may be {@code null}.
      * @since 1.1.08
      */
     private int[] landHexCoords;
