--- conflicted
+++ resolved
@@ -25,14 +25,10 @@
 import java.util.Map;
 
 /**
-<<<<<<< HEAD
- * A standard 4p board with 19 land hexes and 18 sea hexes layed out in a
- * concentric way. In v3.0.00 and newer all boards use the same v3 coordinate encoding
- * ({@link SOCBoard#BOARD_ENCODING_LARGE}).
-=======
  * The classic 4-player board with 19 land hexes, surrounded by a ring of
  * 18 sea hexes/ports. Implements {@link SOCBoard#BOARD_ENCODING_ORIGINAL}.
->>>>>>> 1b741479
+ * In v3.0.00 and newer all boards use the same v3 coordinate encoding
+ * ({@link SOCBoard#BOARD_ENCODING_LARGE}).
  * @since 2.0.00
  */
 public abstract class SOCBoard4p extends SOCBoard
@@ -74,19 +70,7 @@
     protected static final int MINNODE_V1 = 0x23;
 
     /**
-<<<<<<< HEAD
-     * Each port's hex number within {@link #hexLayout} on standard board.
-=======
-     * Each port's type, such as {@link #SHEEP_PORT}, on classic board.
-     * Same order as {@link #PORTS_FACING_V1}. {@link #MISC_PORT} is 0.
-     * @since 1.1.08
-     */
-    public final static int[] PORTS_TYPE_V1 =
-        { 0, 0, 0, 0, CLAY_PORT, ORE_PORT, SHEEP_PORT, WHEAT_PORT, WOOD_PORT };
-
-    /**
      * Each port's hex number within {@link #hexLayout} on classic board.
->>>>>>> 1b741479
      * Same order as {@link #PORTS_FACING_V1}:
      * Clockwise from upper-left (hex coordinate 0x17).
      * @since 1.1.08
