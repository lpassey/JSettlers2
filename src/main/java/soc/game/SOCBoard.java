/**
 * Java Settlers - An online multiplayer version of the game Settlers of Catan
 * Copyright (C) 2003  Robert S. Thomas <thomas@infolab.northwestern.edu>
 * Portions of this file Copyright (C) 2007-2017 Jeremy D Monin <jeremy@nand.net>
 * Portions of this file Copyright (C) 2012 Paul Bilnoski <paul@bilnoski.net>
 * Portions of this file Copyright (C) 2017 Ruud Poutsma <rtimon@gmail.com>
 *
 * This program is free software; you can redistribute it and/or
 * modify it under the terms of the GNU General Public License
 * as published by the Free Software Foundation; either version 3
 * of the License, or (at your option) any later version.
 *
 * This program is distributed in the hope that it will be useful,
 * but WITHOUT ANY WARRANTY; without even the implied warranty of
 * MERCHANTABILITY or FITNESS FOR A PARTICULAR PURPOSE.  See the
 * GNU General Public License for more details.
 *
 * You should have received a copy of the GNU General Public License
 * along with this program.  If not, see <http://www.gnu.org/licenses/>.
 *
 * The maintainer of this program can be reached at jsettlers@nand.net
 **/
package soc.game;

import java.io.Serializable;

import java.util.HashSet;
import java.util.HashMap;
import java.util.Map;
import java.util.Random;
import java.util.Vector;


/**
 * This is a representation of the board in Settlers of Catan.
 * Board initialization is done in {@link #makeNewBoard(Map)}; that method
 * has some internal comments on structures, coordinates, layout and values.
 *<P>
 * Because some game variants may need different board layouts or features,
 * you will need a subclass of SOCBoard: Use
 * {@link SOCBoard.BoardFactory#createBoard(Map, int)}
 * whenever you need to construct a new SOCBoard.
 *<P>
 * A {@link SOCGame} uses this board; the board is not given a reference to the game, to enforce layering
 * and keep the board logic simple.  Game rules should be enforced at the game, not the board.
 * Calling board methods won't change the game state.
 *<P>
 * To identify nearby nodes, edges, hexes, etc, use the methods
 * with names such as {@link #getAdjacentHexesToNode(int)}.
 *<P>
 * Other methods to examine the board: {@link SOCGame#getPlayersOnHex(int)},
 * {@link SOCGame#putPiece(SOCPlayingPiece)}, etc.
 *<P>
 * <h4> Geometry/Navigation methods: </h4>
 *<br><table border=1>
 *<TR><td>&nbsp;</td><td colspan=3>Adjacent to a:</td></TR>
 *<TR><td>Get the:</td> <td> Hex </td><td> Edge </td><td> Node </td></TR>
 *<TR><td> Hex </td>
 *    <td><!-- Hex adjac to hex -->
 *      {@link #getAdjacentHexesToHex(int, boolean)}
 *    </td>
 *    <td><!-- Hex adjac to edge -->
 *      {@link #getAdjacentHexToEdge(int, int)}
 *    </td>
 *    <td><!-- Hex adjac to node -->
 *      {@link #getAdjacentHexesToNode(int)}
 *    </td>
 *</TR>
 *<TR><td> Edge </td>
 *    <td><!-- Edge adjac to hex -->
 *      -
 *    </td>
 *    <td><!-- Edge adjac to edge -->
 *      {@link #getAdjacentEdgesToEdge(int)}
 *    </td>
 *    <td><!-- Edge adjac to node -->
 *      {@link #getAdjacentEdgeToNode(int, int)} <br>
 *      {@link #getAdjacentEdgeToNode2Away(int, int)} <br>
 *      {@link #getAdjacentEdgesToNode(int)} <br>
 *      {@link #getAdjacentEdgesToNode_arr(int)} <br>
 *      {@link #getEdgeBetweenAdjacentNodes(int, int)} <br>
 *      {@link #isEdgeAdjacentToNode(int, int)}
 *    </td>
 *</TR>
 *<TR><td> Node </td>
 *    <td><!-- Node adjac to hex -->
 *      {@link #getAdjacentNodeToHex(int, int)} <br>
 *      {@link #getAdjacentNodesToHex(int)}
 *    </td>
 *    <td><!-- Node adjac to edge -->
 *      {@link #getAdjacentNodesToEdge(int)} <br>
 *      {@link #getAdjacentNodesToEdge_arr(int)} <br>
 *      {@link #getAdjacentNodeFarEndOfEdge(int, int)}
 *    </td>
 *    <td><!-- Node adjac to node -->
 *      {@link #getAdjacentNodeToNode(int, int)} <br>
 *      {@link #getAdjacentNodeToNode2Away(int, int)} <br>
 *      {@link #getAdjacentNodesToNode(int)} <br>
 *      {@link #getAdjacentNodesToNode_arr(int)} <br>
 *      {@link #isNodeAdjacentToNode(int, int)} <br>
 *      {@link #isNode2AwayFromNode(int, int)}
 *    </td>
 *</TR>
 *<TR><td>Other methods:</td> <td> Hex </td><td> Edge </td><td> Node </td></TR>
 *<TR valign=top><td>&nbsp;</td>
 *    <td><!-- hex -->
 *      {@link #isHexOnLand(int)} <br>
 *      {@link #isHexOnWater(int)} <br>
 *      {@link #getNumberOnHexFromCoord(int)} <br>
 *      {@link #getNumberOnHexFromNumber(int)} <br>
 *      {@link #getHexTypeFromCoord(int)} <br>
 *      {@link #getHexTypeFromNumber(int)} <br>
 *      {@link #getHexNumFromCoord(int)} <br>
 *      {@link #getRobberHex()} <br>
 *      {@link #getPreviousRobberHex()} <br>
 *      {@link #getHexLayout()} <br>
 *      {@link #getLandHexCoords()}
 *    </td>
 *    <td><!-- edge -->
 *      {@link #roadAtEdge(int)} <br>
 *      {@link #getPortsEdges()}
 *    </td>
 *    <td><!-- node -->
 *      {@link #isNodeOnLand(int)} <br>
 *      {@link #settlementAtNode(int)} <br>
 *      {@link #getPortTypeFromNodeCoord(int)}
 *    </td>
 *</TR>
 *</table>
 *  See also {@link SOCBoardLarge} which has more geometry methods.
 *<P>
 * <b>Coordinate system,</b> as seen in appendix A of Robert S Thomas' dissertation:
 *<P>
 * <b>Hexes</b> (represented as coordinate of their centers),
 * <b>nodes</b> (corners of hexes; where settlements/cities are placed),
 * and <b>edges</b> (between nodes; where roads are placed),
 * share the same grid of coordinates.
 * Each hex is 2 units wide, in a 2-D coordinate system.
 *<P>
 * To explore coordinates at the client, type debug command {@code =*= showcoords}
 * to show a tooltip with current board coordinates at the mouse pointer.
 * To turn this off, type {@code =*= hidecoords}.
 *<P>
 * Current coordinate encoding: In v3.0.00 and newer all boards use the same
 * v3 coordinate encoding ({@link SOCBoard#BOARD_ENCODING_LARGE}). At the client,
 * the 6-player board is rotated 90 degrees clockwise from the 4-player board.
 * Since v1 and v2 clients can't connect to v3 via Protobuf or JSON,
 * old encodings v1 ({@link #BOARD_ENCODING_ORIGINAL}) and v2 ({@link #BOARD_ENCODING_6PLAYER})
 * are no longer needed.
 *<P>
 * For the large sea board (game option {@code "SBL"}), see subclass {@link SOCBoardLarge}.
 * Remember that ship pieces extend the {@link SOCRoad} class.
 * Most methods of {@link SOCBoard}, {@link SOCGame} and {@link SOCPlayer} differentiate them
 * ({@link SOCPlayer#hasPotentialRoad()} vs {@link SOCPlayer#hasPotentialShip()}),
 * but a few methods group them together:
 *<UL>
 *<LI> {@link #roadAtEdge(int)}
 *<LI> {@link #getRoads()}
 *</UL>
 * On the large sea board, there can optionally be multiple "land areas"
 * (groups of islands), if {@link SOCBoardLarge#getLandAreasLegalNodes()} != null.
 *
 * @author Robert S Thomas
 * @see SOCBoardLarge
 */
public abstract class SOCBoard implements Serializable, Cloneable
{
    private static final long serialVersionUID = 3000L;  // last structural change v2.0.00

    //
    // Hex types
    //

    /**
     * Water hex; lower-numbered than all land hex types.
     * Before v2.0.00, value was 6 instead of 0.
     * @see #isHexOnLand(int)
     * @see #isHexOnWater(int)
     * @see #CLAY_HEX
     * @see #MAX_LAND_HEX
     */
    public static final int WATER_HEX = 0;

    /**
     * Clay; lowest-numbered hex type.
     * Same numeric value as {@link SOCResourceConstants#CLAY}.
     * @see #WATER_HEX
     */
    public static final int CLAY_HEX = 1;
    public static final int ORE_HEX = 2;
    public static final int SHEEP_HEX = 3;
    public static final int WHEAT_HEX = 4;
    /**
     * Wood.  As with all land resource hex types,
     * same numeric value as its resource constant
     * {@link SOCResourceConstants#WOOD}.
     */
    public static final int WOOD_HEX = 5;

    /**
     * Desert; highest-numbered hex type.
     * Also {@link #MAX_LAND_HEX} for the v1 and v2 board encodings.
     * Before v2.0.00, value was 0 instead of 6.
     */
    public static final int DESERT_HEX = 6;

    /**
     * Highest-numbered land hex type ({@link #DESERT_HEX}).
     *<P>
     * The v3 encoding has a higher {@link SOCBoardLarge#GOLD_HEX} and {@link SOCBoardLarge#FOG_HEX},
     * but they aren't encodable in this class (v1 or v2 encoding) because of {@link #MISC_PORT_HEX}.
     * @since 1.1.07
     * @see #isHexOnLand(int)
     * @see #isHexOnWater(int)
     * @see #WATER_HEX
     */
    private static final int MAX_LAND_HEX = 6;

    /** Misc (3-for-1) port type; lowest-numbered port-hextype integer */
    public static final int MISC_PORT_HEX = 7;  // Must be first port-hextype integer
    public static final int CLAY_PORT_HEX = 8;
    public static final int ORE_PORT_HEX = 9;
    public static final int SHEEP_PORT_HEX = 10;
    public static final int WHEAT_PORT_HEX = 11;
    /** Wood port type; highest-numbered port-hextype integer */
    public static final int WOOD_PORT_HEX = 12;  // Must be last port-hextype integer

    /**
     * Misc (3-for-1) port; lowest-numbered port-type integer.
     *<P>
     * Other code such as <tt>SOCBoardPanel.drawHex</tt> relies on the
     * fact that {@link #MISC_PORT} == 0 == {@link #WATER_HEX},
     * and that the range {@link #CLAY_PORT} - {@link #WOOD_PORT} are 1 - 5,
     * and {@link #CLAY_HEX} == {@link #CLAY_PORT}.
     */
    public static final int MISC_PORT = 0;  // Must be first port-type integer; must be 0 (hardcoded in places here)
    /** Clay port type. <tt>CLAY_PORT</tt> == {@link #CLAY_HEX}. */
    public static final int CLAY_PORT = 1;
    /** Ore port type. <tt>ORE_PORT</tt> == {@link #ORE_HEX}. */
    public static final int ORE_PORT = 2;
    /** Sheep port type. <tt>SHEEP_PORT</tt> == {@link #SHEEP_HEX}.  */
    public static final int SHEEP_PORT = 3;
    /** Wheat port type. <tt>WHEAT_PORT</tt> == {@link #WHEAT_HEX}.  */
    public static final int WHEAT_PORT = 4;
    /**
     * Wood port type; highest-numbered port-type integer.
     * <tt>WOOD_PORT</tt> == {@link #WOOD_HEX}.
     */
    public static final int WOOD_PORT = 5;  // Must be last port-type integer

    /**
     * Facing is the direction (1-6) to the hex touching a hex or edge,
     * or from a node to another node 2 nodes away.
     * Facing 1 is NE, 2 is E, 3 is SE, 4 is SW, etc;
     * used in {@link #hexLayout} for ports, and elsewhere.<pre>
      6 &lt;--.    .--> 1
            \/\/
            /  \
       5&lt;--|    |--> 2
           |    |
            \  /
            /\/\
      4 &lt;--.    .--> 3  </pre>
     * @since 1.1.08
     */
    public static final int FACING_NE = 1, FACING_E = 2, FACING_SE = 3,
        FACING_SW = 4, FACING_W = 5, FACING_NW = 6;

    /**
     * Board Encoding fields begin here
     * ------------------------------------------------------------------------------------
     */

    // If you add a new BOARD_ENCODING_* constant:
    // - Update MAX_BOARD_ENCODING
    // - Update the getBoardEncodingFormat javadocs
    // - Do where-used on the existing encoding constants and MAX_BOARD_ENCODING
    //   to look for other places you may need to check for the new constant

    /**
     * 4-player original format (v1) used with {@link SOCBoard4p} for {@link #getBoardEncodingFormat()}:
     * Hexadecimal 0x00 to 0xFF along 2 diagonal axes.
     * Coordinate range on each axis is 0 to 15 decimal.<BR>
     * The two axes' ranges in hex:<pre>
     *   Hexes: 11 to DD
     *   Nodes: 01 or 10, to FE or EF
     *   Edges: 00 to EE </pre>
     *<P>
     * See the Dissertation PDF for details.
     * @since 1.1.06
     */
    public static final int BOARD_ENCODING_ORIGINAL = 1;

    /**
     * 6-player format (v2) used with {@link SOCBoard6p} for {@link #getBoardEncodingFormat()}:
     * Land hexes are same encoding as {@link #BOARD_ENCODING_ORIGINAL}.
     * Land starts 1 extra hex west of standard board,
     * and has an extra row of land at north and south end.
     *<P>
     * Ports are not part of {@link #hexLayout} because their
     * coordinates wouldn't fit within 2 hex digits.
     * Instead, see {@link #getPortTypeFromNodeCoord(int)},
     *   {@link #getPortsEdges()}, {@link #getPortsFacing()},
     *   {@link #getPortCoordinates(int)} or {@link #getPortsLayout()}.
     * @since 1.1.08
     */
    public static final int BOARD_ENCODING_6PLAYER = 2;

    /**
     * Sea board format (v3) used with {@link SOCBoardLarge} for {@link #getBoardEncodingFormat()}:
     * Allows up to 127 x 127 board with an arbitrary mix of land and water tiles.
     * Land, water, and port locations/facings are no longer hardcoded.
     * Use {@link #getPortsCount()} to get the number of ports.
     * For other port information, use the same methods as in {@link #BOARD_ENCODING_6PLAYER}.
     *<P>
     * Activated with {@link SOCGameOption} {@code "SBL"}.
     * @since 2.0.00
     */
    public static final int BOARD_ENCODING_LARGE = 3;

    /**
     * Largest value of {@link #getBoardEncodingFormat()} supported in this version.
     * @since 1.1.08
     */
    public static final int MAX_BOARD_ENCODING = 3;

    /**
     * Maximum valid coordinate value; size of board in coordinates (not in number of hexes across).
     * Default size per {@link #BOARD_ENCODING_ORIGINAL} is: <pre>
     *   Hexes: 11 to DD
     *   Nodes: 01 or 10, to FE or EF
     *   Edges: 00 to EE </pre>
     * Although this field is protected (not private), please treat it as read-only.
     * @since 1.1.06
     */
    protected int boardWidth, boardHeight;

    /**
     * Minimum and maximum edge and node coordinates in this board's encoding.
     * ({@link #MAXNODE} is the same in the v1 and v2 current encodings.)
     * Not used in v3 ({@link #BOARD_ENCODING_LARGE}).
     * @since 1.1.08
     */
    protected int minNode, minEdge, maxEdge;

    /**
     * The encoding format of board coordinates,
     * or {@link #BOARD_ENCODING_ORIGINAL} (default, original).
     * The board size determines the required encoding format.
     *<UL>
     *<LI> 1 - Original format: hexadecimal 0x00 to 0xFF.
     *       Coordinate range is 0 to 15 (in decimal).
     *       Port types and facings encoded within {@link #hexLayout}.
     *<LI> 2 - 6-player board, variant of original format: hexadecimal 0x00 to 0xFF.
     *       Coordinate range is 0 to 15 (in decimal).
     *       Port types stored in {@link #portsLayout}.
     *       Added in 1.1.08.
     *<LI> 3 - Large board ({@link #BOARD_ENCODING_LARGE}).
     *       Coordinate range for rows,columns is each 0 to 255 decimal,
     *       or altogether 0x0000 to 0xFFFF hex.
     *       Arbitrary mix of land and water tiles.
     *       Added in 2.0.00, implemented in {@link SOCBoardLarge}.
     *       Activated with {@link SOCGameOption} <tt>"SBL"</tt>.
     *</UL>
     * @since 1.1.06
     */
    protected final int boardEncodingFormat;

    /**
     * Board Encoding fields end here
     * ------------------------------------------------------------------------------------
     */

    /**
     * largest coordinate value for a hex, in the current encoding.
     */
    protected static final int MAXHEX = 0xDD;  // See also hardcoded checks in {@link #getAdjacentHexes_AddIfOK.

    /**
     * smallest coordinate value for a hex, in the current encoding.
     */
    protected static final int MINHEX = 0x11;

    /**
     * largest coordinate value for a node on land, in the v1 and v2 encodings
     */
    private static final int MAXNODE = 0xDC;

    /***************************************
     * Hex data array, one element per water or land (or port, which is special water) hex.
     * Each element's coordinates on the board ("hex ID") is {@link #numToHexID}[i].
     * Each element's value encodes hex type and, if a
     * port, its facing ({@link #FACING_NE} to {@link #FACING_NW}).
     *<P>
     * For land hexes, the dice number on <tt>hexLayout</tt>[i] is {@link #numberLayout}[i].
     *<P>
     * <b>Key to the hexLayout[] values:</b>
     *<br>
     * Note that hexLayout contains ports only for the v1 encoding ({@link #BOARD_ENCODING_ORIGINAL});
     * v2 and v3 use {@link #portsLayout} instead, and hexLayout contains only water and the land
     * hex types.  The v3 encoding ({@link #BOARD_ENCODING_LARGE}) doesn't use {@code hexLayout} at all,
     * instead it has a 2-dimensional {@code hexLayoutLg} structure.
       <pre>
       0 : water   {@link #WATER_HEX} (was 6 before v2.0.00)
       1 : clay    {@link #CLAY_HEX}
       2 : ore     {@link #ORE_HEX}
       3 : sheep   {@link #SHEEP_HEX}
       4 : wheat   {@link #WHEAT_HEX}
       5 : wood    {@link #WOOD_HEX}
       6 : desert  {@link #DESERT_HEX} (was 0 before v2.0.00)  also: {@link #MAX_LAND_HEX}
       7 : misc port ("3:1") facing land in direction 1 ({@link #FACING_NE NorthEast})
                             (this port type is {@link #MISC_PORT} in {@link #getPortTypeFromNodeCoord(int)})
       8 : misc port facing 2 ({@link #FACING_E})
       9 : misc port facing 3 ({@link #FACING_SE})
       10 : misc port facing 4 ({@link #FACING_SW})
       11 : misc port facing 5 ({@link #FACING_W})
       12 : misc port facing 6 ({@link #FACING_NW NorthWest})
       16+: non-misc ("2:1") encoded port
       </pre>
        Non-misc ports are encoded here in binary like this:<pre>
      (port facing, 1-6)        (kind of port)
              \--> [0 0 0][0 0 0 0] <--/       </pre>
        Kind of port:<pre>
        1 : clay  (port type {@link #CLAY_PORT} in {@link #getPortTypeFromNodeCoord(int)})
        2 : ore    {@link #ORE_PORT}
        3 : sheep  {@link #SHEEP_PORT}
        4 : wheat  {@link #WHEAT_PORT}
        5 : wood   {@link #WOOD_PORT}
        </pre>
        <em>Port facing</em> is the edge of the port's hex
        touching land, which contains 2 nodes where player can build a
        port settlement/city; facing is a number 1-6
        ({@link #FACING_NE}-{@link #FACING_NW}). <pre>
      6 &lt;--.    .--> 1
            \/\/
            /  \
       5&lt;--|    |--> 2
           |    |
            \  /
            /\/\
      4 &lt;--.    .--> 3  </pre>
     *<P>
     *  For board encoding formats {@link #BOARD_ENCODING_ORIGINAL} and
     *  {@link #BOARD_ENCODING_6PLAYER}, hexLayout indexes are arranged
     *  this way per {@link #numToHexID}: <pre>
       0   1   2   3

     4   5   6   7   8

   9  10  11  12  13  14

15  16  17  18  19  20  21

  22  23  24  25  26  27

    28  29  30  31  32

      33  34  35  36  </pre>
     *
     *  The 6-player board is visually rotated clockwise 90 degrees; the
     *  client's visual "North" (index 15, hex coordinate 0x11) on that
     *  board is West internally in the board layout.
     *
         @see #getHexTypeFromNumber(int)
         @see #getAdjacentNodeToHex(int, int)
     *
     **/
    private int[] hexLayout =   // initially all WATER_HEX
    {
        WATER_HEX, WATER_HEX, WATER_HEX, WATER_HEX,
        WATER_HEX, WATER_HEX, WATER_HEX, WATER_HEX, WATER_HEX,
        WATER_HEX, WATER_HEX, WATER_HEX, WATER_HEX, WATER_HEX, WATER_HEX,
        WATER_HEX, WATER_HEX, WATER_HEX, WATER_HEX, WATER_HEX, WATER_HEX, WATER_HEX,
        WATER_HEX, WATER_HEX, WATER_HEX, WATER_HEX, WATER_HEX, WATER_HEX,
        WATER_HEX, WATER_HEX, WATER_HEX, WATER_HEX, WATER_HEX,
        WATER_HEX, WATER_HEX, WATER_HEX, WATER_HEX
    };

    /**
     * Port information; varies by board layout encoding format.
     * Initialized in {@link #makeNewBoard(Map)} if not <tt>null</tt>.
     *<UL>
     *<LI> v1: Not used in the original board, these are part of {@link #hexLayout} instead,
     *         and this field is <tt>null</tt>.
     *
     *<LI> v2: On the 6-player (v2 layout) board, each port's type.
     * Same value range as in {@link #hexLayout}.
     * 1 element per port. Same ordering as {@link #PORTS_FACING_V2}.
     *
     *<LI> v3: {@link #BOARD_ENCODING_LARGE} stores more information
     * within the port layout array.  <em>n</em> = {@link #getPortsCount()}.
     * The port types are stored at the beginning, from index 0 to <em>n</em> - 1.
     * The next <em>n</em> indexes store each port's edge coordinate.
     * The next <em>n</em> store each port's facing (towards land).
     * <P>
     * One scenario there has movable ports; a port's edge might temporarily be -1.
     * Ignore this port if so, it's not currently placed on the board.
     *</UL>
     *
     * @see #ports
     * @since 1.1.08
     */
    protected int[] portsLayout;

    /*
       private int numberLayout[] = { -1, -1, -1, -1,
       -1, 8, 9, 6, -1,
       -1, 2, 4, 3, 7, -1,
       -1, -1, 1, 8, 2, 5, -1,
       -1, 5, 7, 6, 1, -1,
       -1, 3, 0, 4, -1,
       -1, -1, -1, -1 };
     */
    /** Dice number from hex numbers.
     *  For coord mapping, see {@link #numToHexID}
     *<P>
     *  <tt>numberLayout</tt>[i] is the dice number for the land hex stored in {@link #hexLayout}[i].
     *  The robber hex is 0.  Water hexes are -1.
     *<P>
     *  Used in the v1 and v2 encodings (ORIGINAL, 6PLAYER).
     *  The v3 encoding ({@link #BOARD_ENCODING_LARGE}) doesn't use this array,
     *  instead it uses {@link SOCBoardLarge#numberLayoutLg}.
     */
    private int[] numberLayout =
    {
        -1, -1, -1, -1, -1, -1, -1, -1, -1, -1, -1, -1, -1, -1, -1, -1, -1, -1,
        -1, -1, -1, -1, -1, -1, -1, -1, -1, -1, -1, -1, -1, -1, -1, -1, -1, -1,
        -1
    };

    /** Hex coordinates ("IDs") of each hex number ("hex number" means index within
     *  {@link #hexLayout}).
     *<UL>
     *<LI> {@link #BOARD_ENCODING_ORIGINAL}:  The hexes in here are the board's land hexes and also
     *     the surrounding ring of water/port hexes.
     *<LI> {@link #BOARD_ENCODING_6PLAYER}:  The hexes in here are the board's land hexes and also
     *     the unused hexes (rightmost column: 7D - DD - D7).
     *<LI> {@link #BOARD_ENCODING_LARGE}: Does not use numToHexID or hexLayout; hex coordinate == hex number.
     *</UL>
     *
     * The hex coordinate layout given here can also be seen in RST's dissertation figure A.1.
     *
     * @see #hexIDtoNum
     * @see #nodesOnLand
     * @see SOCBoard4p#HEXCOORDS_LAND_V1
     * @see SOCBoard6p#HEXCOORDS_LAND_V2
     * @see #getLandHexCoords()
     */
    private int[] numToHexID =
    {
        0x17, 0x39, 0x5B, 0x7D,
        0x15, 0x37, 0x59, 0x7B, 0x9D,
        0x13, 0x35, 0x57, 0x79, 0x9B, 0xBD,
        0x11, 0x33, 0x55, 0x77, 0x99, 0xBB, 0xDD,
        0x31, 0x53, 0x75, 0x97, 0xB9, 0xDB,
        0x51, 0x73, 0x95, 0xB7, 0xD9,
        0x71, 0x93, 0xB5, 0xD7
    };

    /**
     * translate hex ID (hex coordinate) to an array index within {@link #hexLayout},
     * which is sometimes called its "hex number".
     * The numbers in here are the board's land hexes and also the surrounding
     * ring of water/port hexes.  Initialized in constructor.  Length is >= {@link #MAXHEX}.
     * A value of -1 means the ID isn't a valid hex number on the board.
     * @see #numToHexID
     * @see #nodeIDtoPortType
     */
    private int[] hexIDtoNum;

    /**
     * translate node ID (node coordinate) to a port's type ({@link #MISC_PORT} to {@link #WOOD_PORT}).
     * Initialized in {@link #makeNewBoard(Map)}.
     * Key = node coordinate as Integer; value = port type as Integer.
     * If the node ID isn't present, that coordinate isn't a valid port on the board.
     * @see #ports
     * @see #portsLayout
     * @see #hexIDtoNum
     * @since 1.1.08
     */
    protected HashMap<Integer,Integer> nodeIDtoPortType;
        // was int[] in v1.1.08 and later 1.x.xx versions; HashMap in v2.0.00+

    /**
     * Offset to add to hex coordinate to get all adjacent node coords, starting at
     * index 0 at the top (northern corner of hex) and going clockwise (RST dissertation figure A.5).
     * Because we're looking at nodes and not edges (corners, not sides, of the hex),
     * these are offset from the set of "facing" directions by 30 degrees.
     * -- see getAdjacent* methods instead
     */
    private final static int[] HEXNODES = { 0x01, 0x12, 0x21, 0x10, -0x01, -0x10 };

    /**
     * offset of all hexes adjacent to a node
     * -- @see #getAdjacentHexesToNode(int) instead
     * private int[] nodeToHex = { -0x21, 0x01, -0x01, -0x10, 0x10, -0x12 };
     */

    /**
     * Offsets from a node to another node 2 away,
     * indexed by the facing directions: {@link #FACING_NE} is 1,
     * {@link #FACING_E} is 2, etc; {@link #FACING_NW} is 6.
     * Used by {@link #getAdjacentNodeToNode2Away(int, int)}.
     * See RST dissertation figure A.2.
     * @since 1.1.12
     */
    private final static int[] NODE_2_AWAY = { -9, 0x02, 0x22, 0x20, -0x02, -0x22, -0x20 };

    /**
     * the hex coordinate that the robber is in, or -1; placed on desert in {@link #makeNewBoard(Map)}.
     * Once the robber is placed on the board, it cannot be removed (cannot become -1 again).
     */
    private int robberHex = -1;  // Soon placed on desert, when makeNewBoard is called

    /**
     * the previous hex coordinate that the robber is in; -1 unless
     * {@link #setRobberHex(int, boolean) setRobberHex(rh, true)} was called.
     * @since 1.1.11
     */
    private int prevRobberHex = -1;

    /**
     * Maximum land hex type value for the robber; can be used for array sizing.
     * Same value range as {@link #getHexTypeFromCoord(int)} for the current board encoding.
     * ({@link #BOARD_ENCODING_LARGE adds values {@link SOCBoardLarge#GOLD_HEX}
     * and {@link SOCBoardLarge#FOG_HEX}, for example.)
     * @see SOCGame#canMoveRobber(int, int)
     * @since 2.0.00
     */
    public final int max_robber_hextype;

    /**
     * where the ports of each type are; coordinates per port type.
     * Indexes are port types, {@link #MISC_PORT} to {@link #WOOD_PORT}.
     * Values are Vectors of Integer node coordinates; each port
     *    will have 2 Integers because it touches 2 nodes.
     *    So, the number of ports of a type is ports[type].size() / 2.
     * @see #portsLayout
     * @see #getPortsEdges()
     */
    @SuppressWarnings("unchecked")
    protected Vector<Integer>[] ports = new Vector[6];  // 1 per resource type, MISC_PORT to WOOD_PORT

    /**
     * roads on the board; Vector of SOCPlayingPiece.
     * On the large sea board ({@link SOCBoardLarge}), also
     * contains all ships on the board.
     */
    protected Vector<SOCRoad> roads = new Vector<SOCRoad>(60);

    /**
     * settlements on the board
     */
    protected Vector<SOCSettlement> settlements = new Vector<SOCSettlement>(20);

    /**
     * cities on the board
     */
    protected Vector<SOCCity> cities = new Vector<SOCCity>(16);

    /**
     * random number generator
     */
    protected Random rand = new Random();

    /**
     * a list of nodes on the land of the board; key is node's Integer coordinate, value is Boolean.
     * nodes on outer edges of surrounding water/ports are not on the board.
     *<P>
     * See dissertation figure A.2.
     * See also {@link #initPlayerLegalAndPotentialSettlements()}
     * and {@link #getLandHexCoords()}.
     *<P>
     * On the large sea board, there can optionally be multiple "land areas"
     * (groups of islands), if {@link SOCBoardLarge#getLandAreasLegalNodes()} != null.
     * In that case, <tt>nodesOnLand</tt> contains all nodes of all land areas.
     */
    protected HashSet<Integer> nodesOnLand = new HashSet<Integer>();

    /**
     * Minimal super constructor for subclasses.
     * Initializes common fields like {@link #ports} as empty structures,
     * but does not set up layout-specific fields like {@link #portsLayout}.
     *<P>
     * Most likely you should also call {@link #setBoardBounds(int, int)}.
     *
     * @param boardEncodingFmt  A format constant in the currently valid range:
     *         Must be >= {@link #BOARD_ENCODING_LARGE} and &lt;= {@link #MAX_BOARD_ENCODING}.
     * @param maxRobberHextype  Maximum land hextype value, or maximum hex type
     *         the robber can be placed at.  Same value range as {@link #max_robber_hextype}
     *         and as your subclass's {@link #getHexTypeFromCoord(int)} method.
     * @since 2.0.00
     * @throws IllegalArgumentException if <tt>boardEncodingFmt</tt> is out of range
     */
    protected SOCBoard(final int boardEncodingFmt, final int maxRobberHextype)
        throws IllegalArgumentException
    {
        if ((boardEncodingFmt < BOARD_ENCODING_LARGE) || (boardEncodingFmt > MAX_BOARD_ENCODING))
            throw new IllegalArgumentException(Integer.toString(boardEncodingFmt));

        boardEncodingFormat = boardEncodingFmt;
        max_robber_hextype = maxRobberHextype;

        // Reminder: Most field initialization is done at its declaration
        // (robberHex, prevRobberHex, roads, settlements, cities)

        /**
         * initialize the port vector array
         */
        ports[MISC_PORT] = new Vector<Integer>(8);
        for (int i = CLAY_PORT; i <= WOOD_PORT; i++)
            ports[i] = new Vector<Integer>(2);
    }

    /**
     * Create a new Settlers of Catan Board, with the v1 or v2 encoding.
     * (For the v3 encoding, instead use a {@link SOCBoardLarge} constructor.)
     * @param gameOpts  if game has options, map of {@link SOCGameOption}; otherwise null.
     * @param maxPlayers Maximum players; must be 4 or 6. (Added in 1.1.08)
     * @param boardEncodingFmt  A format constant in the currently valid range:
     *         Must be >= {@link #BOARD_ENCODING_LARGE} and &lt;= {@link #MAX_BOARD_ENCODING}.
     * @throws IllegalArgumentException if {@code maxPlayers} is not 4 or 6, or {@code boardEncodingFmt} is out of range
     * @see BoardFactory#createBoard(Map, int)
     */
    protected SOCBoard(Map<String, SOCGameOption> gameOpts, final int maxPlayers, final int boardEncodingFmt)
        throws IllegalArgumentException
    {
        this(boardEncodingFmt, MAX_LAND_HEX);

        if ((maxPlayers != 4) && (maxPlayers != 6))
            throw new IllegalArgumentException("maxPlayers: " + maxPlayers);

        boardWidth = 0x10;
        boardHeight = 0x10;

        /**
         * initialize the hexIDtoNum array;
         * see dissertation figure A.1 for coordinates
         */
        hexIDtoNum = new int[0xEE];  // Length must be >= MAXHEX

        for (int i = 0; i < 0xEE; i++)
        {
            hexIDtoNum[i] = -1;  // -1 means off the board
        }

        // Sets up the board as land hexes with surrounding ring of water/port hexes.

        initHexIDtoNumAux(0x17, 0x7D, 0);  // Top horizontal row: 4 hexes across
        initHexIDtoNumAux(0x15, 0x9D, 4);  // Next horiz row: 5 hexes
        initHexIDtoNumAux(0x13, 0xBD, 9);  // Next: 6
        initHexIDtoNumAux(0x11, 0xDD, 15); // Middle horizontal row: 7
        initHexIDtoNumAux(0x31, 0xDB, 22); // Next: 6
        initHexIDtoNumAux(0x51, 0xD9, 28); // Next: 5
        initHexIDtoNumAux(0x71, 0xD7, 33); // Bottom horizontal row: 4 hexes across

        initNodesOnLand();
    }

    /**
     * As part of the constructor, check the {@link #boardEncodingFormat}
     * and initialize {@link #nodesOnLand} accordingly.
     * @see #initPlayerLegalAndPotentialSettlements()
     * @since 2.0.00
     */
    private void initNodesOnLand()
    {
        final boolean is6player = (boardEncodingFormat == BOARD_ENCODING_6PLAYER);

        nodesOnLand = new HashSet<Integer>();

        /**
         * initialize the list of nodes on the land of the board;
         * nodes on outer edges of surrounding water/ports are not on the board.
         * See dissertation figure A.2.
         * 6-player starts land 1 extra hex (2 nodes) west of standard board,
         * and has an extra row of land hexes at north and south end.
         * Same node coordinates are needed in initPlayerLegalAndPotentialSettlements.
         */
        final int westAdj = (is6player) ? 0x22 : 0x00;

        // Set each row of valid node coordinates:
        int i;

        if (is6player)
        {
            for (i = 0x07; i <= 0x6D; i += 0x11)
                nodesOnLand.add(new Integer(i));
        }

        for (i = 0x27 - westAdj; i <= 0x8D; i += 0x11)  //  Northernmost horizontal row: each north corner across 3 hexes
            nodesOnLand.add(new Integer(i));

        for (i = 0x25 - westAdj; i <= 0xAD; i += 0x11)  // Next: each north corner of row of 4 / south corner of the northernmost 3 hexes
            nodesOnLand.add(new Integer(i));

        for (i = 0x23 - westAdj; i <= 0xCD; i += 0x11)  // Next: north corners of middle row of 5 hexes
            nodesOnLand.add(new Integer(i));

        for (i = 0x32 - westAdj; i <= 0xDC; i += 0x11) // Next: south corners of middle row of 5 hexes
            nodesOnLand.add(new Integer(i));

        for (i = 0x52 - westAdj; i <= 0xDA; i += 0x11)  // South corners of row of 4 / north corners of the southernmost 3 hexes
            nodesOnLand.add(new Integer(i));

        for (i = 0x72 - westAdj; i <= 0xD8; i += 0x11)  // Southernmost horizontal row: each south corner across 3 hexes
            nodesOnLand.add(new Integer(i));

        if (is6player)
        {
            for (i = 0x70; i <= 0xD6; i += 0x11)
                nodesOnLand.add(new Integer(i));
        }
    }

    /**
     * Auxiliary method for initializing part of the hexIDtoNum array.
     * Between begin and end, increment coord by 0x22, which moves 1 hex to the east.
     * See dissertation figure A.1.
     * @param begin Beginning of coordinate range
     * @param end   Ending coordinate - same horizontal row as begin
     * @param num   Number to assign to first {@link #hexIDtoNum}[] within this coordinate range;
     *              corresponds to hex's index ("hex number") within {@link #hexLayout}.
     */
    private void initHexIDtoNumAux(int begin, int end, int num)
    {
        int i;

        for (i = begin; i <= end; i += 0x22)
        {
            hexIDtoNum[i] = num;
            num++;
        }
    }

    /**
     * Shuffle the hex tiles and layout a board.
     * This is called at server, but not at client;
     * client instead calls methods such as {@link #setHexLayout(int[])}
     * or {@link SOCBoardLarge#setLandHexLayout(int[])}.
     * @param opts {@link SOCGameOption Game options}, which may affect
     *          tile placement on board, or null.  <tt>opts</tt> must be
     *          the same as passed to constructor, and thus give the same size and layout
     *          (same {@link #getBoardEncodingFormat()}).
     */
    public void makeNewBoard(final Map<String, SOCGameOption> opts)
    {
        final boolean is6player = (boardEncodingFormat == BOARD_ENCODING_6PLAYER);

        final SOCGameOption opt_breakClumps = (opts != null ? opts.get("BC") : null);

        // shuffle and place the land hexes, numbers, and robber:
        // sets robberHex, contents of hexLayout[] and numberLayout[].
        // Also checks vs game option BC: Break up clumps of # or more same-type hexes/ports
        {
            final int[] landHex = is6player ? SOCBoard6p.makeNewBoard_landHexTypes_v2 : SOCBoard4p.makeNewBoard_landHexTypes_v1;
            final int[][] numPaths = is6player ? SOCBoard6p.makeNewBoard_numPaths_v2 : SOCBoard4p.makeNewBoard_numPaths_v1;
            final int[] numPath = numPaths[ Math.abs(rand.nextInt() % numPaths.length) ];
            final int[] numbers = is6player ? SOCBoard6p.makeNewBoard_diceNums_v2 : SOCBoard4p.makeNewBoard_diceNums_v1;
            makeNewBoard_placeHexes(landHex, numPath, numbers, opt_breakClumps);
        }

        // copy and shuffle the ports, and check vs game option BC
        final int[] portTypes = (is6player) ? SOCBoard6p.PORTS_TYPE_V2 : SOCBoard4p.PORTS_TYPE_V1;
        int[] portHex = new int[portTypes.length];
        System.arraycopy(portTypes, 0, portHex, 0, portTypes.length);
        makeNewBoard_shufflePorts(portHex, opt_breakClumps);
        if (is6player)
            portsLayout = portHex;  // No need to remember for 4-player standard layout

        // place the ports (hex numbers and facing) within hexLayout and nodeIDtoPortType.
        // fill out the ports[] vectors with node coordinates where a trade port can be placed.
        nodeIDtoPortType = new HashMap<Integer,Integer>();
        if (is6player)
        {
            for (int i = 0; i < SOCBoard6p.PORTS_FACING_V2.length; ++i)
            {
                final int ptype = portHex[i];
                final int[] nodes = getAdjacentNodesToEdge_arr(SOCBoard6p.PORTS_EDGE_V2[i]);
                placePort(ptype, -1, SOCBoard6p.PORTS_FACING_V2[i], nodes[0], nodes[1]);
            }
        } else {
            for (int i = 0; i < SOCBoard4p.PORTS_FACING_V1.length; ++i)
            {
                final int ptype = portHex[i];
                final int[] nodes = getAdjacentNodesToEdge_arr(SOCBoard4p.PORTS_EDGE_V1[i]);
                placePort(ptype, SOCBoard4p.PORTS_HEXNUM_V1[i], SOCBoard4p.PORTS_FACING_V1[i], nodes[0], nodes[1]);
            }
        }

    }

    /**
     * For {@link #makeNewBoard(Map)}, place the land hexes, number, and robber,
     * after shuffling landHex[].
     * Sets robberHex, contents of hexLayout[] and numberLayout[].
     * Also checks vs game option BC: Break up clumps of # or more same-type hexes/ports
     * (for land hex resource types).
     * Called from {@link #makeNewBoard(Map)} at server only; client has its board layout sent from the server.
     *<P>
     * This method does not clear out {@link #hexLayout} or {@link #numberLayout}
     * before it starts placement.  Since hexLayout's land hex coordinates are hardcoded within
     * {@link #numToHexID}, it can only be called once per board layout.
     *
     * @param landHex  Resource type to place into {@link #hexLayout} for each land hex; will be shuffled.
     *                    Values are {@link #CLAY_HEX}, {@link #DESERT_HEX}, etc.
     * @param numPath  Indexes within {@link #hexLayout} (also within {@link #numberLayout}) for each land hex;
     *                    same array length as <tt>landHex[]</tt>
     * @param number   Numbers to place into {@link #numberLayout} for each land hex;
     *                    array length is <tt>landHex[].length</tt> minus 1 for each desert in <tt>landHex[]</tt>
     * @param optBC    Game option "BC" from the options for this board, or <tt>null</tt>.
     * @throws IllegalArgumentException if {@link #makeNewBoard_checkLandHexResourceClumps(Vector, int)}
     *                 finds an invalid or uninitialized hex coordinate (hex type -1)
     */
    private void makeNewBoard_placeHexes
        (int[] landHex, final int[] numPath, final int[] number, SOCGameOption optBC)
        throws IllegalArgumentException
    {
        final boolean checkClumps = (optBC != null) && optBC.getBoolValue();
        final int clumpSize = checkClumps ? optBC.getIntValue() : 0;
        boolean clumpsNotOK = checkClumps;

        do   // will re-do placement until clumpsNotOK is false
        {
            // shuffle the land hexes 10x
            for (int j = 0; j < 10; j++)
            {
                int idx, tmp;
                for (int i = 0; i < landHex.length; i++)
                {
                    // Swap a random card below the ith card with the ith card
                    idx = Math.abs(rand.nextInt() % (landHex.length - i));
                    if (idx == i)
                        continue;
                    tmp = landHex[idx];
                    landHex[idx] = landHex[i];
                    landHex[i] = tmp;
                }
            }

            int cnt = 0;
            for (int i = 0; i < landHex.length; i++)
            {
                // place the land hexes
                hexLayout[numPath[i]] = landHex[i];

                // place the robber on the desert
                if (landHex[i] == DESERT_HEX)
                {
                    robberHex = numToHexID[numPath[i]];
                    numberLayout[numPath[i]] = -1;
                }
                else
                {
                    // place the numbers
                    numberLayout[numPath[i]] = number[cnt];
                    cnt++;
                }
            }  // for(i in landHex)

            if (checkClumps)
            {
                Vector<Integer> unvisited = new Vector<Integer>();  // contains each land hex's coordinate
                for (int i = 0; i < landHex.length; ++i)
                {
                    unvisited.addElement(new Integer(numToHexID[numPath[i]]));
                }
                clumpsNotOK = makeNewBoard_checkLandHexResourceClumps(unvisited, clumpSize);
            }  // if (checkClumps)

        } while (clumpsNotOK);

    }  // makeNewBoard_placeHexes

    /**
     * Depth-first search to check land hexes for resource clumps.
     *<P>
     * Start with the set of all land hexes, and consider them 'unvisited'.
     * Look at each hex in the set, marking them as visited and moving
     * them into new subsets ("clumps") composed of adjacent hexes of the
     * same resource type. Build clumps by immediately visiting those adjacent
     * hexes, and their unvisited same-type adjacents, etc.
     * Once we've visited each hex, check if any clump subset's
     * size is larger than the allowed size.
     *<P>
     * For the Fog Island (scenario option _SC_FOG on {@link SOCBoardLarge}),
     * one land area contains some water.  So, <tt>unvisited</tt> may contain
     * a few water hexes.  For performance, in general you should omit water
     * hex locations from <tt>unvisited</tt>.
     *<P>
     * Called from {@link #makeNewBoard_placeHexes(int[], int[], int[], SOCGameOption)}.
     * Before v2.0.00, this was part of makeNewBoard_placeHexes.
     *
     * @param unvisited  Contains each land hex's coordinate as an Integer;
     *          <b>Note:</b> This vector will be modified by the method. <br>
     *          See note above about occasional water hex coordinates in <tt>univisited</tt>.
     * @param clumpSize  Clumps of this size or more are too large.
     *          Minimum value is 3, smaller values will always return false.
     * @return  true if large clumps found, false if okay
     * @throws IllegalArgumentException if a hex type is -1 (uninitialized or not a valid hex coordinate)
     * @since 2.0.00
     */
    protected boolean makeNewBoard_checkLandHexResourceClumps(Vector<Integer> unvisited, final int clumpSize)
        throws IllegalArgumentException
    {
        if (clumpSize < 3)
            return false;

        /**
         * Depth-first search to check land hexes for resource clumps.
         *
         * Start with the set of all land hexes, and consider them 'unvisited'.
         * Look at each hex in the set, marking them as visited and moving
         * them into new subsets ("clumps") composed of adjacent hexes of the
         * same resource type. Build clumps by immediately visiting those adjacent
         * hexes, and their unvisited same-type adjacents, etc.
         * Once we've visited each hex, check if any clump subset's
         * size is larger than the allowed size.
         *
         * Pseudocode:
        // Using vectors to represent sets.
        //   Sets will contain each land hex's coordinate ("ID").
        //
        // - clumps := new empty set (will be a vector of vectors)
        //     At end of search, each element of this set will be
        //       a subset (a vector) of adjacent hexes
        // - clumpsNotOK := false
        // - unvisited-set := new set (vector) of all land hexes
        // - iterate through unvisited-set; for each hex:
        //     - remove this from unvisited-set
        //     - if hex is water, done looking at this hex
        //     - look at its adjacent hexes of same type
        //          assertion: they are all unvisited, because this hex was unvisited
        //                     and this is the top-level loop
        //     - if none, done looking at this hex
        //     - remove all adj-of-same-type from unvisited-set
        //     - build a new clump-vector of this + all adj of same type
        //     - grow the clump: iterate through each hex in clump-vector (skip its first hex,
        //       because we already have its adjacent hexes)
        //          precondition: each hex already in the clump set, is not in unvisited-vec
        //          - look at its adjacent unvisited hexes of same type
        //          - if none, done looking at this hex
        //          - remove same-type adjacents from unvisited-set
        //          - insert them into clump-vector (will continue the iteration with them)
        //     - add clump-vector to set-of-all-clumps
        //          OR, immediately check its size vs clumpSize
        //   postcondition: have visited each hex
        // - iterate through set-of-all-clumps
        //      if size >= clumpSize then clumpsNotOK := true. Stop.
        // - read clumpsNotOK.
         */

        // Actual code along with pseudocode:

        // Using vectors to represent sets.
        //   Sets will contain each land hex's coordinate ("ID").
        //   We're operating on Integer instances, which is okay because
        //   vector methods such as contains() and remove() test obj.equals()
        //   to determine if the Integer is a member.
        //   (getAdjacent() returns new Integer objs with the same value
        //    as unvisited's members.)

        boolean clumpsNotOK = false;    // will set true in while-loop body

        // - unvisited-set := new set (vector) of all land hexes
        // - iterate through unvisited-set

        while (unvisited.size() > 0)
        {
            //   for each hex:

            //     - remove this from unvisited-set
            Integer hexCoordObj = unvisited.elementAt(0);
            final int hexCoord = hexCoordObj.intValue();
            final int resource = getHexTypeFromCoord(hexCoord);
            unvisited.removeElementAt(0);
            if (resource == -1)  // would cause inf loop, this "clump" can't be broken up
                throw new IllegalArgumentException("hex type -1 at coord 0x" + Integer.toHexString(hexCoord));

            //     - skip water hexes; water is never a clump
            if (resource == SOCBoard.WATER_HEX)
                continue;

            //     - look at its adjacent hexes of same type
            //          assertion: they are all unvisited, because this hex was unvisited
            //                     and this is the top-level loop
            //     - if none, done looking at this hex
            //     - build a new clump-vector of this + all adj of same type
            //     - remove all adj-of-same-type from unvisited-set

            // set of adjacent will become the clump, or be emptied completely
            Vector<Integer> adjacent = getAdjacentHexesToHex(hexCoord, false);
            if (adjacent == null)
                continue;

            Vector<Integer> clump = null;
            for (int i = 0; i < adjacent.size(); ++i)
            {
                Integer adjCoordObj = adjacent.elementAt(i);
                final int adjCoord = adjCoordObj.intValue();
                if (resource == getHexTypeFromCoord(adjCoord))
                {
                    // keep this one
                    if (clump == null)
                        clump = new Vector<Integer>();
                    clump.addElement(adjCoordObj);
                    unvisited.remove(adjCoordObj);
                }
            }
            if (clump == null)
                continue;

            clump.insertElementAt(hexCoordObj, 0);  // put the first hex into clump

            //     - grow the clump: iterate through each hex in clump-vector (skip its first hex,
            //       because we already have its adjacent hexes)
            for (int ic = 1; ic < clump.size(); )  // ++ic is within loop body, if nothing inserted
            {
                // precondition: each hex already in clump set, is not in unvisited-vec
                final int chexCoord = clump.elementAt(ic);

                //  - look at its adjacent unvisited hexes of same type
                //  - if none, done looking at this hex
                //  - remove same-type adjacents from unvisited-set
                //  - insert them into clump-vector
                //    (will continue the iteration with them)

                Vector<Integer> adjacent2 = getAdjacentHexesToHex(chexCoord, false);
                if (adjacent2 == null)
                {
                    ++ic;
                    continue;
                }
                boolean didInsert = false;
                for (int ia = 0; ia < adjacent2.size(); ++ia)
                {
                    Integer adjCoordObj = adjacent2.elementAt(ia);
                    final int adjCoord = adjCoordObj;
                    if ((resource == getHexTypeFromCoord(adjCoord))
                        && unvisited.contains(adjCoordObj))
                    {
                        // keep this one
                        clump.insertElementAt(adjCoordObj, ic);
                        unvisited.remove(adjCoordObj);
                        didInsert = true;
                    }
                }
                if (! didInsert)
                    ++ic;

            }  // for each in clump

            //     - immediately check clump's size vs clumpSize
            if (clump.size() >= clumpSize)
            {
                clumpsNotOK = true;
                break;
            }

        }  // for each in unvisited
        return clumpsNotOK;
    }

    /**
     * For makeNewBoard, shuffle portHex[].
     * Sets no fields, only rearranges the contents of that array.
     * Also checks vs game option BC: Break up clumps of # or more same-type hexes/ports
     * (for ports, the types here are: 3-for-1, or 2-for-1).
     * If the clumps couldn't be broken after 100 tries, give up trying.
     * (Maybe the set doesn't have enough 3-for-1, or is too small overall.)
     *
     * @param portHex Contains port types, 1 per port, as they will appear in clockwise
     *            order around the edge of the board. Must not all be the same type.
     *            {@link #MISC_PORT} is the 3-for-1 port type value.
     * @param opt_breakClumps Game option "BC", or null
     * @throws IllegalStateException if opt_breakClumps is set, and all portHex[] elements have the same value
     */
    protected void makeNewBoard_shufflePorts(int[] portHex, SOCGameOption opt_breakClumps)
        throws IllegalStateException
    {
        boolean portsOK = true;
        int redoCount = 0;

        do
        {
            int count, i;
            for (count = 0; count < 10; count++)
            {
                int idx, tmp;
                for (i = 1; i < portHex.length; i++) // don't swap 0 with 0!
                {
                    // Swap a random card below the ith card with the ith card
                    idx = Math.abs(rand.nextInt() % (portHex.length - i));
                    tmp = portHex[idx];
                    portHex[idx] = portHex[i];
                    portHex[i] = tmp;
                }
            }

            if ((opt_breakClumps != null) && opt_breakClumps.getBoolValue())
            {
                // Start with port 0, and go around the circle; after that,
                // check type of highest-index vs 0, for wrap-around.

                portsOK = true;
                int clumpsize = opt_breakClumps.getIntValue();
                boolean ptype = (0 == portHex[0]);
                count = 1;  // # in a row
                for (i = 1; i < portHex.length; ++i)
                {
                    if (ptype != (0 == portHex[i]))
                    {
                        ptype = (0 == portHex[i]);
                        count = 1;
                    } else {
                        ++count;
                        if (count >= clumpsize)
                            portsOK = false;
                            // don't break: need to check them all,
                            // in case all portHex[i] are same value
                    }
                }  // for(i)

                if (ptype == (0 == portHex[0]))
                {
                    // check wrap-around
                    if (count == portHex.length)
                        throw new IllegalStateException("portHex types all same");
                    if (! portsOK)
                        continue;
                    for (i = 0; i < portHex.length; ++i)
                    {
                        if (ptype != (0 == portHex[i]))
                        {
                            break;
                        } else {
                            ++count;

                            if (count >= clumpsize)
                            {
                                portsOK = false;

                                ++redoCount;
                                if (redoCount > 100)
                                {
                                    return;  // <--- Early return: Give up after 100 attempts ---
                                }

                                break;
                            }
                        }
                    }
                }
            }  // if opt("BC")

        } while (! portsOK);

    }

    /**
     * Auxiliary method for placing the port hexes, changing an element of {@link #hexLayout}
     * and setting 2 elements of {@link #nodeIDtoPortType}.
     * Adds the 2 nodes to {@link #ports}<tt>[ptype]</tt>.
     * @param ptype Port type; in range {@link #MISC_PORT} to {@link #WOOD_PORT}.
     * @param hex  Hex number (index) within {@link #hexLayout}, or -1 if
     *           {@link #BOARD_ENCODING_6PLAYER} or if you don't want to change
     *           <tt>hexLayout[hex]</tt>'s value.
     * @param face Facing of port towards land; 1 to 6 ({@link #FACING_NE} to {@link #FACING_NW}).
     *           Ignored if <tt>hex == -1</tt>.
     * @param node1 Node coordinate 1 of port
     * @param node2 Node coordinate 2 of port
     */
    protected final void placePort(final int ptype, final int hex, final int face, final int node1, final int node2)
    {
        if (hex != -1)
        {
            if (ptype == MISC_PORT)
            {
                // generic port == 6 + facing
                hexLayout[hex] = face + 6;
            }
            else
            {
                hexLayout[hex] = (face << 4) + ptype;
            }
        }

        final Integer node1Int = new Integer(node1),
                      node2Int = new Integer(node2),
                      ptypeInt = new Integer(ptype);

        nodeIDtoPortType.put(node1Int, ptypeInt);
        nodeIDtoPortType.put(node2Int, ptypeInt);

        ports[ptype].addElement(node1Int);
        ports[ptype].addElement(node2Int);
    }

    /**
     * Create and initialize a {@link SOCPlayer}'s legalRoads set.
     *<P>
     * Previously part of {@link SOCPlayer}, but moved here in version 1.1.12
     * to better encapsulate the board coordinate encoding.
     *<P>
     * <b>Note:</b> If your board is board layout v3 ({@link SOCBoardLarge}):
     * Because the v3 board layout varies:
     * At the server, call this after {@link #makeNewBoard(Map)}.
     * At the client, call this after
     * {@link SOCBoardLarge#setLegalAndPotentialSettlements(java.util.Collection, int, HashSet[])}.
     *
     * @return the set of legal edge coordinates for roads, as a new Set of {@link Integer}s
     * @since 1.1.12
     */
    public HashSet<Integer> initPlayerLegalRoads()
    {
        // 6-player starts land 1 extra hex (2 edges) west of standard board,
        // and has an extra row of land hexes at north and south end.
        final boolean is6player =
            (boardEncodingFormat == BOARD_ENCODING_6PLAYER);
        final int westAdj = (is6player) ? 0x22 : 0x00;

        HashSet<Integer> legalRoads = new HashSet<Integer>(97);  // 4-pl board 72 roads; load factor 0.75

        // Set each row of valid road (edge) coordinates:
        int i;

        if (is6player)
        {
            for (i = 0x07; i <= 0x5C; i += 0x11)
                legalRoads.add(new Integer(i));

            for (i = 0x06; i <= 0x6C; i += 0x22)
                legalRoads.add(new Integer(i));
        }

        for (i = 0x27 - westAdj; i <= 0x7C; i += 0x11)
            legalRoads.add(new Integer(i));

        for (i = 0x26 - westAdj; i <= 0x8C; i += 0x22)
            legalRoads.add(new Integer(i));

        for (i = 0x25 - westAdj; i <= 0x9C; i += 0x11)
            legalRoads.add(new Integer(i));

        for (i = 0x24 - westAdj; i <= 0xAC; i += 0x22)
            legalRoads.add(new Integer(i));

        for (i = 0x23 - westAdj; i <= 0xBC; i += 0x11)
            legalRoads.add(new Integer(i));

        for (i = 0x22 - westAdj; i <= 0xCC; i += 0x22)
            legalRoads.add(new Integer(i));

        for (i = 0x32 - westAdj; i <= 0xCB; i += 0x11)
            legalRoads.add(new Integer(i));

        for (i = 0x42 - westAdj; i <= 0xCA; i += 0x22)
            legalRoads.add(new Integer(i));

        for (i = 0x52 - westAdj; i <= 0xC9; i += 0x11)
            legalRoads.add(new Integer(i));

        for (i = 0x62 - westAdj; i <= 0xC8; i += 0x22)
            legalRoads.add(new Integer(i));

        for (i = 0x72 - westAdj; i <= 0xC7; i += 0x11)
            legalRoads.add(new Integer(i));

        if (is6player)
        {
            for (i = 0x60; i <= 0xC6; i += 0x22)
                legalRoads.add(new Integer(i));

            for (i = 0x70; i <= 0xC5; i += 0x11)
                legalRoads.add(new Integer(i));
        }

        return legalRoads;
    }

    /**
     * Create and initialize a {@link SOCPlayer}'s set of legal settlements.
     *<P>
     * For v1 and v2, you can clone the returned <tt>legalSettlements</tt>
     * to <tt>potentialSettlements</tt>.
     *<P>
     * For v3 ({@link SOCBoardLarge}), the potentials may be only a subset of
     * <tt>legalSettlements</tt>; after {@link #makeNewBoard(Map)}, call
     * {@link SOCBoardLarge#getLegalAndPotentialSettlements()} instead of this method.
     *<P>
     * Previously part of {@link SOCPlayer}, but moved here in version 1.1.12
     * to better encapsulate the board coordinate encoding.
     * In encoding v1 and v2, this is always the same coordinates as {@link #nodesOnLand}.
     * @since 1.1.12
     * @see #nodesOnLand
     */
    public HashSet<Integer> initPlayerLegalAndPotentialSettlements()
    {
        HashSet<Integer> legalSettlements = new HashSet<Integer>(nodesOnLand);
        return legalSettlements;
    }

    /**
     * @return the hex layout; meaning of values same as {@link #hexLayout}.
     *     Please treat the returned array as read-only.
     * @see #getLandHexCoords()
     * @throws UnsupportedOperationException if the board encoding doesn't support this method;
     *     the v1 and v2 encodings do, but v3 ({@link #BOARD_ENCODING_LARGE}) does not.
     */
    public int[] getHexLayout()
        throws UnsupportedOperationException
    {
        return hexLayout;
    }

    /**
     * The hex coordinates of all land hexes.
     *<P>
     * Before v2.0.00, this was <tt>getHexLandCoords()</tt>.
     *
     * @return land hex coordinates, in no particular order, or null if none (all water).
     * @since 1.1.08
     */
    public abstract int[] getLandHexCoords();

    /**
     * Is this the coordinate of a land hex (not water)?
     * @param hexCoord  Hex coordinate, between 0 and {@link #MAXHEX}
     * @return  True if land, false if water or not a valid hex coordinate
     * @see #isHexOnWater(int)
     * @since 2.0.00
     */
    public boolean isHexOnLand(final int hexCoord)
    {
        int hnum = hexIDtoNum[hexCoord];
        if (hnum < 0)
            return false;
        else
            return ((hexLayout[hnum] <= MAX_LAND_HEX) && (hexLayout[hnum] != WATER_HEX));
    }

    /**
     * Is this the coordinate of a water hex (not land)?
     * @param hexCoord  Hex coordinate, between 0 and {@link #MAXHEX}
     * @return  True if water, false if land or not a valid hex coordinate
     * @see #isHexOnLand(int)
     * @since 2.0.00
     */
    public boolean isHexOnWater(final int hexCoord)
    {
        int hnum = hexIDtoNum[hexCoord];
        if (hnum < 0)
            return false;
        else
            return ((hexLayout[hnum] > MAX_LAND_HEX) || (hexLayout[hnum] == WATER_HEX));
    }

    /**
     * The dice-number layout of dice rolls at each hex number.
     * Valid for the v1 and v2 encodings, not v3 ({@link #BOARD_ENCODING_LARGE}).
     * For v3, call {@link #getLandHexCoords()} and {@link #getNumberOnHexFromCoord(int)} instead.
     * @return the number layout; each element is valued 2-12.
     *     The robber hex is 0.  Water hexes are -1.
     * @throws UnsupportedOperationException if the board encoding doesn't support this method;
     *     the v1 and v2 encodings do, but v3 ({@link #BOARD_ENCODING_LARGE}) does not.
     */
    public int[] getNumberLayout()
        throws UnsupportedOperationException
    {
        return numberLayout;
    }

    /**
     * On the 6-player (v2 layout) board, each port's type, such as {@link #SHEEP_PORT}.
     * Same value range as in {@link #hexLayout}.
     * (In the standard board (v1), these are part of {@link #hexLayout} instead.)
     * Same order as {@link #getPortsFacing()}: Clockwise from upper-left.
     * The number of ports is {@link #getPortsCount()}.
     *<P>
     * <b>Note:</b> The v3 layout ({@link #BOARD_ENCODING_LARGE}) stores more information
     * within the port layout array.  The port types are stored at the beginning, from index
     * 0 to {@link #getPortsCount()}-1.  If you call {@link #setPortsLayout(int[])}, be sure
     * to give it the entire array returned from here.
     *
     * @return the ports layout, or null if not used in this board encoding format
     * @see #getPortTypeFromNodeCoord(int)
     * @see #getPortCoordinates(int)
     * @since 1.1.08
     */
    public int[] getPortsLayout()
    {
        return portsLayout;
    }

    /**
     * Each port's <em>facing</em>, such as {@link #FACING_NW}.
     * Port Facing is the direction from the port hex, to the land hex touching it
     * which will have 2 nodes where a port settlement/city can be built.
     * Same order as {@link #getPortsLayout()}: Clockwise from upper-left.
     * The length of this array is always {@link #getPortsCount()}.
     *<P>
     * This method should not be called frequently.
     *
     * @return the ports' facing
     * @see #getPortsEdges()
     * @since 1.1.08
     */
    public abstract int[] getPortsFacing();

    /**
     * Each port's edge coordinate.
     * This is the edge whose 2 end nodes can be used to build port settlements/cities.
     * Same order as {@link #getPortsLayout()}: Clockwise from upper-left.
     * The length of this array is always {@link #getPortsCount()}.
     *<P>
     * This method should not be called frequently.
     *<P>
     * A scenario of {@link SOCBoardLarge} has movable ports; a port's edge there might
     * temporarily be -1.  Ignore this port if so, it's not currently placed on the board.
     * This happens only with {@link SOCBoardLarge} (layout encoding v3), not the original or 6-player
     * (v1 or v2) {@link SOCBoard} layouts.
     *
     * @return the ports' edges
     * @see #getPortsFacing()
     * @see #getPortCoordinates(int)
     * @since 1.1.08
     */
    public abstract int[] getPortsEdges();

    /**
     * @return coordinate where the robber is, or -1 if not on the board
     * @see #getPreviousRobberHex()
     * @see SOCBoardLarge#getPirateHex()
     */
    public int getRobberHex()
    {
        return robberHex;
    }

    /**
     * If the robber has been moved by calling {@link #setRobberHex(int, boolean)}
     * where <tt>rememberPrevious == true</tt>, get the previous coordinate
     * of the robber.
     * @return hex coordinate where the robber was, or -1
     * @see #getRobberHex()
     * @since 1.1.11
     */
    public int getPreviousRobberHex()
    {
        return prevRobberHex;
    }

    /**
     * set the hexLayout.
     *
     * @param hl  the hex layout.
     *   For {@link #BOARD_ENCODING_ORIGINAL}: if <tt>hl[0]</tt> is {@link #WATER_HEX},
     *    the board is assumed empty and ports arrays won't be filled.
     * @throws UnsupportedOperationException if the board encoding doesn't support this method;
     *     the v1 and v2 encodings do, but v3 ({@link #BOARD_ENCODING_LARGE}) does not.
     */
    public void setHexLayout(int[] hl)
        throws UnsupportedOperationException
    {
        hexLayout = hl;

        if (hl[0] == WATER_HEX)
        {
            /**
             * this is a blank board
             */
            return;
        }

        /**
         * fill in the port node information, if it's part of the hex layout
         */
        if (boardEncodingFormat != BOARD_ENCODING_ORIGINAL)
            return;  // <---- port nodes are outside the hex layout ----

        if (nodeIDtoPortType == null)
            nodeIDtoPortType = new HashMap<Integer, Integer>();
        else
            nodeIDtoPortType.clear();

        for (int i = 0; i < SOCBoard4p.PORTS_FACING_V1.length; ++i)
        {
            final int hexnum = SOCBoard4p.PORTS_HEXNUM_V1[i];
            final int ptype = getPortTypeFromHexType(hexLayout[hexnum]);
            final int[] nodes = getAdjacentNodesToEdge_arr(SOCBoard4p.PORTS_EDGE_V1[i]);
            placePort(ptype, -1, -1, nodes[0], nodes[1]);
        }
    }

    /**
     * On the 6-player (v2 layout) board, each port's type, such as {@link #SHEEP_PORT}.
     * (In the standard board (v1), these are part of {@link #hexLayout} instead.)
     * Same order as {@link SOCBoard6p#PORTS_FACING_V2}: Clockwise from upper-left.
     *<P>
     * <b>Note:</b> The v3 layout ({@link #BOARD_ENCODING_LARGE}) stores more information
     * within the port layout array.  If you call this method, be sure
     * you are giving all information returned by {@link #getPortsLayout()}, not just the
     * port types.
     *
     * @see #getPortsLayout()
     * @since 1.1.08
     */
    public void setPortsLayout(int[] portTypes)
    {
        portsLayout = portTypes;

        // Clear any previous port layout info
        if (nodeIDtoPortType == null)
            nodeIDtoPortType = new HashMap<Integer,Integer>();
        else
            nodeIDtoPortType.clear();
        for (int i = 0; i < ports.length; ++i)
            ports[i].removeAllElements();

        // Place the new ports
        for (int i = 0; i < SOCBoard6p.PORTS_FACING_V2.length; ++i)
        {
            final int ptype = portTypes[i];
            final int[] nodes = getAdjacentNodesToEdge_arr(SOCBoard6p.PORTS_EDGE_V2[i]);
            placePort(ptype, -1, SOCBoard6p.PORTS_FACING_V2[i], nodes[0], nodes[1]);
        }

        // The v3 layout overrides this method in SOCBoardLarge.
    }

    /**
     * Given a hex type, return the port type.
     * Used in {@link #BOARD_ENCODING_ORIGINAL}
     * to set up port info in {@link #setHexLayout(int[])}.
     * @return the type of port given a hex type;
     *         in range {@link #MISC_PORT} to {@link #WOOD_PORT}.
     *         If called on a non-port hex, returns 0
     *         (which is <tt>MISC_PORT</tt>).
     * @param hexType  the hex type, as in {@link #hexLayout}
     * @see #getHexTypeFromCoord(int)
     * @see #getPortTypeFromNodeCoord(int)
     */
    private int getPortTypeFromHexType(final int hexType)
    {
        int portType;

        if ((hexType >= MISC_PORT_HEX) && (hexType <= 12))
        {
            portType = 0;
        }
        else
        {
            portType = hexType & 0xF;
        }

        return portType;
    }

    /**
     * Set the number layout.
     * Valid for the v1 and v2 encodings, not v3 ({@link #BOARD_ENCODING_LARGE}).
     * For v3, call {@link SOCBoardLarge#setLandHexLayout(int[])} instead.
     *
     * @param nl  the number layout, from {@link #getNumberLayout()}
     * @throws UnsupportedOperationException if the board encoding doesn't support this method;
     *     the v1 and v2 encodings do, but v3 ({@link #BOARD_ENCODING_LARGE}) does not.
     */
    public void setNumberLayout(int[] nl)
        throws UnsupportedOperationException
    {
        numberLayout = nl;
    }

    /**
     * set where the robber is
     *
     * @param rh  the new robber hex coordinate; must be &gt; 0, not validated beyond that
     * @param rememberPrevious  Should we remember the old robber hex? (added in 1.1.11)
     * @see #getRobberHex()
     * @see #getPreviousRobberHex()
     * @see SOCBoardLarge#setPirateHex(int, boolean)
     * @throws IllegalArgumentException if <tt>rh</tt> &lt;= 0
     */
    public void setRobberHex(final int rh, final boolean rememberPrevious)
        throws IllegalArgumentException
    {
        if ((rh <= 0) && (rh != prevRobberHex))
            throw new IllegalArgumentException();
        if (rememberPrevious)
            prevRobberHex = robberHex;
        else
            prevRobberHex = -1;
        robberHex = rh;
    }

    /**
     * Get the number of ports on this board.  The original and 6-player
     * board layouts each have a constant number of ports.  The v3 layout
     * ({@link #BOARD_ENCODING_LARGE}) has a varying amount of ports,
     * set during {@link #makeNewBoard(Map)}.
     *
     * @return the number of ports on this board; might be 0 if
     *   {@link #makeNewBoard(Map)} hasn't been called yet.
     * @since 2.0.00
     */
    public abstract int getPortsCount();

    /**
     * @return the list of node coordinates for a type of port;
     *         each element is an Integer
     *
     * @param portType  the type of port;
     *        in range {@link #MISC_PORT} to {@link #WOOD_PORT}.
     * @see #getPortTypeFromNodeCoord(int)
     * @see #getPortsLayout()
     * @see #getPortsEdges()
     */
    public Vector<Integer> getPortCoordinates(int portType)
    {
        return ports[portType];
    }

    /**
     * What type of port is at this node?
     * @param nodeCoord  the coordinates for a node
     * @return the type of port (in range {@link #MISC_PORT} to {@link #WOOD_PORT}),
     *         or -1 if no port at this node
     * @since 1.1.08
     * @see #getPortDescForType(int, boolean)
     */
    public int getPortTypeFromNodeCoord(final int nodeCoord)
    {
        if ((nodeCoord < 0) || (nodeIDtoPortType == null))
            return -1;

        Integer ptype = nodeIDtoPortType.get(new Integer(nodeCoord));
        if (ptype != null)
            return ptype.intValue();
        else
            return -1;
    }

    /**
     * String keys without/with articles for each port type, for {@link #getPortDescForType(int, boolean)}.
     * Index 0 == {@link #MISC_PORT}, 1 == {@link #CLAY_PORT}, etc.
     * @since 2.0.00
     */
    private static final String[][] PORT_DESC_FOR_TYPE =
    { {
            "game.port.three", "game.port.clay", "game.port.ore", "game.port.sheep",
            "game.port.wheat", "game.port.wood", "game.port.generic"
        }, {
            "game.aport.three", "game.aport.clay", "game.aport.ore", "game.aport.sheep",
            "game.aport.wheat", "game.aport.wood", "game.aport.generic"
    } };

    /**
     * Descriptive text key for a given port type, for i18n
     * {@link soc.util.SOCStringManager#get(String) SOCStringManager.get(key)}.
     *<P>
     * From v1.1.08 through all v1.x.xx, this method was in {@code SOCBoardPanel}.
     *
     * @param portType Port type, as from {@link #getPortTypeFromNodeCoord(int)}.
     *           Should be in range {@link #MISC_PORT} to {@link #WOOD_PORT}, or -1.
     * @param withArticle  If true, string key's value format is "a 2:1 clay port", if false "2:1 Clay port"
     * @return Key for port text description, or {@code null} for -1 (no port at node).
     *    Text format is "3:1 Port" or "2:1 Wood port".  Defaults to generic type if {@code portType} value is unknown.
     * @since 2.0.00
     */
    public static String getPortDescForType(final int portType, final boolean withArticle)
    {
        if (portType == -1)
            return null;  // <--- No port found ---

        final String[] portDescs = PORT_DESC_FOR_TYPE[(withArticle) ? 1 : 0];
        if ((portType >= 0) && (portType <= WOOD_PORT))
            return portDescs[portType];              // "game.port.three", etc
        else
            return portDescs[portDescs.length - 1];  // "game.port.generic"
    }

    /**
     * Given a hex coordinate, return the dice-roll number on that hex
     *
     * @param hex  the coordinates ("ID") for a hex
     *
     * @return the dice-roll number on that hex, or 0 if not a hex coordinate
     * @see #getNumberOnHexFromNumber(int)
     */
    public int getNumberOnHexFromCoord(final int hex)
    {
        if ((hex >= 0) && (hex < hexIDtoNum.length))
            return getNumberOnHexFromNumber(hexIDtoNum[hex]);
        else
            return 0;
    }

    /**
     * Given a hex number (index), return the (dice-roll) number on that hex
     *
     * @param hex  the number of a hex, or -1 if invalid
     *
     * @return the dice-roll number on that hex, or 0
     * @see #getNumberOnHexFromCoord(int)
     */
    public int getNumberOnHexFromNumber(final int hex)
    {
        if ((hex < 0) || (hex >= numberLayout.length))
            return 0;
        int num = numberLayout[hex];

        if (num < 0)
            return 0;
        else
            return num;
    }

    /**
     * Given a hex coordinate, return the hex number (index).
     * Valid only for the v1 and v2 board encoding, not v3.
     *
     * @param hexCoord  the coordinates ("ID") for a hex
     * @return the hex number (index in numberLayout), or -1 if hexCoord isn't a hex coordinate on the board
     * @see #getHexTypeFromCoord(int)
     * @since 1.1.08
     * @throws UnsupportedOperationException if the board encoding doesn't support this method;
     *     the v1 and v2 encodings do, but v3 ({@link #BOARD_ENCODING_LARGE}) does not.
     */
    public int getHexNumFromCoord(final int hexCoord)
        throws UnsupportedOperationException
    {
        if ((hexCoord >= 0) && (hexCoord <= hexIDtoNum.length))
            return hexIDtoNum[hexCoord];
        else
            return -1;
    }

    /**
     * Given a hex coordinate, return the type of hex
     *
     * @param hex  the coordinates ("ID") for a hex
     * @return the type of hex:
     *         Land in range {@link #CLAY_HEX} to {@link #WOOD_HEX},
     *         or {@link #DESERT_HEX},
     *         or {@link #MISC_PORT_HEX} or another port type ({@link #CLAY_PORT_HEX}, etc),
     *         or {@link #WATER_HEX}
     *         or -1 for invalid hex coordinate
     *
     * @see #getHexNumFromCoord(int)
     * @see #getLandHexCoords()
     */
    public int getHexTypeFromCoord(final int hex)
    {
        return getHexTypeFromNumber(hexIDtoNum[hex]);
    }

    /**
     * Given a hex number, return the type of hex
     *
     * @param hex  the number of a hex (its index in {@link #hexLayout}, not its coordinate), or -1 for invalid
     * @return the type of hex:
     *         Land in range {@link #CLAY_HEX} to {@link #WOOD_HEX},
     *         {@link #DESERT_HEX}, or {@link #WATER_HEX},
     *         or {@link #MISC_PORT_HEX} or another port type ({@link #CLAY_PORT_HEX}, etc).
     *         Invalid hex numbers return -1.
     *
     * @see #getHexTypeFromCoord(int)
     */
    public int getHexTypeFromNumber(final int hex)
    {
        if ((hex < 0) || (hex >= hexLayout.length))
            return -1;

        final int hexType = hexLayout[hex];

        if (hexType < MISC_PORT_HEX)
        {
            return hexType;
        }
        else if ((hexType >= MISC_PORT_HEX) && (hexType <= 12))
        {
            return MISC_PORT_HEX;
        }
        else
        {
            switch (hexType & 7)
            {
            case 1:
                return CLAY_PORT_HEX;

            case 2:
                return ORE_PORT_HEX;

            case 3:
                return SHEEP_PORT_HEX;

            case 4:
                return WHEAT_PORT_HEX;

            case 5:
                return WOOD_PORT_HEX;
            }
        }

        return -1;
    }

    /**
     * Put a piece on the board.
     *<P>
     * Call this only after calling
     * {@link SOCPlayer#putPiece(SOCPlayingPiece, boolean) pl.putPiece(pp, isTempPiece)}
     * for each player.
     *
     * @param pp  Piece to place on the board; coordinates are not checked for validity
     * @see #removePiece(SOCPlayingPiece)
     */
    public void putPiece(SOCPlayingPiece pp)
    {
        switch (pp.getType())
        {
        case SOCPlayingPiece.SHIP:  // fall through to ROAD
        case SOCPlayingPiece.ROAD:
            roads.addElement((SOCRoad)pp);
            break;

        case SOCPlayingPiece.SETTLEMENT:
            settlements.addElement((SOCSettlement)pp);
            break;

        case SOCPlayingPiece.CITY:
            cities.addElement((SOCCity)pp);
            break;

        }
    }

    /**
     * remove a piece from the board.
     *<P>
     * If you're calling {@link SOCPlayer#undoPutPiece(SOCPlayingPiece)},
     * call this method first.
     * @param piece  Piece to be removed from the board
     *     (identified by its piece type, coordinate, and player number)
     * @see #putPiece(SOCPlayingPiece)
     */
    public void removePiece(SOCPlayingPiece piece)
    {
        // Vector.removeElement works because SOCPlayingPiece.equals compares
        // the piece type, player number, and coordinate.
        // Even if piece isn't the same object (reference) as the one in
        // the vector, it's removed from the vector if those fields are equal.

        switch (piece.getType())
        {
        case SOCPlayingPiece.SHIP:  // fall through to ROAD
        case SOCPlayingPiece.ROAD:
            roads.removeElement(piece);
            break;

        case SOCPlayingPiece.SETTLEMENT:
            settlements.removeElement(piece);
            break;

        case SOCPlayingPiece.CITY:
            cities.removeElement(piece);
            break;
        }
    }

    /**
     * get the list of roads and ships
     */
    public Vector<SOCRoad> getRoads()
    {
        return roads;
    }

    /**
     * get the list of settlements
     */
    public Vector<SOCSettlement> getSettlements()
    {
        return settlements;
    }

    /**
     * get the list of cities
     */
    public Vector<SOCCity> getCities()
    {
        return cities;
    }

    /**
     * Width of this board in coordinates (not in number of hexes across.)
     * The maximum column coordinate.
     * For the default size, see {@link #BOARD_ENCODING_ORIGINAL}.
     * @since 1.1.06
     */
    public int getBoardWidth()
    {
        return boardWidth;
    }

    /**
     * Height of this board in coordinates (not in number of hexes across.)
     * The maximum row coordinate.
     * For the default size, see {@link #BOARD_ENCODING_ORIGINAL}.
     * @since 1.1.06
     */
    public int getBoardHeight()
    {
        return boardHeight;
    }

    /**
     * For subclass constructor usage, set the board height and width.
     * Does not set node or edge ranges (minNode, maxEdge, etc) because these
     * limits aren't used in all encodings.
     * @param boardH  New maximum row coordinate, for {@link #getBoardHeight()}
     * @param boardW  New maximum column coordinate, for {@link #getBoardWidth()}
     * @since 2.0.00
     */
    protected void setBoardBounds(final int boardH, final int boardW)
    {
        boardHeight = boardH;
        boardWidth = boardW;
    }

    /**
     * Get the encoding format of this board (for coordinates, etc).
     * The board size determines the required encoding format.
     *<P>
     * See the encoding constants' javadocs for more documentation:
     *<UL>
     * <LI> v1 - Original format: hexadecimal 0x00 to 0xFF.
     *       {@link #BOARD_ENCODING_ORIGINAL}<BR>
     *       Coordinate range is 0 to 15 (in decimal).
     *       Port types and facings encoded within {@link #hexLayout}.
     * <LI> v2 - 6-player board, variant of original format: hexadecimal 0x00 to 0xFF.
     *       {@link #BOARD_ENCODING_6PLAYER}<BR>
     *       Coordinate range is 0 to 15 (in decimal).
     *       Port types stored in {@link #portsLayout}.<BR>
     *       Added in 1.1.08.
     * <LI> v3 - Large sea board ({@link SOCBoardLarge}).
     *       {@link #BOARD_ENCODING_LARGE}<BR>
     *       Coordinate range for rows,columns is each 0 to 255 decimal,
     *       or altogether 0x0000 to 0xFFFF hex.
     *       Arbitrary mix of land and water tiles.<BR>
     *       Added in 2.0.00.
     *       Activated with {@link SOCGameOption} <tt>"SBL"</tt>.
     *</UL>
     * @return board coordinate-encoding format, from the list above
     * @see SOCBoard.BoardFactory#createBoard(Map, int)
     * @since 1.1.06
     */
    public int getBoardEncodingFormat()
    {
        return boardEncodingFormat;
    }

    /**
     * Adjacent node coordinates to an edge, within valid range to be on the board.
     *<P>
     * For v1 and v2 encoding, this range is {@link SOCBoard4p#MINNODE_V1} to {@link #MAXNODE},
     *   or {@link SOCBoard6p#MINNODE_V2} to {@link #MAXNODE}.
     * For v3 encoding, nodes are around all valid land or water hexes,
     *   and the board size is {@link #getBoardHeight()} x {@link #getBoardHeight()}.
     * @return the nodes that touch this edge, as a Vector of Integer coordinates
     * @see #getAdjacentNodesToEdge_arr(int)
     */
    public Vector<Integer> getAdjacentNodesToEdge(final int coord)
    {
        Vector<Integer> nodes = new Vector<Integer>(2);
        final int[] narr = getAdjacentNodesToEdge_arr(coord);
        if ((narr[0] >= minNode) && (narr[0] <= MAXNODE))
            nodes.addElement(new Integer(narr[0]));
        if ((narr[1] >= minNode) && (narr[1] <= MAXNODE))
            nodes.addElement(new Integer(narr[1]));
        return nodes;
    }

    /**
     * Adjacent node coordinates to an edge.
     * Does not check against range {@link SOCBoard4p#MINNODE_V1} to {@link #MAXNODE},
     * so nodes in the water (off the land board) may be returned.
     * @param coord  Edge coordinate; not checked for validity
     * @return the nodes that touch this edge, as an array of 2 integer coordinates
     * @see #getAdjacentNodesToEdge(int)
     * @see #getAdjacentNodeFarEndOfEdge(int, int)
     * @since 1.1.08
     */
    public int[] getAdjacentNodesToEdge_arr(final int coord)
    {
        int[] nodes = new int[2];

        /**
         * if the coords are (even, even), then
         * the road is '|'.
         */
        if ((((coord & 0x0F) + (coord >> 4)) % 2) == 0)
        {
            nodes[0] = coord + 0x01;
            nodes[1] = coord + 0x10;
        }
        else
        {
            /* otherwise the road is either '/' or '\' */
            nodes[0] = coord;
            nodes[1] = coord + 0x11;
        }

        return nodes;
    }

    /**
     * Get an edge's other adjacent node (its other end).
     * Calls {@link #getAdjacentNodesToEdge_arr(int)} and
     * returns the node that isn't <tt>nodeCoord</tt>.
     * @param edgeCoord  Edge coordinate; not checked for validity
     * @param nodeCoord  Node at one end of <tt>edgeCoord</tt>; the opposite end node
     *           will be returned.
     * @return the edge's other end node, opposite <tt>nodeCoord</tt>
     * @since 2.0.00
     */
    public int getAdjacentNodeFarEndOfEdge(final int edgeCoord, final int nodeCoord)
    {
        final int[] nodes = getAdjacentNodesToEdge_arr(edgeCoord);
        if (nodeCoord == nodes[0])
            return nodes[1];
        else
            return nodes[0];
    }

    /**
     * Get the edge coordinates of the 2 to 4 edges adjacent to this edge.
     * @param coord  Edge coordinate; for the 6-player encoding, use 0, not -1, for edge 0x00.
     *    Not checked for validity.
     * @return the valid adjacent edges to this edge, as a Vector of 2 to 4 Integer coordinates
     */
    public Vector<Integer> getAdjacentEdgesToEdge(int coord)
    {
        Vector<Integer> edges = new Vector<Integer>(4);
        int tmp;

        /**
         * if the coords are (even, even), then
         * the road is '|'.
         */
        if ((((coord & 0x0F) + (coord >> 4)) % 2) == 0)
        {
            tmp = coord - 0x10;

            if ((tmp >= minEdge) && (tmp <= maxEdge))
            {
                edges.addElement(new Integer(tmp));
            }

            tmp = coord + 0x01;

            if ((tmp >= minEdge) && (tmp <= maxEdge))
            {
                edges.addElement(new Integer(tmp));
            }

            tmp = coord + 0x10;

            if ((tmp >= minEdge) && (tmp <= maxEdge))
            {
                edges.addElement(new Integer(tmp));
            }

            tmp = coord - 0x01;

            if ((tmp >= minEdge) && (tmp <= maxEdge))
            {
                edges.addElement(new Integer(tmp));
            }
        }

        /**
         * if the coords are (even, odd), then
         * the road is '/'.
         */
        else if (((coord >> 4) % 2) == 0)
        {
            tmp = coord - 0x11;

            if ((tmp >= minEdge) && (tmp <= maxEdge))
            {
                edges.addElement(new Integer(tmp));
            }

            tmp = coord + 0x01;

            if ((tmp >= minEdge) && (tmp <= maxEdge))
            {
                edges.addElement(new Integer(tmp));
            }

            tmp = coord + 0x11;

            if ((tmp >= minEdge) && (tmp <= maxEdge))
            {
                edges.addElement(new Integer(tmp));
            }

            tmp = coord - 0x01;

            if ((tmp >= minEdge) && (tmp <= maxEdge))
            {
                edges.addElement(new Integer(tmp));
            }
        }
        else
        {
            /**
             * otherwise the coords are (odd, even),
             * and the road is '\'
             */
            tmp = coord - 0x10;

            if ((tmp >= minEdge) && (tmp <= maxEdge))
            {
                edges.addElement(new Integer(tmp));
            }

            tmp = coord + 0x11;

            if ((tmp >= minEdge) && (tmp <= maxEdge))
            {
                edges.addElement(new Integer(tmp));
            }

            tmp = coord + 0x10;

            if ((tmp >= minEdge) && (tmp <= maxEdge))
            {
                edges.addElement(new Integer(tmp));
            }

            tmp = coord - 0x11;

            if ((tmp >= minEdge) && (tmp <= maxEdge))
            {
                edges.addElement(new Integer(tmp));
            }
        }

        return edges;
    }

    /**
     * Get the coordinates of the valid hexes adjacent to this node.
     * These hexes may contain land or water.
     * @param coord  Node coordinate.  Is not checked for validity.
     * @return the coordinates (Integers) of the 1 to 3 hexes touching this node
     */
    public Vector<Integer> getAdjacentHexesToNode(int coord)
    {
        Vector<Integer> hexes = new Vector<Integer>(3);
        int tmp;

        /**
         * if the coords are (even, odd), then
         * the node is 'Y'.
         */
        if (((coord >> 4) % 2) == 0)
        {
            tmp = coord - 0x10;

            if ((tmp >= MINHEX) && (tmp <= MAXHEX))
            {
                hexes.addElement(new Integer(tmp));
            }

            tmp = coord + 0x10;

            if ((tmp >= MINHEX) && (tmp <= MAXHEX))
            {
                hexes.addElement(new Integer(tmp));
            }

            tmp = coord - 0x12;

            if ((tmp >= MINHEX) && (tmp <= MAXHEX))
            {
                hexes.addElement(new Integer(tmp));
            }
        }
        else
        {
            /**
             * otherwise the coords are (odd, even),
             * and the node is 'upside down Y'.
             */
            tmp = coord - 0x21;

            if ((tmp >= MINHEX) && (tmp <= MAXHEX))
            {
                hexes.addElement(new Integer(tmp));
            }

            tmp = coord + 0x01;

            if ((tmp >= MINHEX) && (tmp <= MAXHEX))
            {
                hexes.addElement(new Integer(tmp));
            }

            tmp = coord - 0x01;

            if ((tmp >= MINHEX) && (tmp <= MAXHEX))
            {
                hexes.addElement(new Integer(tmp));
            }
        }

        return hexes;
    }

    /**
     * Get the valid edge coordinates adjacent to this node.
     * Calls {@link #getAdjacentEdgeToNode(int, int)}.
     * @return the edges touching this node, as a Vector of Integer coordinates
     * @see #getAdjacentEdgeToNode(int, int)
     */
    public Vector<Integer> getAdjacentEdgesToNode(final int coord)
    {
        Vector<Integer> edges = new Vector<Integer>(3);
        int[] edgea = getAdjacentEdgesToNode_arr(coord);
        for (int i = edgea.length - 1; i>=0; --i)
            if (edgea[i] != -9)
                edges.addElement(new Integer(edgea[i]));
        return edges;
    }

    /**
     * Get the valid edge coordinates adjacent to this node.
     * In the 6-player layout, valid land nodes/edges are
     * found on the outer ring of the board coordinate
     * system, but some of their adjacent nodes/edges may be
     * "off the board" and thus invalid.
     * Calls {@link #getAdjacentEdgeToNode(int, int)}.
     * @param coord  Node coordinate.  Is not checked for validity.
     * @return the edges touching this node, as an array of 3 coordinates.
     *    Unused elements of the array are set to -9.
     * @since 1.1.08
     */
    public final int[] getAdjacentEdgesToNode_arr(final int coord)
    {
        int[] edges = new int[3];
        for (int i = 0; i < 3; ++i)
            edges[i] = getAdjacentEdgeToNode(coord, i);

        return edges;
    }

    /**
     * Given a node, get the valid adjacent edge in a given direction, if any.
     *<P>
     * In the 6-player layout, valid land nodes/edges are
     * found on the outer ring of the board coordinate
     * system, but some of their adjacent nodes/edges may be
     * "off the board" and thus invalid.
     *
     * @param nodeCoord  Node coordinate to go from; not checked for validity.
     * @param nodeDir  0 for northwest or southwest; 1 for northeast or southeast;
     *     2 for north or south
     * @return  The adjacent edge in that direction, or -9 if none (if off the board)
     * @throws IllegalArgumentException if <tt>nodeDir</tt> is less than 0 or greater than 2
     * @since 1.1.12
     * @see #getAdjacentEdgesToNode(int)
     * @see #getEdgeBetweenAdjacentNodes(int, int)
     * @see #getAdjacentNodeToNode(int, int)
     */
    public int getAdjacentEdgeToNode(final int nodeCoord, final int nodeDir)
        throws IllegalArgumentException
    {
        // See RST dissertation figures A.2 (nodes), A.3 (edges),
        // and A.8 and A.10 (computing adjacent edges to a node).

        // Bounds checks:
        // - For west and east edges of board:
        //   minEdge,maxEdge can cover "tens" hex-digit.
        //   Use 0x0F to check the units hex-digit.
        // - For north and south edges of board:
        //   Use % 0x22 to check.  (Coordinates of
        //   nodes going east are +0x22 at each hex.)

        /**
         * if the coords are (even, odd), then
         * the node is 'Y'.
         * otherwise the coords are (odd, even),
         * and the node is 'upside down Y' (or 'A').
         */
        final boolean evenOddHex = (((nodeCoord >> 4) % 2) == 0);

        final int tmp, edge;
        switch (nodeDir)
        {
        case 0:  // NW or SW
            if (evenOddHex)
            {
                // upper left '\' edge;
                // minEdge covers bounds-check, units digit will never be 0 (since it's odd)
                tmp = nodeCoord - 0x11;
                if ((tmp >= minEdge) && (tmp <= maxEdge))
                    edge = tmp;
                else
                    edge = -9;
            } else {
                // lower left '/' edge
                tmp = nodeCoord - 0x11;
                if (((nodeCoord & 0x0F) > 0) && (tmp >= minEdge) && (tmp <= maxEdge))
                    edge = tmp;
                else
                    edge = -9;
            }
            break;

        case 1:  // NE or SE
            if (evenOddHex)
            {
                // upper right '/' edge
                tmp = nodeCoord;
                if (((nodeCoord & 0x0F) < 0x0D) && (tmp >= minEdge) && (tmp <= maxEdge))
                    edge = tmp;
                else
                    edge = -9;
            } else {
                // lower right '\' edge; maxEdge covers the bounds-check
                tmp = nodeCoord;
                if ((tmp >= minEdge) && (tmp <= maxEdge))
                    edge = tmp;
                else
                    edge = -9;
            }
            break;

        case 2:  // N or S
            if (evenOddHex)
            {
                // Southernmost row of Y-nodes stats at 0x81 and moves += 0x22 to the east.
                // lower middle '|' edge
                boolean hasSouthernEdge = (nodeCoord < 0x81) || (0 != ((nodeCoord - 0x81) % 0x22));
                tmp = nodeCoord - 0x01;
                if (hasSouthernEdge && (0 < (nodeCoord & 0x0F)) && (tmp >= minEdge) && (tmp <= maxEdge))
                    edge = tmp;
                else
                    edge = -9;
            } else {
                // Northernmost row of A-nodes stats at 0x18 and moves += 0x22 to the east.
                // upper middle '|' edge
                boolean hasNorthernEdge = (nodeCoord < 0x18) || (nodeCoord > 0x7E)
                  || (0 != ((nodeCoord - 0x18) % 0x22));
                tmp = nodeCoord - 0x10;
                if (hasNorthernEdge && (tmp >= minEdge) && (tmp <= maxEdge))
                    edge = tmp;
                else
                    edge = -9;
            }
            break;

        default:
            throw new IllegalArgumentException("nodeDir out of range: " + nodeDir);
        }

        return edge;
    }

    /**
     * Given a pair of adjacent node coordinates, get the edge coordinate
     * that connects them.
     *<P>
     * Does not check actual roads or other pieces on the board, only uses the
     * calculations in Robert S Thomas' dissertation figures A.7 - A.10.
     *
     * @param nodeA  Node coordinate adjacent to <tt>nodeB</tt>; not checked for validity
     * @param nodeB  Node coordinate adjacent to <tt>nodeA</tt>; not checked for validity
     * @return edge coordinate, or -9 if <tt>nodeA</tt> and <tt>nodeB</tt> aren't adjacent
     * @since 1.1.12
     * @see #getAdjacentEdgesToNode(int)
     * @see #getAdjacentEdgeToNode(int, int)
     */
    public int getEdgeBetweenAdjacentNodes(final int nodeA, final int nodeB)
    {
        // A.7:  Adjacent hexes and nodes to an [Even,Odd] Node
        // A.9:  Adjacent hexes and nodes to an [Odd,Even] Node
        // A.8:  Adjacent edges to an [Even,Odd] Node
        // A.10: Adjacent edges to an [Odd,Even] Node

        final int edge;

        switch (nodeA - nodeB)  // nodeB to nodeA: fig A.7, A.9
        {
        case 0x11:
            // Edge is NW or SW of nodeA (fig A.8, A.10)
            // so it's (-1,-1), but we know nodeB == nodeA + (1,1)
            // so, each +1 and -1 cancel out if we use nodeB's coordinate.
            edge = nodeB;
            break;

        case -0x11:
            // Edge is NE or SE of nodeA
            edge = nodeA;
            break;

        case 0x0F:  // +0x10, -0x01 for (+1,-1)
            // it is a '|' road for an 'A' node
            // So: edge is north of nodeA (fig A.10)
            edge = (nodeA - 0x10);
            break;

        case -0x0F:  // -0x10, +0x01 for (-1,+1)
            // it is a '|' road for a 'Y' node
            // So: edge is south of nodeA (fig A.8)
            edge = (nodeA - 0x01);
            break;

        default:
            edge = -9;  // not adjacent nodes
        }

        return edge;
    }

    /**
     * Determine if this node and edge are adjacent.
     * Checking is not as strict as in {@link #getAdjacentEdgesToNode(int)},
     * so there may be a false positive, but not a false negative.
     *
     * @param nodeCoord  Node coordinate; not bounds-checked
     * @param edgeCoord  Edge coordinate; checked against minEdge, maxEdge.
     *   For the 6-player encoding, use 0, not -1, to indicate edge 0x00.
     * @return  is the edge in-bounds and adjacent?
     * @since 1.1.11
     * @see #getEdgeBetweenAdjacentNodes(int, int)
     */
    public boolean isEdgeAdjacentToNode(final int nodeCoord, final int edgeCoord)
    {
        if ((edgeCoord < minEdge) || (edgeCoord > maxEdge))
            return false;

        // See dissertation figures A.8, A.10
        if ((edgeCoord == nodeCoord) || (edgeCoord == (nodeCoord - 0x11)))
            return true;
        /**
         * if the coords are (even, odd), then
         * the node is 'Y' (figure A.8), otherwise is 'A' (figure A.10).
         */
        if (((nodeCoord & 0x0F) % 2) == 1)
            return (edgeCoord == (nodeCoord - 0x01));  // (even, odd)
        else
            return (edgeCoord == (nodeCoord - 0x10));  // (odd, even)
    }

    /**
     * Get the valid node coordinates adjacent to this node.
     * Calls {@link #getAdjacentNodeToNode(int, int)}.
     * @return the nodes adjacent to this node, as a Vector of Integer coordinates
     * @see #isNodeAdjacentToNode(int, int)
     */
    public Vector<Integer> getAdjacentNodesToNode(final int coord)
    {
        Vector<Integer> nodes = new Vector<Integer>(3);
        int[] nodea = getAdjacentNodesToNode_arr(coord);
        for (int i = nodea.length - 1; i>=0; --i)
            if (nodea[i] != -9)
                nodes.addElement(new Integer(nodea[i]));
        return nodes;
    }

    /**
     * Get the valid node coordinates adjacent to this node.
     * In the 6-player layout, valid land nodes/edges are
     * found on the outer ring of the board coordinate
     * system, but some of their adjacent nodes/edges may be
     * "off the board" and thus invalid.
     *<P>
     * Calls {@link #getAdjacentNodeToNode(int, int)}.
     * @param coord  Node coordinate.  Is not checked for validity.
     * @return the nodes touching this node, as an array of 3 coordinates.
     *    Unused elements of the array are set to -9.
     * @see #isNodeAdjacentToNode(int, int)
     * @since 1.1.08
     */
    public final int[] getAdjacentNodesToNode_arr(final int coord)
    {
        int nodes[] = new int[3];
        for (int i = 0; i < 3; ++i)
            nodes[i] = getAdjacentNodeToNode(coord, i);

        return nodes;
    }

    /**
     * Are these nodes adjacent to each other?
     * @param nodeA  One node coordinate; not validated
     * @param nodeB  Other node coordinate; not validated
     * @return  True if {@link #getAdjacentNodesToNode(int) getAdjacentNodesToNode(nodeA)}
     *            contains <tt>nodeB</tt>
     * @see #getAdjacentNodesToNode(int)
     * @since 2.0.00
     */
    public final boolean isNodeAdjacentToNode(final int nodeA, final int nodeB)
    {
        for (int i = 0; i < 3; ++i)
        {
            if (getAdjacentNodeToNode(nodeA, i) == nodeB)
                return true;
        }
        return false;
    }

    /**
     * Given a node, get the valid adjacent node in a given direction, if any.
     *<P>
     * In the 6-player layout, valid land nodes/edges are
     * found on the outer ring of the board coordinate
     * system, but some of their adjacent nodes/edges may be
     * "off the board" and thus invalid.
     *
     * @param nodeCoord  Node coordinate to go from; not checked for validity.
     * @param nodeDir  0 for northwest or southwest; 1 for northeast or southeast;
     *     2 for north or south
     * @return  The adjacent node in that direction, or -9 if none (if off the board)
     * @throws IllegalArgumentException if <tt>nodeDir</tt> is less than 0 or greater than 2
     * @since 1.1.12
     * @see #getAdjacentNodesToNode(int)
     * @see #getAdjacentNodeToNode2Away(int, int)
     * @see #getAdjacentEdgeToNode(int, int)
     * @see #isNodeAdjacentToNode(int, int)
     */
    public int getAdjacentNodeToNode(final int nodeCoord, final int nodeDir)
        throws IllegalArgumentException
    {
        // See RST dissertation figures A.2 (nodes)
        // and A.7 and A.9 (computing adjacent nodes to a node).

        // Both 'Y' nodes and 'A' nodes have adjacent nodes
        // to east at (+1,+1) and west at (-1,-1).
        // Offset to third adjacent node varies.

        final int tmp, node;
        switch (nodeDir)
        {
        case 0:  // NW or SW (upper-left or lower-left edge)
            tmp = nodeCoord - 0x11;
            if ((tmp >= minNode) && (tmp <= MAXNODE) && ((nodeCoord & 0x0F) > 0))
                node = tmp;
            else
                node = -9;
            break;

        case 1:  // NE or SE
            tmp = nodeCoord + 0x11;
            if ((tmp >= minNode) && (tmp <= MAXNODE) && ((nodeCoord & 0x0F) < 0xD))
                node = tmp;
            else
                node = -9;
            break;

        case 2:  // N or S
            /**
             * if the coords are (even, odd), then
             * the node is 'Y'.
             */
            if (((nodeCoord >> 4) % 2) == 0)
            {
                // Node directly to south of coord.
                // Southernmost row of Y-nodes stats at 0x81 and moves += 0x22 to the east.
                boolean hasSouthernEdge = (nodeCoord < 0x81) || (0 != ((nodeCoord - 0x81) % 0x22));
                tmp = (nodeCoord + 0x10) - 0x01;
                if (hasSouthernEdge && (tmp >= minNode) && (tmp <= MAXNODE))
                    node = tmp;
                else
                    node = -9;
            }
            else
            {
                /**
                 * otherwise the coords are (odd, even),
                 * and the node is 'upside down Y' ('A').
                 */
                // Node directly to north of coord.
                // Northernmost row of A-nodes stats at 0x18 and moves += 0x22 to the east.
                boolean hasNorthernEdge = (nodeCoord < 0x18) || (nodeCoord > 0x7E)
                  || (0 != ((nodeCoord - 0x18) % 0x22));
                tmp = nodeCoord - 0x10 + 0x01;
                if (hasNorthernEdge && (tmp >= minNode) && (tmp <= MAXNODE))
                    node = tmp;
                else
                    node = -9;
            }
            break;

        default:
            throw new IllegalArgumentException("nodeDir out of range: " + nodeDir);
        }

        return node;
    }

    /**
     * Get the coordinate of another node 2 away, based on a starting node.
     * Facing is indexed by the facing directions: {@link #FACING_NE} is 1,
     * {@link #FACING_E} is 2, etc; {@link #FACING_NW} is 6.
     *
     * @param nodeCoord  Starting node's coordinate
     * @param facing    Facing from node; 1 to 6.
     *           This will be one of the 6 directions
     *           from a node to another node 2 away.
     *           Facing 2 is {@link #FACING_E}, 3 is {@link #FACING_SE}, 4 is SW, etc.
     * @return the node coordinate, or -9 if that node is not
     *   {@link #isNodeOnLand(int) on the board}.
     * @see #getAdjacentNodeToNode(int, int)
     * @see #getAdjacentEdgeToNode2Away(int, int)
     * @see #isNode2AwayFromNode(int, int)
     * @throws IllegalArgumentException if facing &lt; 1 or facing &gt; 6
     * @since 1.1.12
     */
    public int getAdjacentNodeToNode2Away(final int nodeCoord, final int facing)
        throws IllegalArgumentException
    {
        if ((facing < 1) || (facing > 6))
            throw new IllegalArgumentException("bad facing: " + facing);

        // See RST dissertation figure A.2.
        int node = nodeCoord + NODE_2_AWAY[facing];
        if (! isNodeOnLand(node))
            node = -9;
        return node;
    }

    /**
     * Determine if these 2 nodes are 2 nodes apart on the board,
     * by the node coordinate arithmetic.
     *
     * @param n1  Node coordinate; not validated
     * @param n2  Node coordinate; not validated
     * @return are these nodes 2 away from each other?
     * @see #getAdjacentNodeToNode2Away(int, int)
     * @since 1.1.12
     */
    public boolean isNode2AwayFromNode(final int n1, final int n2)
    {
        final int d = n2 - n1;
        for (int facing = 1; facing <= 6; ++facing)
        {
            if (d == NODE_2_AWAY[facing])
                return true;
        }
        return false;
    }

    /**
     * Given an initial node, and a second node 2 nodes away,
     * calculate the edge coordinate (adjacent to the initial
     * node) going towards the second node.
     * @param node  Initial node coordinate; not validated
     * @param node2away  Second node coordinate; should be 2 away,
     *     but this is not validated
     * @return  An edge coordinate, adjacent to initial node,
     *   in the direction of the second node.
     * @see #getAdjacentNodeToNode2Away(int, int)
     * @since 1.1.12
     */
    public int getAdjacentEdgeToNode2Away
        (final int node, final int node2away)
    {
        final int roadEdge;

        /**
         * See RST dissertation figures A.2, A.8, A.10.
         *
         * if the coords are (even, odd), then
         * the node is 'Y'.
         */
        if (((node >> 4) % 2) == 0)
        {
            if ((node2away == (node - 0x02)) || (node2away == (node + 0x20)))
            {
                // south
                roadEdge = node - 0x01;
            }
            else if (node2away < node)
            {
                // NW
                roadEdge = node - 0x11;
            }
            else
            {
                // NE
                roadEdge = node;
            }
        }
        else
        {
            if ((node2away == (node - 0x20)) || (node2away == (node + 0x02)))
            {
                // north
                roadEdge = node - 0x10;
            }
            else if (node2away > node)
            {  // SE
                roadEdge = node;
            }
            else
            {  // SW
                roadEdge = node - 0x11;
            }
        }
        return roadEdge;
    }

    /**
     * Make a list of all valid hex coordinates (or, only land) adjacent to this hex.
     * Valid coordinates are those within the board data structures,
     * within {@link #MINHEX} to {@link #MAXHEX}, and valid according to {@link #getHexNumFromCoord(int)}.
     *<P>
     * Coordinate offsets, from Dissertation figure A.4 - adjacent hexes to hex:<PRE>
     *    (-2,0)   (0,+2)
     *
     * (-2,-2)   x    (+2,+2)
     *
     *    (0,-2)   (+2,0)  </PRE>
     *
     * @param hexCoord Coordinate ("ID") of this hex; not checked for validity
     * @param includeWater Should water hexes be returned (not only land ones)?
     *         Port hexes are water hexes.
     * @return the hexes that touch this hex, as a Vector of Integer coordinates,
     *         or null if none are adjacent (will <b>not</b> return a 0-length vector)
     * @since 1.1.07
     */
    public Vector<Integer> getAdjacentHexesToHex(final int hexCoord, final boolean includeWater)
    {
        Vector<Integer> hexes = new Vector<Integer>();

        getAdjacentHexes_AddIfOK(hexes, includeWater, hexCoord, -2,  0);  // NW (northwest)
        getAdjacentHexes_AddIfOK(hexes, includeWater, hexCoord,  0, +2);  // NE
        getAdjacentHexes_AddIfOK(hexes, includeWater, hexCoord, -2, -2);  // W
        getAdjacentHexes_AddIfOK(hexes, includeWater, hexCoord, +2, +2);  // E
        getAdjacentHexes_AddIfOK(hexes, includeWater, hexCoord,  0, -2);  // SW
        getAdjacentHexes_AddIfOK(hexes, includeWater, hexCoord,  2,  0);  // SE

        if (hexes.size() > 0)
            return hexes;
        else
            return null;
    }

    /**
     * Check one possible coordinate for getAdjacentHexesToHex.
     * @param addTo the list we're building of hexes that touch this hex, as a Vector of Integer coordinates.
     * @param includeWater Should water hexes be returned (not only land ones)?
     *         Port hexes are water hexes.
     * @param hexCoord Coordinate ("ID") of this hex
     * @param d1  Delta along axis 1
     * @param d2  Delta along axis 2
     * @since 1.1.07
     */
    private final void getAdjacentHexes_AddIfOK
        (Vector<Integer> addTo, final boolean includeWater, int hexCoord, final int d1, final int d2)
    {
        int a1 = ((hexCoord & 0xF0) >> 4) + d1;  // Axis-1 coordinate
        int a2 = (hexCoord & 0x0F) + d2;         // Axis-2 coordinate
        if ((a1 < 1) || (a1 > 0xD) || (a2 < 1) || (a2 > 0xD))
            return;  // <--- Off the board in one coordinate ----

        hexCoord += (d1 << 4);  // this shift works for both + and - (confirmed by testing)
        hexCoord += d2;
        if ((hexCoord >= MINHEX) && (hexCoord <= MAXHEX)
            && (hexIDtoNum[hexCoord] != -1)
            && (includeWater
                || ((hexLayout[hexIDtoNum[hexCoord]] <= MAX_LAND_HEX)
                    && (hexLayout[hexIDtoNum[hexCoord]] != WATER_HEX)) ))
            addTo.addElement(new Integer(hexCoord));
    }

    /**
     * The node coordinate adjacent to this hex in a given direction.
     * Since all hexes have 6 nodes, all node coordinates are valid
     * if the hex coordinate is valid.
     *
     * @param hexCoord Coordinate ("ID") of this hex
     * @param dir  Direction, clockwise from top (northern point of hex):
     *           0 is north, 1 is northeast, etc, 5 is northwest.
     * @return Node coordinate in that direction
     * @since 1.1.08
     * @throws IllegalArgumentException if dir &lt; 0 or dir &gt; 5
     */
    public int getAdjacentNodeToHex(final int hexCoord, final int dir)
        throws IllegalArgumentException
    {
        if ((dir >= 0) && (dir < HEXNODES.length))
            return hexCoord + HEXNODES[dir];
        throw new IllegalArgumentException("dir");
    }

    /**
     * The node coordinates adjacent to this hex in all 6 directions.
     * Since all hexes have 6 nodes, all node coordinates are valid
     * if the hex coordinate is valid.
     *
     * @param hexCoord Coordinate of this hex
     * @return Node coordinate in all 6 directions,
     *           clockwise from top (northern point of hex):
     *           0 is north, 1 is northeast, etc, 5 is northwest.
     * @since 2.0.00
     * @see #getAdjacentNodeToHex(int, int)
     */
    public int[] getAdjacentNodesToHex(final int hexCoord)
    {
        int[] node = new int[6];
        for (int dir = 0; dir < 6; ++dir)
            node[dir] = hexCoord + HEXNODES[dir];
        return node;
    }

    /**
     * The hex touching an edge in a given direction,
     * either along its length or at one end node.
     * Each edge touches up to 4 valid hexes.
     * @param edgeCoord The edge's coordinate. {@link #maxEdge} is 0xCC in v1 and v2 encoding.
     * @param facing  Facing from edge; 1 to 6.
     *           This will be either a direction perpendicular to the edge,
     *           or towards one end. Each end has two facing directions angled
     *           towards it; both will return the same hex.
     *           Facing 2 is {@link #FACING_E}, 3 is {@link #FACING_SE}, 4 is SW, etc.
     * @return hex coordinate of hex in the facing direction,
     *           or 0 if a hex digit would be below 0 after subtraction
     *           or above F after addition.
     * @throws IllegalArgumentException if facing &lt; 1 or facing &gt; 6
     * @since 1.1.08
     */
    public int getAdjacentHexToEdge(final int edgeCoord, final int facing)
        throws IllegalArgumentException
    {
        int hex = 0;

        // Calculated as in RST dissertation figures A.11 - A.13,
        // and A.1 / A.3 for hex/edge coordinates past ends of the edge.
        // No valid edge has an F digit, so we need only
        // bounds-check subtraction vs 0, and addition+2 vs D.

        /**
         * if the coords are (even, even), then
         * the edge is '|'.  (Figure A.13)
         */
        if ((((edgeCoord & 0x0F) + (edgeCoord >> 4)) % 2) == 0)
        {
            switch (facing)
            {
            case FACING_E:
                hex = edgeCoord + 0x11;
                break;
            case FACING_W:
                if ((0 != (edgeCoord & 0x0F)) && (0 != (edgeCoord & 0xF0)))
                    hex = edgeCoord - 0x11;
                break;
            case FACING_NE: case FACING_NW:
                if (0 != (edgeCoord & 0xF0))
                    hex = edgeCoord + 0x01 - 0x10;
                break;
            case FACING_SE: case FACING_SW:
                if (0 != (edgeCoord & 0x0F))
                    hex = edgeCoord - 0x01 + 0x10;
                break;
            }
        }

        /**
         * if the coords are (even, odd), then
         * the edge is '/'.  (Figure A.11)
         */
        else if (((edgeCoord >> 4) % 2) == 0)
        {
            switch (facing)
            {
            case FACING_NW:
                if (0 != (edgeCoord & 0xF0))
                    hex = edgeCoord - 0x10;
                break;
            case FACING_SE:
                hex = edgeCoord + 0x10;
                break;
            case FACING_NE: case FACING_E:
                if ((edgeCoord & 0x0F) <= 0xD)
                    hex = edgeCoord + 0x12;
                break;
            case FACING_SW: case FACING_W:
                if ((0 != (edgeCoord & 0xF0))
                    && ((edgeCoord & 0x0F) >= 2))
                    hex = edgeCoord - 0x12;
                break;
            }
        }
        else
        {
            /**
             * otherwise the coords are (odd, even),
             * and the edge is '\'.  (Figure A.12)
             */
            switch (facing)
            {
            case FACING_NE:
                hex = edgeCoord + 0x01;
                break;
            case FACING_SW:
                if (0 != (edgeCoord & 0x0F))
                    hex = edgeCoord - 0x01;
                break;
            case FACING_E: case FACING_SE:
                if ((edgeCoord >> 4) <= 0xD)
                    hex = edgeCoord + 0x21;
                break;
            case FACING_W: case FACING_NW:
                if ((0 != (edgeCoord & 0x0F))
                    && ((edgeCoord >> 4) >= 2))
                    hex = edgeCoord - 0x21;
                break;
            }
        }

        return hex;
    }

    /**
     * If there's a settlement or city at this node, find it.
     *
     * @param nodeCoord Location coordinate (as returned by SOCBoardPanel.findNode)
     * @return  Settlement or city at <tt>nodeCoord</tt>, or null
     */
    public SOCPlayingPiece settlementAtNode(final int nodeCoord)
    {
        for (SOCSettlement p : settlements)
        {
            if (nodeCoord == p.getCoordinates())
            {
                return p;  // <-- Early return: Found it ---
            }
        }

        for (SOCCity p : cities)
        {
            if (nodeCoord == p.getCoordinates())
            {
                return p;  // <-- Early return: Found it ---
            }
        }

        return null;
    }

    /**
     * If there's a road or ship placed at this edge, find it.
     *
     * @param edgeCoord Location coordinate (as returned by SOCBoardPanel.findEdge)
     * @return road or ship, or null.  Use {@link SOCPlayingPiece#getType()}
     *   or {@link SOCRoad#isRoadNotShip()} to determine the returned piece type.
     *   At most one road or ship can be placed at any one edge.
     */
    public SOCRoad roadAtEdge(int edgeCoord)
    {
        for (SOCRoad p : roads)
        {
            if (edgeCoord == p.getCoordinates())
            {
                return p;  // <-- Early return: Found it ---
            }
        }

        return null;
    }

    /**
     * @return true if the node is on the land of the board (not water)
     * @param node Node coordinate
     */
    public boolean isNodeOnLand(int node)
    {
        if (node < 0)
            return false;
        return nodesOnLand.contains(new Integer(node));
    }

    /**
     * Get the dice roll numbers for hexes adjacent to this node.
     * @return a string representation of a node coordinate's adjacent hex dice roll numbers,
     *     such as "5/3/6", or if no hexes adjacent, "(node 0x___)"
     * @see #getAdjacentHexesToNode(int)
     */
    public String nodeCoordToString(int node)
    {
        String str;
        Vector<Integer> hexes = getAdjacentHexesToNode(node);
        if (hexes.isEmpty())
        {
            // Early Return: No adjacent hexes
            return "(node 0x" + Integer.toHexString(node) + ")";
        }

        int hex = hexes.get(0).intValue();
        int number = getNumberOnHexFromCoord(hex);

        if (number == 0)
        {
            str = "-";
        }
        else
        {
            str = Integer.toString(number);
        }

        for (int i = 1; i<hexes.size(); ++i)
        {
            hex = hexes.get(i).intValue();
            number = getNumberOnHexFromCoord(hex);

            if (number == 0)
            {
                str += "/-";
            }
            else
            {
                str += ("/" + number);
            }
        }

        return str;
    }

    /**
     * Get the dice roll numbers for hexes on either side of this edge.
     * @return a string representation of an edge coordinate's dice numbers, such as "5/3";
     *      if a hex isn't a land hex, its number will be 0.
     * @see #getNumberOnHexFromCoord(int)
     */
    public String edgeCoordToString(int edge)
    {
        String str;
        int number1;
        int number2;

        /**
         * if the coords are (even, even), then
         * the road is '|'.
         */
        if ((((edge & 0x0F) + (edge >> 4)) % 2) == 0)
        {
            number1 = getNumberOnHexFromCoord(edge - 0x11);
            number2 = getNumberOnHexFromCoord(edge + 0x11);
        }

        /**
         * if the coords are (even, odd), then
         * the road is '/'.
         */
        else if (((edge >> 4) % 2) == 0)
        {
            number1 = getNumberOnHexFromCoord(edge - 0x10);
            number2 = getNumberOnHexFromCoord(edge + 0x10);
        }
        else
        {
            /**
             * otherwise the coords are (odd, even),
             * and the road is '\'
             */
            number1 = getNumberOnHexFromCoord(edge - 0x01);
            number2 = getNumberOnHexFromCoord(edge + 0x01);
        }

        str = number1 + "/" + number2;

        return str;
    }

    //
    // Nested classes for board factory
    //

    /**
     * Board Factory for creating new boards for games at the client or server.
     * (The server's version of {@link SOCBoardLarge} isolates makeNewBoard methods.)
     * Called by game constructor via <tt>static {@link SOCGame#boardFactory}</tt>.
     *<P>
     * The default factory is {@link SOCBoard.DefaultBoardFactory}.
     * For a server-side board factory, see {@link soc.server.SOCBoardLargeAtServer.BoardFactoryAtServer}.
     * @author Jeremy D Monin
     * @since 2.0.00
     */
    public interface BoardFactory
    {
        /**
         * Create a new Settlers of Catan Board based on <tt>gameOpts</tt>; this is a factory method.
         * @param gameOpts  game's options if any, otherwise null
<<<<<<< HEAD
         * @param maxPlayers Maximum players; must be 4 or 6.
=======
         * @param largeBoard  true if a Sea Board should be created: {@link SOCBoardLarge} with
         *     v3 encoding {@link SOCBoard#BOARD_ENCODING_LARGE BOARD_ENCODING_LARGE}, game rules for
         *     ships, etc. If true, assumes {@code gameOpts != null} and {@code gameOpts} contains {@code "SBL"}.
         * @param maxPlayers Maximum players; must be default 4, or 6 from SOCGameOption "PL" &gt; 4 or "PLB"
>>>>>>> 98bad69b
         * @throws IllegalArgumentException if <tt>maxPlayers</tt> is not 4 or 6
         */
        SOCBoard createBoard
            (final Map<String,SOCGameOption> gameOpts, final int maxPlayers)
            throws IllegalArgumentException;

    }  // nested class BoardFactory

    /**
     * Default implementation of {@link BoardFactory}, used at client.
     * Called by game constructor via <tt>static {@link SOCGame#boardFactory}</tt>.
     * @author Jeremy D Monin
     * @since 2.0.00
     */
    public static class DefaultBoardFactory implements BoardFactory
    {
        /**
         * Create a new Settlers of Catan Board based on <tt>gameOpts</tt>; this is a factory method.
         * Static for fallback access from other factory implementations.
         *
         * @param gameOpts  if game has options, map of {@link SOCGameOption}; otherwise null.
<<<<<<< HEAD
         * @param maxPlayers Maximum players; must be 4 or 6.
=======
         * @param largeBoard  true if {@link SOCBoardLarge} should be used (v3 encoding)
         * @param maxPlayers Maximum players; must be default 4, or 6 from SOCGameOption "PL" &gt; 4 or "PLB"
>>>>>>> 98bad69b
         * @throws IllegalArgumentException if <tt>maxPlayers</tt> is not 4 or 6
         */
        public static SOCBoard staticCreateBoard
            (final Map<String,SOCGameOption> gameOpts, final int maxPlayers)
            throws IllegalArgumentException
        {
            return new SOCBoardLarge(gameOpts, maxPlayers);
        }

        /**
         * Create a new Settlers of Catan Board based on <tt>gameOpts</tt>; this is a factory method.
         *<P>
         * From v1.1.11 through all 1.x.xx, this was SOCBoard.createBoard.  Moved to new factory class in 2.0.00.
         *
         * @param gameOpts  if game has options, map of {@link SOCGameOption}; otherwise null.
<<<<<<< HEAD
         * @param maxPlayers Maximum players; must be 4 or 6.
=======
         * @param largeBoard  true if {@link SOCBoardLarge} should be used (v3 encoding)
         * @param maxPlayers Maximum players; must be default 4, or 6 from SOCGameOption "PL" &gt; 4 or "PLB"
>>>>>>> 98bad69b
         * @throws IllegalArgumentException if <tt>maxPlayers</tt> is not 4 or 6
         */
        public SOCBoard createBoard
            (final Map<String,SOCGameOption> gameOpts, final int maxPlayers)
            throws IllegalArgumentException
        {
            return staticCreateBoard(gameOpts, maxPlayers);
        }

    }  // nested class DefaultBoardFactory

}<|MERGE_RESOLUTION|>--- conflicted
+++ resolved
@@ -3197,14 +3197,7 @@
         /**
          * Create a new Settlers of Catan Board based on <tt>gameOpts</tt>; this is a factory method.
          * @param gameOpts  game's options if any, otherwise null
-<<<<<<< HEAD
-         * @param maxPlayers Maximum players; must be 4 or 6.
-=======
-         * @param largeBoard  true if a Sea Board should be created: {@link SOCBoardLarge} with
-         *     v3 encoding {@link SOCBoard#BOARD_ENCODING_LARGE BOARD_ENCODING_LARGE}, game rules for
-         *     ships, etc. If true, assumes {@code gameOpts != null} and {@code gameOpts} contains {@code "SBL"}.
          * @param maxPlayers Maximum players; must be default 4, or 6 from SOCGameOption "PL" &gt; 4 or "PLB"
->>>>>>> 98bad69b
          * @throws IllegalArgumentException if <tt>maxPlayers</tt> is not 4 or 6
          */
         SOCBoard createBoard
@@ -3226,12 +3219,7 @@
          * Static for fallback access from other factory implementations.
          *
          * @param gameOpts  if game has options, map of {@link SOCGameOption}; otherwise null.
-<<<<<<< HEAD
-         * @param maxPlayers Maximum players; must be 4 or 6.
-=======
-         * @param largeBoard  true if {@link SOCBoardLarge} should be used (v3 encoding)
          * @param maxPlayers Maximum players; must be default 4, or 6 from SOCGameOption "PL" &gt; 4 or "PLB"
->>>>>>> 98bad69b
          * @throws IllegalArgumentException if <tt>maxPlayers</tt> is not 4 or 6
          */
         public static SOCBoard staticCreateBoard
@@ -3247,12 +3235,7 @@
          * From v1.1.11 through all 1.x.xx, this was SOCBoard.createBoard.  Moved to new factory class in 2.0.00.
          *
          * @param gameOpts  if game has options, map of {@link SOCGameOption}; otherwise null.
-<<<<<<< HEAD
-         * @param maxPlayers Maximum players; must be 4 or 6.
-=======
-         * @param largeBoard  true if {@link SOCBoardLarge} should be used (v3 encoding)
          * @param maxPlayers Maximum players; must be default 4, or 6 from SOCGameOption "PL" &gt; 4 or "PLB"
->>>>>>> 98bad69b
          * @throws IllegalArgumentException if <tt>maxPlayers</tt> is not 4 or 6
          */
         public SOCBoard createBoard
