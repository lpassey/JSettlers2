--- conflicted
+++ resolved
@@ -673,28 +673,8 @@
     private int prevPirateHex;
 
     /**
-     * Create a new Settlers of Catan Board, with the v3 encoding.
-<<<<<<< HEAD
-     * The board will be empty (all hexes are water, no dice numbers on any hex), see class javadoc
-     * for how the board is filled when the game begins.
-     * Board height and width will be the default, {@link #BOARDHEIGHT_LARGE} by {@link #BOARDWIDTH_LARGE}.
-     *<P>
-     * @param gameOpts  if game has options, map of {@link SOCGameOption}; otherwise null.
-     *     Used for {@link #isSeaBoard} from "SBL", and board size based on scenario options.
-     * @param maxPlayers Maximum players; must be default 4, or 6 from SOCGameOption "PL" &gt; 4 or "PLB"
-     * @throws IllegalArgumentException if <tt>maxPlayers</tt> is not 4 or 6
-     */
-    public SOCBoardLarge(final Map<String,SOCGameOption> gameOpts, int maxPlayers)
-        throws IllegalArgumentException
-    {
-        this(gameOpts, maxPlayers, getBoardSize(gameOpts));
-    }
-
-    /**
      * Create a new Settlers of Catan Board, with the v3 encoding and a certain size.
-=======
      * Size must be passed using {@code boardHeightWidth}; ignores {@link SOCGameOption} "_BHW".
->>>>>>> 6c5c9794
      * The board will be empty (all hexes are water, no dice numbers on any hex), see class javadoc
      * for how the board is filled when the game begins.
      * @param gameOpts  if game has options, map of {@link SOCGameOption}; otherwise null.
