--- conflicted
+++ resolved
@@ -26,11 +26,8 @@
 import soc.disableDebug.D;
 
 import soc.message.SOCMessage;  // For static calls only; SOCGame does not interact with network messages
-<<<<<<< HEAD
 import soc.proto.Data;
-=======
 import soc.server.SOCBoardAtServer;  // For calling server-only methods like distributeClothFromRoll
->>>>>>> 6c5c9794
 import soc.util.IntPair;
 import soc.util.SOCFeatureSet;
 import soc.util.SOCGameBoardReset;
@@ -1299,14 +1296,7 @@
 
         if (boardFactory == null)
             boardFactory = new SOCBoard.DefaultBoardFactory();
-<<<<<<< HEAD
         board = boardFactory.createBoard(op, maxPlayers);
-            // At server, createBoard might add "_BHW" to op if SOCBoardLarge with non-default size.
-            // If so, op won't be null because SOCBoardLarge requires game opt "SBL".
-
-=======
-        board = boardFactory.createBoard(op, hasSeaBoard, maxPlayers);
->>>>>>> 6c5c9794
         opts = op;
 
         players = new SOCPlayer[maxPlayers];
@@ -5448,57 +5438,29 @@
         {
             for (final int hexCoord : board.getAdjacentHexesToNode(p.getCoordinates()))
             {
-<<<<<<< HEAD
-                final int hexCoord = hex.intValue();
-                SOCResourceSet rset = hexCoord != robberHex ? resources : missedResources;
-                if (board.getNumberOnHexFromCoord(hexCoord) == roll)
-                {
-                    switch (board.getHexTypeFromCoord(hexCoord))
-                    {
-                    case SOCBoard.CLAY_HEX:
-                        rset.add(incr, Data.ResourceType.CLAY_VALUE);
-                        break;
-
-                    case SOCBoard.ORE_HEX:
-                        rset.add(incr, Data.ResourceType.ORE_VALUE);
-                        break;
-
-                    case SOCBoard.SHEEP_HEX:
-                        rset.add(incr, Data.ResourceType.SHEEP_VALUE);
-                        break;
-
-                    case SOCBoard.WHEAT_HEX:
-                        rset.add(incr, Data.ResourceType.WHEAT_VALUE);
-                        break;
-
-                    case SOCBoard.WOOD_HEX:
-                        rset.add(incr, Data.ResourceType.WOOD_VALUE);
-                        break;
-=======
                 if ((hexCoord == robberHex) || (board.getNumberOnHexFromCoord(hexCoord) != roll))
                     continue;
 
                 switch (board.getHexTypeFromCoord(hexCoord))
                 {
                 case SOCBoard.CLAY_HEX:
-                    resources.add(incr, SOCResourceConstants.CLAY);
+                    resources.add(incr, Data.ResourceType.CLAY_VALUE);
                     break;
 
                 case SOCBoard.ORE_HEX:
-                    resources.add(incr, SOCResourceConstants.ORE);
+                    resources.add(incr, Data.ResourceType.ORE_VALUE);
                     break;
 
                 case SOCBoard.SHEEP_HEX:
-                    resources.add(incr, SOCResourceConstants.SHEEP);
+                    resources.add(incr, Data.ResourceType.SHEEP_VALUE);
                     break;
 
                 case SOCBoard.WHEAT_HEX:
-                    resources.add(incr, SOCResourceConstants.WHEAT);
+                    resources.add(incr, Data.ResourceType.WHEAT_VALUE);
                     break;
->>>>>>> 6c5c9794
 
                 case SOCBoard.WOOD_HEX:
-                    resources.add(incr, SOCResourceConstants.WOOD);
+                    resources.add(incr, Data.ResourceType.WOOD_VALUE);
                     break;
 
                 case SOCBoardLarge.GOLD_HEX:
