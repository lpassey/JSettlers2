--- conflicted
+++ resolved
@@ -25,15 +25,11 @@
 import java.util.Map;
 
 /**
-<<<<<<< HEAD
  * The standard (non-sea) board layout for the 6-player extension,
  * rotated 90 degrees clockwise at the client.
+ * Implements {@link SOCBoard#BOARD_ENCODING_6PLAYER}.
  * In v3.0.00 and newer all boards use the same v3 coordinate encoding
  * ({@link SOCBoard#BOARD_ENCODING_LARGE}).
-=======
- * The classic (non-sea) board layout for the 6-player extension.
- * Implements {@link SOCBoard#BOARD_ENCODING_6PLAYER}.
->>>>>>> 1b741479
  * @since 2.0.00
  */
 public abstract class SOCBoard6p extends SOCBoard
