/**
 * Java Settlers - An online multiplayer version of the game Settlers of Catan
 * Portions of this file Copyright (C) 2020-2021 Jeremy D Monin <jeremy@nand.net>
 *
 * This program is free software; you can redistribute it and/or
 * modify it under the terms of the GNU General Public License
 * as published by the Free Software Foundation; either version 3
 * of the License, or (at your option) any later version.
 *
 * This program is distributed in the hope that it will be useful,
 * but WITHOUT ANY WARRANTY; without even the implied warranty of
 * MERCHANTABILITY or FITNESS FOR A PARTICULAR PURPOSE.  See the
 * GNU General Public License for more details.
 *
 * You should have received a copy of the GNU General Public License
 * along with this program.  If not, see <http://www.gnu.org/licenses/>.
 *
 * The maintainer of this program can be reached at jsettlers@nand.net
 **/
package soc.game;

import java.util.ArrayList;
import java.util.Collection;
import java.util.HashMap;
import java.util.Iterator;
import java.util.List;
import java.util.ListIterator;
import java.util.Map;
import java.util.Set;

import soc.game.SOCGameOption;
import soc.server.SOCServer;  // for javadocs only
import soc.communication.SOCClientData;
import soc.server.savegame.SavedGameModel;  // for javadocs only
import soc.util.SOCFeatureSet;
import soc.util.Version;

import static soc.game.SOCGameOption.FLAG_DROP_IF_UNUSED;  // for convenience in getAllKnownOptions()

/**
 * A set of {@link SOCGameOption}s, either those of a game,
 * or all possible Known Options at a server or client: {@link #getAllKnownOptions()}.
 *<P>
 * Internally this is a {@code Map} whose keys are the options' {@link SOCVersionedItem#key}s.
 *<P>
 * Before v2.4.50 such sets were represented by <tt>Map&lt;String, SOCGameOption&gt;</tt>
 * and these methods were part of {@link SOCGameOption}.
 * So, some methods here are marked <tt>@since</tt> earlier version numbers.
 * Many classes still use the Map format for simplicity:
 * Use {@link #getAll()} for a lightweight Map of the set.
 *
 *<H3>Known Options</H3>
 *
 * Methods to work with a set of Known Options:
 *
 *<H4>Synchronizing options between server/client versions</H4>
 *<UL>
 * <LI> {@link #optionsForVersion(int)}
 * <LI> {@link #optionsNewerThanVersion(int, boolean, boolean)}
 * <LI> {@link #adjustOptionsToKnown(SOCGameOptionSet, boolean, SOCFeatureSet)}
 * <LI> {@link SOCGameOption#packKnownOptionsToString(SOCGameOptionSet, boolean, boolean)}
 * <LI> {@link SOCGameOption#parseOptionsToSet(String, SOCGameOptionSet)}
 * <LI> {@link SOCGameOption#getMaxIntValueForVersion(String, int)}
 * <LI> {@link SOCGameOption#getMaxEnumValueForVersion(String, int)}
 * <LI> {@link SOCGameOption#trimEnumForVersion(SOCGameOption, int)}
 *</UL>
 *
 *<H4>Individual Options</H4>
 *<UL>
 * <LI> {@link #getKnownOption(String, boolean)}
 * <LI> {@link #addKnownOption(SOCGameOption)}
 * <LI> {@link #setKnownOptionCurrentValue(SOCGameOption)}
 *</UL>
 *
 *<H4>Options available only when Activated or when client has a Feature</H4>
 *<UL>
 * <LI> {@link #optionsNotSupported(SOCFeatureSet)}
 * <LI> {@link #optionsTrimmedForSupport(SOCFeatureSet)}
 * <LI> {@link #optionsWithFlag(int, int)}
 * <LI> {@link #activate(String)}
 *</UL>
 *
 * @author Jeremy D. Monin &lt;jeremy@nand.net&gt;
 * @since 2.4.50
 */
public class SOCGameOptionSet
    implements Iterable<SOCGameOption>
{

    // Some game option keynames, for convenient reference in code and javadocs:

    // -- Game option keynames for scenario flags --
    // Not all scenario keynames have scenario events, some are just properties of the game.

    /**
     * Scenario key <tt>_SC_SANY</tt> for {@link SOCPlayerEvent#SVP_SETTLED_ANY_NEW_LANDAREA}.
     * @since 2.0.00
     */
    public static final String K_SC_SANY = "_SC_SANY";

    /**
     * Scenario key <tt>_SC_SEAC</tt> for {@link SOCPlayerEvent#SVP_SETTLED_EACH_NEW_LANDAREA}.
     * @since 2.0.00
     */
    public static final String K_SC_SEAC = "_SC_SEAC";

    /**
     * Scenario key <tt>_SC_FOG</tt> for {@link SOCGameEvent#SGE_FOG_HEX_REVEALED}.
     * @see SOCScenario#K_SC_FOG
     * @since 2.0.00
     */
    public static final String K_SC_FOG = "_SC_FOG";

    /**
     * Scenario key <tt>_SC_0RVP</tt>: No "longest trade route" VP / Longest Road.
     * @since 2.0.00
     */
    public static final String K_SC_0RVP = "_SC_0RVP";

    /**
     * Scenario key <tt>_SC_3IP</tt>: Third initial placement of settlement and road or ship.
     * Initial resources are given for this one, not the second settlement.
     * @since 2.0.00
     */
    public static final String K_SC_3IP = "_SC_3IP";

    /**
     * Scenario key <tt>_SC_CLVI</tt> for {@link SOCPlayerEvent#CLOTH_TRADE_ESTABLISHED_VILLAGE}:
     * Cloth Trade with neutral {@link SOCVillage villages}.
     * Villages and cloth are in a game only if this option is set.
     * @since 2.0.00
     * @see SOCScenario#K_SC_CLVI
     */
    public static final String K_SC_CLVI = "_SC_CLVI";

    /**
     * Scenario key <tt>_SC_PIRI</tt> for Pirate Islands and {@link SOCFortress Fortresses}.
     * Fortresses and player warships are in a game only if this option is set.
     * For more details and special rules see {@link SOCScenario#K_SC_PIRI}.
     * @since 2.0.00
     */
    public static final String K_SC_PIRI = "_SC_PIRI";

    /**
     * Scenario key {@code _SC_FTRI} for the Forgotten Tribe.
     * Special edges with SVP, dev cards, and "gift" ports placed via {@link SOCInventoryItem}.
     * For more details and special rules see {@link SOCScenario#K_SC_FTRI}.
     * @since 2.0.00
     */
    public static final String K_SC_FTRI = "_SC_FTRI";

    /**
     * Scenario key {@code _SC_WOND} for Wonders.
     * Special unique "wonders" claimed by players and built up to several levels. No pirate ship.
     * For more details, special rules, and {@link SOCSpecialItem Special Item}s, see {@link SOCScenario#K_SC_WOND}.
     * @since 2.0.00
     */
    public static final String K_SC_WOND = "_SC_WOND";

    // -- End of scenario flag keynames --

    /**
     * Inactive boolean game option {@code "PLAY_FO"}:
     * All player info is fully observable. If activated and true,
     * server announces all resource and dev card details with actual types, not "unknown".
     * Useful for developers. Minimum client version 2.0.00.
     * @see #K_PLAY_VPO
     * @since 2.4.50
     */
    public static final String K_PLAY_FO = "PLAY_FO";

    /**
     * Inactive boolean game option {@code "PLAY_VPO"}:
     * All player VP/card info is observable. If activated and true,
     * server announces all dev card details with actual types, not "unknown".
     * Useful for developers. Minimum client version 2.0.00.
     * @see #K_PLAY_FO
     * @since 2.4.50
     */
    public static final String K_PLAY_VPO = "PLAY_VPO";

    // -- Extra option keynames --

    /**
     * An "extra" option key {@code _EXT_BOT} available for robot development.
     * Available for third-party bot developers: Not used by JSettlers core itself.
     * Can hold a string of data which is sent to all robot clients joining a game,
     * entered on the server command line or properties file. A third-party bot might
     * want to use this option's value to configure its behavior or debug settings.
     * Maximum length of this option's value is {@link #TEXT_OPTION_MAX_LENGTH}.
     * @see #K__EXT_CLI
     * @see #K__EXT_GAM
     * @since 2.0.00
     */
    public static final String K__EXT_BOT = "_EXT_BOT";

    /**
     * An "extra" option key {@code _EXT_CLI} available for client development.
     * Available for third-party developers: Not used by JSettlers core itself.
     * Can hold a string of data which is sent to all clients,
     * entered on the server command line or properties file.
     * Maximum length of this option's value is {@link #TEXT_OPTION_MAX_LENGTH}.
     * @see #K__EXT_BOT
     * @see #K__EXT_GAM
     * @since 2.0.00
     */
    public static final String K__EXT_CLI = "_EXT_CLI";

    /**
     * An "extra" option key {@code _EXT_GAM} available for game development.
     * Available for third-party developers: Not used by JSettlers core itself.
     * Can hold a string of data which is sent to the game at all clients,
     * entered on the server command line or properties file.
     * Maximum length of this option's value is {@link #TEXT_OPTION_MAX_LENGTH}.
     * @see #K__EXT_BOT
     * @see #K__EXT_CLI
     * @since 2.0.00
     */
    public static final String K__EXT_GAM = "_EXT_GAM";

    // -- End of extra option keynames --

    /**
     * The options within this set; never {@code null}.
     */
    private final Map<String, SOCGameOption> options;

    /**
     * Create a new empty set.
     */
    public SOCGameOptionSet()
    {
        options = new HashMap<>();
    }

    /**
     * Create an independent copy or deep copy of another set.
     * @param opts  Set to copy; not null
     * @param deepCopy If true also clone each {@link SOCGameOption} in the set,
     *     instead of doing a shallow copy to a new set with to those same option references
     * @throws NullPointerException if {@code opts} is null
     */
    public SOCGameOptionSet( final SOCGameOptionSet opts, final boolean deepCopy )
        throws NullPointerException
    {
        if (deepCopy)
        {
            options = new HashMap<>();
            try
            {
                for (final SOCGameOption opt : opts.options.values())
                    options.put( opt.key, (SOCGameOption) opt.clone() );
            }
            catch( CloneNotSupportedException e )
            {
                // catch required, but not expected to ever happen
                throw new IllegalStateException( "clone failed" );
            }
        }
        else
        {
            options = new HashMap<>( opts.options );
        }
    }

    /**
     * Create a set which contains options.
     * @param opts  Options to include, or null to make an empty set
     */
    public SOCGameOptionSet( final Map<String, SOCGameOption> opts )
    {
        options = (opts != null) ? new HashMap<>( opts ) : new HashMap<String, SOCGameOption>();
    }

    /**
<<<<<<< HEAD
=======
     * Create and return a set of the Known Options.
     *<P>
     * Before v2.4.50 this method was {@code SOCGameOption.initAllOptions()}.
     *
     * <h3>Current known options:</h3>
     *<UL>
     *<LI> PL  Maximum # players (2-6)
     *<LI> PLB Use 6-player board*
     *<LI> PLP 6-player board: Can Special Build only if 5 or 6 players in game*
     *<LI> SBL Use sea board layout (has a large, varying max size)
     *<LI> RD  Robber can't return to the desert
     *<LI> N7  Roll no 7s during first # rounds
     *<LI> N7C Roll no 7s until a city is built
     *<LI> BC  Break up clumps of # or more same-type ports/hexes
     *<LI> NT  No trading allowed
     *<LI> VP  Victory points (10-15)
     *<LI> SC  Game Scenario (optional groups of rules; see {@link SOCScenario})
     *<LI> _BHW  Board height and width, if not default, for {@link SOCBoardLarge}: 0xRRCC.
     *           Used only at client, for board size received in JoinGame message from server
     *           to pass through SOCGame constructor into SOCBoard factory
     *</UL>
     *  * Grouping: PLB, PLP are 3 characters, not 2, and the first 2 characters match an
     *    existing option. So in NewGameOptionsFrame, they appear on the lines following
     *    the PL option in client version 1.1.13 and above.
     *
     * <h3>Current Game Scenario options:</h3>
     *<UL>
     *<LI> {@link #K_SC_SANY _SC_SANY}  SVP to settle in any new land area:
     *         {@link SOCPlayerEvent#SVP_SETTLED_ANY_NEW_LANDAREA}
     *<LI> {@link #K_SC_SEAC _SC_SEAC}  2 SVP each time settle in another new land area:
     *         {@link SOCPlayerEvent#SVP_SETTLED_EACH_NEW_LANDAREA}
     *<LI> {@link #K_SC_FOG  _SC_FOG}   A hex has been revealed from behind fog:
     *         {@link SOCGameEvent#SGE_FOG_HEX_REVEALED}: See {@link SOCScenario#K_SC_FOG}
     *<LI> {@link #K_SC_0RVP _SC_0RVP}  No VP for longest road / longest trade route
     *<LI> {@link #K_SC_3IP  _SC_3IP}   Third initial settlement and road/ship placement
     *<LI> {@link #K_SC_CLVI _SC_CLVI}  Cloth trade with neutral {@link SOCVillage villages}: See {@link SOCScenario#K_SC_CLVI}
     *<LI> {@link #K_SC_FTRI _SC_FTRI}  The Forgotten Tribe: See {@link SOCScenario#K_SC_FTRI}
     *<LI> {@link #K_SC_PIRI _SC_PIRI}  Pirate Islands and {@link SOCFortress fortresses}: See {@link SOCScenario#K_SC_PIRI}
     *<LI> {@link #K_SC_WOND _SC_WOND}  Wonders: See {@link SOCScenario#K_SC_WOND}
     *</UL>
     *
     * <h3>Options for quick tests/prototyping:</h3>
     *
     * For quick tests or prototyping, including third-party bot/AI/client development,
     * there are a few predefined but unused game options available:
     *<UL>
     *<LI> {@link #K__EXT_BOT _EXT_BOT}  Extra option for robot development
     *<LI> {@link #K__EXT_CLI _EXT_CLI}  Extra option for client development
     *<LI> {@link #K__EXT_GAM _EXT_GAM}  Extra option for game development
     *</UL>
     * These can be used to easily send config or debug settings to your bot or client when it joins a game,
     * by setting a default value at the server's command line or properties file.
     *
     * <h3>If you want to add a game option:</h3>
     *<UL>
     *<LI> Choose an unused unique name key: for example, "PL" for "max players".
     *   All in-game code uses these key strings to query and change
     *   game option settings; only a very few places use SOCGameOption
     *   objects, and you won't need to adjust those places.
     *   The list of already-used key names is here within getAllKnownOptions.
     *   <P>
     *   If your option is useful only for developers or in other special situations,
     *   and should normally be hidden from clients, define it as an Inactive Option
     *   by using the {@link SOCGameOption#FLAG_INACTIVE_HIDDEN} flag.
     *   <P>
     *   If you're forking JSettlers or developing a third-party client, server, or bot,
     *   any game options you add should use {@code '3'} as the second character of
     *   their name key: {@code "_3"}, {@code "T3"}, etc.
     *   Use {@link SOCGameOption#FLAG_3RD_PARTY} when specifying your options; see its javadoc for details.
     *   <P>
     *   If your option supports a {@link SOCScenario}, its name should
     *   start with "_SC_" and it should have a constant name field here
     *   (like {@link #K_SC_3IP}) with a short descriptive javadoc.
     *   Link in javadoc to the SOCScenario field and add it to the list above.
     *   Because name starts with "_SC_", constructor will automatically call
     *   {@link SOCGameOption#setClientFeature(String) setClientFeature}({@link SOCFeatureSet#CLIENT_SEA_BOARD}).
     *   If you need a different client feature instead, or none, call that setter afterwards.
     *<LI> Decide which {@link SOCGameOption#optType option type} your option will be
     *   (boolean, enumerated, int+bool, etc.), and its default value.
     *   Typically the default will let the game behave as it did before
     *   the option existed (for example, the "max players" default is 4).
     *   Its default value on your own server can be changed at runtime.
     *<LI> Decide if all client versions can use your option.  Typically, if the option
     *   requires server changes but not any client changes, all clients can use it.
     *   (For example, "N7" for "roll no 7s early in the game" works with any client
     *   because dice rolls are done at the server.)
     *<LI> Create the option by calling opt.put here in getAllKnownOptions.
     *   Use the current version for the "last modified" field.
     *<LI> Add the new option's description to the {@code gameopt.*} section of
     *   {@code server/strings/toClient_*.properties} to be sent to clients if needed.
     *<LI> If only <em>some values</em> of the option will require client changes,
     *   also update {@link SOCGameOption#getMinVersion(Map)}.  (For example, if "PL"'s value is 5 or 6,
     *   a new client would be needed to display that many players at once, but 2 - 4
     *   can use any client version.) <BR>
     *   If this is the case and your option type
     *   is {@link SOCGameOption#OTYPE_ENUM} or {@link SOCGameOption#OTYPE_ENUMBOOL}, also update
     *   {@link SOCGameOption#getMaxEnumValueForVersion(String, int)}.
     *   Otherwise, update {@link #getMaxIntValueForVersion(String, int)}.
     *<LI> If the new option can be used by old clients by changing the values of
     *   <em>other</em> related options when game options are sent to those versions,
     *   add code to {@link SOCGameOption#getMinVersion(Map)}. <BR>
     *   For example, the boolean "PLB" can force use of the 6-player board in
     *   versions 1.1.08 - 1.1.12 by changing "PL"'s value to 5 or 6.
     *<LI> Within {@link SOCGame}, don't add any object fields due to the new option;
     *   instead call {@link SOCGame#isGameOptionDefined(String)},
     *   {@link SOCGame#getGameOptionIntValue(String)}, etc.
     *   Look for game methods where game behavior changes with the new option,
     *   and adjust those.
     *<LI> Check the server and clients for places which must check for the new option.
     *   Typically these will be the <strong>places which call the game methods</strong> affected.
     *   <UL>
     *   <LI> {@link soc.server.SOCServer} is the server class,
     *           see its "handle" methods for network messages
     *   <LI> {@link soc.client.SOCPlayerClient} is the graphical client
     *   <LI> {@link soc.robot.SOCRobotClient} and {@link soc.robot.SOCRobotBrain#run()}
     *           together handle the robot client messages
     *   <LI> {@link soc.baseclient.SOCDisplaylessPlayerClient} is the foundation for the robot client,
     *           and handles some of its messages
     *   </UL>
     *   Some options don't need any code at the robot; for example, the robot doesn't
     *   care about the maximum number of players in a game, because the server tells the
     *   robot when to join a game.
     *   <P>
     *   Some options need code only in the {@link SOCGame} constructor.
     *<LI> To find other places which may possibly need an update from your new option,
     *   search the entire source tree for this marker: <code> // NEW_OPTION</code>
     *   <br>
     *   This would include places like
     *   {@link soc.util.SOCRobotParameters#copyIfOptionChanged(SOCGameOptionSet)}
     *   which ignore most, but not all, game options.
     *<LI> If the new option adds new game/player/board fields or piece types which aren't
     *   currently in {@link SavedGameModel}:
     *   <UL>
     *   <LI> Either add the fields there, and test to make sure SAVEGAME/LOADGAME handles their data properly
     *   <LI> Or, check for and reject the new option in {@link SavedGameModel#checkCanSave(SOCGame)}
     *       and {@link SavedGameModel#checkCanLoad(SOCGameOptionSet)};
     *       add a {@code TODO} to later add support to SavedGameModel
     *   </UL>
     *</UL>
     *
     *<h3>If you want to change a game option (in a later version):</h3>
     *
     *   Typical changes to a game option would be:
     *<UL>
     *<LI> Add new values to an {@link SOCGameOption#OTYPE_ENUM} enumerated option;
     *   they must be added to the end of the list
     *<LI> Change the maximum or minimum permitted values for an
     *   {@link SOCGameOption#OTYPE_INT} integer option
     *<LI> Change the default value, although this can also be done
     *   at runtime on the command line
     *<LI> Change the value at the server based on other options' values
     *</UL>
     *   Things you can't change about an option, because inconsistencies would occur:
     *<UL>
     *<LI> {@link SOCVersionedItem#key name key}
     *<LI> {@link SOCGameOption#optType}
     *<LI> {@link SOCGameOption#minVersion}
     *<LI> {@link SOCGameOption#optFlags} such as {@link SOCGameOption#FLAG_DROP_IF_UNUSED}:
     *     Newly defined flags could maybe be added, if old versions can safely ignore them,
     *     but a flag can't be removed from an option in a later version.
     *<LI> For {@link SOCGameOption#OTYPE_ENUM} and {@link SOCGameOption#OTYPE_ENUMBOOL}, you can't remove options
     *     or change the meaning of current ones, because this would mean that the option's intValue (sent over
     *     the network) would mean different things to different-versioned clients in the game.
     *</UL>
     *
     *<H4>To make the change:</H4>
     *<UL>
     *<LI> Change the option here in getAllKnownOptions; change the "last modified" field to
     *   the current game version. Otherwise the server can't tell the client what has
     *   changed about the option.
     *<LI> If new values require a newer minimum client version, add code to {@link SOCGameOption#getMinVersion(Map)}.
     *<LI> If adding a new enum value for {@link SOCGameOption#OTYPE_ENUM} and {@link SOCGameOption#OTYPE_ENUMBOOL},
     *   add code to {@link SOCGameOption#getMaxEnumValueForVersion(String, int)}.
     *<LI> If increasing the maximum value of an int-valued parameter, and the new maximum
     *   requires a certain version, add code to {@link SOCGameOption#getMaxIntValueForVersion(String, int)}.
     *   For example, versions below 1.1.08 limit "max players" to 4.
     *<LI> Search the entire source tree for its key name, to find places which may need an update.
     *<LI> Consider if any other places listed above (for add) need adjustment.
     *</UL>
     *
     * <h3>If you want to remove or obsolete a game option (in a later version):</h3>
     *
     * Please think twice beforehand; breaking compatibility with older clients shouldn't
     * be done without a very good reason.  That said, the server is authoritative on options.
     * If an option isn't in its Known Options set (from when it called this {@code getAllKnownOptions()} method),
     * the client won't be allowed to ask for it.  Any obsolete options should be kept around as commented-out code.
     *
     * @return a fresh copy of the "known" options, with their hardcoded default values.
     *     Includes all defined options, including those with {@link SOCGameOption#FLAG_INACTIVE_HIDDEN}
     *     or {@link SOCGameOption#FLAG_3RD_PARTY}.
     * @see #getKnownOption(String, boolean)
     * @see #addKnownOption(SOCGameOption)
     * @see SOCScenario#getAllKnownScenarios()
     * @since 1.1.07
     */
    public static SOCGameOptionSet getAllKnownOptions()
    {
        final SOCGameOptionSet opts = new SOCGameOptionSet();

        // I18N: Game option descriptions are also stored as gameopt.* in server/strings/toClient_*.properties
        //       to be sent to clients if needed.

        final SOCGameOption optPL = new SOCGameOption
            ( "PL", -1, 1108, 4, 2, 6, 0, "Maximum # players" );
        opts.add( optPL );

        final SOCGameOption optPLB = new SOCGameOption
            ( "PLB", 1108, 1113, false, FLAG_DROP_IF_UNUSED, "Use 6-player board" );
        optPLB.setClientFeature( SOCFeatureSet.CLIENT_6_PLAYERS );
        opts.add( optPLB );

        final SOCGameOption optPLP = new SOCGameOption
            ( "PLP", 1108, 2300, false, FLAG_DROP_IF_UNUSED, "6-player board: Can Special Build only if 5 or 6 players in game" );
        optPLP.setClientFeature( SOCFeatureSet.CLIENT_6_PLAYERS );
        opts.add( optPLP );

        SOCGameOption optSBL = new SOCGameOption
            ( "SBL", 2000, 2000, false, FLAG_DROP_IF_UNUSED, "Use sea board" );  // see also SOCBoardLarge
        optSBL.setClientFeature( SOCFeatureSet.CLIENT_SEA_BOARD );
        opts.add( optSBL );

        opts.add( new SOCGameOption
            ( "_BHW", 2000, 2000, 0, 0, 0xFFFF, FLAG_DROP_IF_UNUSED | SOCGameOption.FLAG_INTERNAL_GAME_PROPERTY,
                "Large board's height and width (0xRRCC) if not default (local to client only)" ) );
        opts.add( new SOCGameOption
            ( "RD", -1, 1107, false, 0, "Robber can't return to the desert" ) );
        opts.add( new SOCGameOption
            ( "N7", -1, 1107, false, 7, 1, 999, 0, "Roll no 7s during first # rounds" ) );
        // N7C's keyname puts it after N7 in the NewGameOptionsFrame list
        opts.add( new SOCGameOption
            ( "N7C", -1, 1119, false, FLAG_DROP_IF_UNUSED, "Roll no 7s until a city is built" ) );
        opts.add( new SOCGameOption
            ( "BC", -1, 1107, true, 4, 3, 9, 0, "Break up clumps of # or more same-type hexes/ports" ) );
        opts.add( new SOCGameOption
            ( "NT", 1107, 1107, false, FLAG_DROP_IF_UNUSED, "No trading allowed between players" ) );
        opts.add( new SOCGameOption
            ( "VP", -1, 2000, false, 10, 10, 20, FLAG_DROP_IF_UNUSED, "Victory points to win: #" ) );
        // If min or max changes, test client to make sure New Game dialog still shows it as a dropdown
        // (not a text box) for user convenience

        final SOCGameOption optSC = new SOCGameOption
            ( "SC", 2000, 2000, 8, false, FLAG_DROP_IF_UNUSED, "Game Scenario: #" );
        optSC.setClientFeature( SOCFeatureSet.CLIENT_SCENARIO_VERSION );
        opts.add( optSC );

        // Game scenario options (rules and events)
        //      Constructor calls setClientFeature(SOCFeatureSet.CLIENT_SCENARIO_VERSION) for these
        //      because keyname.startsWith("_SC_")

        //      I18N note: NewGameOptionsFrame.showScenarioInfoDialog() assumes these
        //      all start with the text "Scenarios:". When localizing, be sure to
        //      keep a consistent prefix that showScenarioInfoDialog() knows to look for.
        //      In client/strings/data_*.properties, set game.options.scenario.optprefix to that prefix.

        opts.add( new SOCGameOption
            ( K_SC_SANY, 2000, 2000, false, FLAG_DROP_IF_UNUSED,
                "Scenarios: SVP for your first settlement on any island after initial placement" ) );
        opts.add( new SOCGameOption
            ( K_SC_SEAC, 2000, 2000, false, FLAG_DROP_IF_UNUSED,
                "Scenarios: 2 SVP for your first settlement on each island after initial placement" ) );
        opts.add( new SOCGameOption
            ( K_SC_FOG, 2000, 2000, false, FLAG_DROP_IF_UNUSED,
                "Scenarios: Some hexes initially hidden by fog" ) );
        opts.add( new SOCGameOption
            ( K_SC_0RVP, 2000, 2000, false, FLAG_DROP_IF_UNUSED,
                "Scenarios: No longest trade route VP (no Longest Road)" ) );
        opts.add( new SOCGameOption
            ( K_SC_3IP, 2000, 2000, false, FLAG_DROP_IF_UNUSED,
                "Scenarios: Third initial settlement" ) );
        opts.add( new SOCGameOption
            ( K_SC_CLVI, 2000, 2000, false, FLAG_DROP_IF_UNUSED,
                "Scenarios: Cloth Trade with neutral villages" ) );
        opts.add( new SOCGameOption
            ( K_SC_PIRI, 2000, 2000, false, FLAG_DROP_IF_UNUSED,
                "Scenarios: Pirate Islands and fortresses" ) );
        opts.add( new SOCGameOption
            ( K_SC_FTRI, 2000, 2000, false, FLAG_DROP_IF_UNUSED,
                "Scenarios: The Forgotten Tribe" ) );
        opts.add( new SOCGameOption
            ( K_SC_WOND, 2000, 2000, false, FLAG_DROP_IF_UNUSED,
                "Scenarios: Wonders" ) );

        // "Extra" options for third-party developers

        opts.add( new SOCGameOption
            ( K__EXT_BOT, 2000, 2000, SOCGameOption.TEXT_OPTION_MAX_LENGTH, false, FLAG_DROP_IF_UNUSED,
                "Extra non-core option available for robots in this game" ) );
        opts.add( new SOCGameOption
            ( K__EXT_CLI, 2000, 2000, SOCGameOption.TEXT_OPTION_MAX_LENGTH, false, FLAG_DROP_IF_UNUSED,
                "Extra non-core option available for clients in this game" ) );
        opts.add( new SOCGameOption
            ( K__EXT_GAM, 2000, 2000, SOCGameOption.TEXT_OPTION_MAX_LENGTH, false, FLAG_DROP_IF_UNUSED,
                "Extra non-core option available for this game" ) );

        // Player info observability, for developers

        opts.add( new SOCGameOption
            ( K_PLAY_FO, 2000, 2450, false, SOCGameOption.FLAG_INACTIVE_HIDDEN | FLAG_DROP_IF_UNUSED,
                "Show all player info and resources" ) );
        opts.add( new SOCGameOption
            ( K_PLAY_VPO, 2000, 2450, false, SOCGameOption.FLAG_INACTIVE_HIDDEN | FLAG_DROP_IF_UNUSED,
                "Show all VP/dev card info" ) );

        // NEW_OPTION - Add opt.put here at end of list, and update the
        //       list of "current known options" in javadoc just above.

        // ChangeListeners for client convenience:
        // Remember that a new server version can't update this code at an older client:
        // If you create a ChangeListener, also update adjustOptionsToKnown for server-side code.

        // If PL goes over 4, set PLB.
        optPL.addChangeListener( new SOCGameOption.ChangeListener()
        {
            public void valueChanged
                ( final SOCGameOption op, Object oldValue, Object newValue,
                    final SOCGameOptionSet currentOpts, final SOCGameOptionSet knownOpts )
            {
                if (!(oldValue instanceof Integer))
                    return;  // ignore unless int
                final int ov = (Integer) oldValue;
                final int nv = (Integer) newValue;
                if ((ov <= 4) && (nv > 4))
                {
                    SOCGameOption plb = currentOpts.get( "PLB" );
                    if (plb == null)
                        return;
                    plb.setBoolValue( true );
                    plb.refreshDisplay();
                }
            }
        } );

        // If PLB becomes unchecked, set PL to 4 if it's 5 or 6;
        // if it becomes checked, set PL to 6 if <= 4, unless PL.userChanged already
        optPLB.addChangeListener( new SOCGameOption.ChangeListener()
        {
            public void valueChanged
                ( final SOCGameOption op, Object oldValue, Object newValue,
                    final SOCGameOptionSet currentOpts, final SOCGameOptionSet knownOpts )
            {
                SOCGameOption pl = currentOpts.get( "PL" );
                if (pl == null)
                    return;
                final int numPl = pl.getIntValue();
                boolean refreshPl = false;

                if (Boolean.TRUE.equals( newValue ))
                {
                    // PLB became checked; check PL 4 vs 6
                    if ((numPl <= 4) && !pl.userChanged)
                    {
                        pl.setIntValue( 6 );
                        refreshPl = true;
                    }
                }
                else
                {
                    // PLB became unchecked

                    if (numPl > 4)
                    {
                        pl.setIntValue( 4 );
                        pl.userChanged = false;  // so re-check will set to 6
                        refreshPl = true;
                    }

                    // numPl <= 4, so PLP doesn't apply
                    SOCGameOption plp = currentOpts.get( "PLP" );
                    if ((plp != null) && plp.getBoolValue() && !plp.userChanged)
                    {
                        plp.setBoolValue( false );
                        plp.refreshDisplay();
                    }
                }

                if (refreshPl)
                    pl.refreshDisplay();
            }
        } );

        // If PLP is set or cleared, also set or clear PLB unless user's already changed it
        optPLP.addChangeListener( new SOCGameOption.ChangeListener()
        {
            public void valueChanged
                ( final SOCGameOption op, Object oldValue, Object newValue,
                    final SOCGameOptionSet currentOpts, final SOCGameOptionSet knownOpts )
            {
                final boolean changedTo = (Boolean.TRUE.equals( newValue ));

                SOCGameOption plb = currentOpts.get( "PLB" );
                if ((plb == null) || plb.userChanged || (changedTo == plb.getBoolValue()))
                    return;

                plb.setBoolValue( changedTo );
                plb.refreshDisplay();
            }
        } );

        // If SC (scenario) is chosen, also set SBL (use sea board)
        // and VP (vp to win), unless already changed by user.
        // This is for NGOF responsiveness during new-game option setup at the client:
        // Game creation at the server doesn't rely on these updates.
        // For game creation with scenario options, see adjustOptionsToKnown(doServerPreadjust=true).

        optSC.addChangeListener( new SOCGameOption.ChangeListener()
        {
            public void valueChanged
                ( final SOCGameOption optSc, Object oldValue, Object newValue,
                    final SOCGameOptionSet currentOpts, final SOCGameOptionSet knownOpts )
            {
                final String newSC = optSc.getStringValue();
                final boolean isScenPicked = optSc.getBoolValue() && (newSC.length() != 0);

                // check/update #VP if scenario specifies it, otherwise revert to standard
                SOCGameOption vp = currentOpts.get( "VP" );
                if ((vp != null) && !vp.userChanged)
                {
                    int newVP = SOCGame.VP_WINNER_STANDARD;
                    if (isScenPicked)
                    {
                        final SOCScenario scen = SOCScenario.getScenario( newSC );
                        if (scen != null)
                        {
                            final Map<String, SOCGameOption> scenOpts =
                                SOCGameOption.parseOptionsToMap( scen.scOpts, knownOpts );
                            final SOCGameOption scOptVP = (scenOpts != null) ? scenOpts.get( "VP" ) : null;
                            if (scOptVP != null)
                                newVP = scOptVP.getIntValue();

                            // TODO possibly update other scen opts, not just VP
                        }
                    }

                    if (newVP != vp.getIntValue())
                    {
                        vp.setIntValue( newVP );
                        vp.setBoolValue( newVP != SOCGame.VP_WINNER_STANDARD );
                        vp.refreshDisplay();
                    }
                }

                // check/update SBL
                SOCGameOption sbl = currentOpts.get( "SBL" );
                if ((sbl != null) && !sbl.userChanged)
                {
                    if (isScenPicked != sbl.getBoolValue())
                    {
                        sbl.setBoolValue( isScenPicked );
                        sbl.refreshDisplay();
                    }
                }
            }
        } );

        /*
            // A commented-out debug option for testing convenience:
            // Un-comment to let client create games that no one can join.

        opts.add(new SOCGameOption
            ("DEBUGNOJOIN", Integer.MAX_VALUE, Integer.MAX_VALUE, false,
             SOCGameOption.FLAG_DROP_IF_UNUSED, "Cannot join this game"));
        */

        /*
            // A commented-out debug option is kept here for each option type's testing convenience.
            // OTYPE_* - Add a commented-out debug of the new type, for testing the new type.

        opts.add(new SOCGameOption
            ("DEBUGBOOL", 2000, Version.versionNumber(), false, SOCGameOption.FLAG_DROP_IF_UNUSED, "Test option bool"));
        opts.add(new SOCGameOption
            ("DEBUGENUM", 1107, Version.versionNumber(), 3,
             new String[]{ "First", "Second", "Third", "Fourth"},
             SOCGameOption.FLAG_DROP_IF_UNUSED, "Test option # enum"));
        opts.add(new SOCGameOption
            ("DEBUGENUMBOOL", 1107, Version.versionNumber(), true, 3,
             new String[]{ "First", "Second", "Third", "Fourth"},
             SOCGameOption.FLAG_DROP_IF_UNUSED, "Test option # enumbool"));
        opts.add(new SOCGameOption
            ("DEBUGINT", -1, Version.versionNumber(), 500, 1, 1000,
             SOCGameOption.FLAG_DROP_IF_UNUSED, "Test option int # (range 1-1000)"));
        opts.add(new SOCGameOption
            ("DEBUGSTR", 1107, Version.versionNumber(), 20, false, SOCGameOption.FLAG_DROP_IF_UNUSED, "Test option str"));
        opts.add(new SOCGameOption
            ("DEBUGSTRHIDE", 1107, Version.versionNumber(), 20, true, SOCGameOption.FLAG_DROP_IF_UNUSED, "Test option strhide"));

        opts.add(new SOCGameOption
            ("_3P", 2000, Version.versionNumber(), false, SOCGameOption.FLAG_3RD_PARTY | SOCGameOption.FLAG_DROP_IF_UNUSED, "Test third-party option"));
        opts.add(new SOCGameOption
            ("_3P2", 2000, Version.versionNumber(), false, SOCGameOption.FLAG_3RD_PARTY | SOCGameOption.FLAG_DROP_IF_UNUSED, "Second test third-party option"));
        */

        return opts;

        /*
            // TEST CODE: simple callback for each option, that just echoes old/new value

        SOCGameOption.ChangeListener testCL = new SOCGameOption.ChangeListener()
        {
            public void valueChanged
                (final SOCGameOption opt, Object oldValue, Object newValue,
                 final SOCGameOptionSet currentOpts, final SOCGameOptionSet knownOpts)
            {
                System.err.println("Test ChangeListener: " + opt.key
                    + " changed from " + oldValue + " to " + newValue);
            }
        };
        for (SOCGameOption op : opts)
        {
            if (! op.hasChangeListener())
                op.addChangeListener(testCL);
        }

            // END TEST CODE
        */

        // OBSOLETE OPTIONS, REMOVED OPTIONS - Move its opt.put down here, commented out,
        //       including the version, date, and reason of the removal.
    }

    /**
>>>>>>> 43f71b89
     * Get this set's size (number of options).
     * @return number of {@link SOCGameOption}s currently in this set
     * @see #isEmpty()
     * @see #clear()
     */
    public int size()
    {
        return options.size();
    }

    /**
     * Is this set empty, containing 0 options?
     * @return true if {@link #size()} is 0
     * @see #clear()
     */
    public boolean isEmpty()
    {
        return options.isEmpty();
    }

    /**
     * Does the set contain an option with {@link SOCVersionedItem#key opt.key}?
     * @param opt  Option to look for by key; not null
     * @return True if set contains an option with this {@link SOCVersionedItem#key opt.key}
     * @throws NullPointerException if {@code opt} is null
     * @see #containsKey(String)
     * @see #get(String)
     */
    public boolean contains( final SOCGameOption opt )
        throws NullPointerException
    {
        return options.containsKey( opt.key );
    }

    /**
     * Does the set contain an option with this key?
     * @param optKey  Option key to look for
     * @return True if set contains an option with this {@link SOCVersionedItem#key}
     * @see #contains(SOCGameOption)
     * @see #get(String)
     */
    public boolean containsKey( final String optKey )
    {
        return options.containsKey( optKey );
    }

    /**
     * Add this option to the set, replacing any previous option there
     * with the same {@link SOCVersionedItem#key opt.key}.
     * If you need the replaced previous option, call {@link #put(SOCGameOption)} instead.
     * @param opt  Option to add by key; not null. May be any type, including {@link SOCGameOption#OTYPE_UNKNOWN}.
     * @return True if set didn't already contain an option with that key
     * @throws NullPointerException if {@code opt} is null
     * @see #remove(String)
     * @see #addKnownOption(SOCGameOption)
     */
    public boolean add( final SOCGameOption opt )
    {
        return (options.put( opt.key, opt ) == null);
    }

    /**
     * Put this option into the set, replacing any previous option there
     * with the same {@link SOCVersionedItem#key opt.key}.
     * If you don't need the previous option, you can call {@link #add(SOCGameOption)} instead.
     * @param opt  Option to add by key; not null. May be any type, including {@link SOCGameOption#OTYPE_UNKNOWN}.
     * @return Previously contained option with that key, or {@code null} if none
     * @throws NullPointerException if {@code opt} is null
     * @see #get(String)
     * @see #remove(String)
     * @see #addKnownOption(SOCGameOption)
     */
    public SOCGameOption put( final SOCGameOption opt )
    {
        return options.put( opt.key, opt );
    }

    /**
     * Get the {@link SOCGameOption} in the set having this key, if any.
     * @param optKey  Option key to get
     * @return The option in this set having {@link SOCVersionedItem#key} == {@code optKey},
     *     or {@code null} if none
     * @see #getKnownOption(String, boolean)
     * @see #containsKey(String)
     * @see #getAll()
     */
    public SOCGameOption get( final String optKey )
    {
        return options.get( optKey );
    }

    /**
     * Get all options in the set, as a convenient Map backed by the set; treat as read-only.
     * For simplicity, many classes use that Map format instead of SOCGameOptionSet.
     * @return Map of options in the set, or an empty Map
     * @see #keySet()
     * @see #values()
     * @see #getAllKnownOptions()
     */
    public Map<String, SOCGameOption> getAll()
    {
        return options;  // for performance, skip copying to a new Map
    }

    /**
     * Get all options in the set. This collection is backed by the option set,
     * and supports iteration like {@link Map#values()}.
     * @return {@link SOCGameOption}s in the set, or an empty Collection
     * @see #keySet()
     * @see #getAll()
     */
    public Collection<SOCGameOption> values()
    {
        return options.values();
    }

    /**
     * Get all keys in the set. This set of keys is backed by the option set,
     * and supports iteration and element removal like {@link Map#keySet()}.
     * @return Option keys in the set, from each {@link SOCVersionedItem#key}, or an empty Set
     * @see #values()
     * @see #getAll()
     */
    public Set<String> keySet()
    {
        return options.keySet();
    }

    /**
     * For use in {@code for} loops, make and return an iterator;
     * calls {@link Map#values() map.values()}{@link Collection#iterator() .iterator()}.
     * {@link Iterator#remove()} is supported.
     */
    public Iterator<SOCGameOption> iterator()
    {
        return options.values().iterator();
    }

    /**
     * Remove the {@link SOCGameOption} in the set having this key, if any, and return it.
     * @param optKey  Option key to remove
     * @return The option removed from this set which has {@link SOCVersionedItem#key} == {@code optKey},
     *     or {@code null} if none was removed
     * @see #clear()
     */
    public SOCGameOption remove( final String optKey )
    {
        return options.remove( optKey );
    }

    /**
     * Remove all options from this set. Will be empty afterwards.
     * @see #isEmpty()
     * @see #remove(String)
     */
    public void clear()
    {
        options.clear();
    }

    // Examining and updating values within the set:

    /**
     * Is this boolean-valued game option currently set to true?
     *<P>
     * Before v2.4.50 this method was {@code SOCGame.isGameOptionSet(opts, optKey)}.
     *
     * @param optKey Name of a {@link SOCGameOption} of type {@link SOCGameOption#OTYPE_BOOL OTYPE_BOOL},
     *     {@link SOCGameOption#OTYPE_INTBOOL OTYPE_INTBOOL} or {@link SOCGameOption#OTYPE_ENUMBOOL OTYPE_ENUMBOOL}
     * @return True if option's boolean value is set, false if not set or not defined in this set of options
     * @see #setBoolOption(String, SOCGameOptionSet)
     * @see #getOptionIntValue(String)
     * @see #getOptionStringValue(String)
     * @since 1.1.07
     */
    public boolean isOptionSet( final String optKey )
    {
        // OTYPE_* - if a new type is added and it uses a boolean field, update this method's javadoc.

        SOCGameOption op = options.get( optKey );
        if (op == null)
            return false;
        return op.getBoolValue();
    }

    /**
     * Within this set, include a boolean option and make it true.
     * If the option object isn't already in the set, it will be cloned from {@code knownOpts}.
     * @param boKey   Key name for boolean option to set
     * @param knownOpts  Set of Known Options, if needed for adding the option
     * @throws NullPointerException  if {@code boKey} isn't in the set and doesn't exist in {@code knownOpts}
     * @see #isOptionSet(String)
     * @see #setIntOption(String, int, boolean, SOCGameOptionSet)
     * @since 1.1.17
     */
    public void setBoolOption( final String boKey, final SOCGameOptionSet knownOpts )
        throws NullPointerException
    {
        SOCGameOption opt = options.get( boKey );
        if (opt == null)
        {
            opt = knownOpts.getKnownOption( boKey, true );
            opt.setBoolValue( true );
            options.put( boKey, opt );
        }
        else
        {
            opt.setBoolValue( true );
        }
    }

    /**
     * Within this set, include an int or intbool option and set its value.
     * If the option object doesn't exist in this set, it will be cloned from {@code knownOpts}.
     * @param ioKey   Key name for int option to set
     * @param ivalue  Set option to this int value
     * @param bvalue  Set option to this boolean value (ignored if option type not intbool)
     * @param knownOpts  Set of Known Options, if needed for adding the option
     * @throws NullPointerException  if {@code ioKey} isn't in the set and doesn't exist in {@code knownOpts}
     * @see #getOptionIntValue(String)
     * @see #setBoolOption(Map, String)
     * @since 1.1.17
     */
    public void setIntOption
    ( final String ioKey, final int ivalue, final boolean bvalue, final SOCGameOptionSet knownOpts )
        throws NullPointerException
    {
        SOCGameOption opt = options.get( ioKey );
        if (opt == null)
        {
            opt = knownOpts.getKnownOption( ioKey, true );
            opt.setIntValue( ivalue );
            opt.setBoolValue( bvalue );
            options.put( ioKey, opt );
        }
        else
        {
            opt.setIntValue( ivalue );
            opt.setBoolValue( bvalue );
        }
    }

    /**
     * What is this integer game option's current value?
     *<P>
     * Does not reference {@link SOCGameOption#getBoolValue()}, only the int value,
     * so this will return a value even if the bool value is false.
     *
     * @param optKey A {@link SOCGameOption} of type {@link SOCGameOption#OTYPE_INT OTYPE_INT},
     *     {@link SOCGameOption#OTYPE_INTBOOL OTYPE_INTBOOL},
     *     {@link SOCGameOption#OTYPE_ENUM OTYPE_ENUM}
     *     or {@link SOCGameOption#OTYPE_ENUMBOOL OTYPE_ENUMBOOL}
     * @return Option's current {@link SOCGameOption#getIntValue() intValue},
     *     or 0 if not defined in the set of options;
     *     OTYPE_ENUM's and _ENUMBOOL's choices give an intVal in range 1 to n.
     * @see #isOptionSet(String)
     * @see #getOptionIntValue(String, int, boolean)
     * @see #getOptionStringValue(String)
     * @since 1.1.07
     */
    public int getOptionIntValue( final String optKey )
    {
        // OTYPE_* - if a new type is added, update this method's javadoc.

        return getOptionIntValue( optKey, 0, false );
    }

    /**
     * What is this integer game option's current value?
     *<P>
     * Can optionally reference {@link SOCGameOption#getBoolValue()}, not only the int value.
     *
     * @param optKey A {@link SOCGameOption} of type {@link SOCGameOption#OTYPE_INT OTYPE_INT},
     *     {@link SOCGameOption#OTYPE_INTBOOL OTYPE_INTBOOL},
     *     {@link SOCGameOption#OTYPE_ENUM OTYPE_ENUM}
     *     or {@link SOCGameOption#OTYPE_ENUMBOOL OTYPE_ENUMBOOL}
     * @param defValue  Default value to use if <tt>optKey</tt> not defined
     * @param onlyIfBoolSet  Check the option's {@link SOCGameOption#getBoolValue()} too;
     *     if false, return <tt>defValue</tt>.
     *     Do not set this parameter if the type doesn't use a boolean component.
     * @return Option's current {@link SOCGameOption#getIntValue() intValue},
     *     or <tt>defValue</tt> if not defined in the set of options;
     *     OTYPE_ENUM's and _ENUMBOOL's choices give an intVal in range 1 to n.
     * @see #isOptionSet(String)
     * @see #getOptionIntValue(String)
     * @see #getOptionStringValue(String)
     * @since 1.1.14
     */
    public int getOptionIntValue
    ( final String optKey, final int defValue, final boolean onlyIfBoolSet )
    {
        // OTYPE_* - if a new type is added, update this method's javadoc.

        SOCGameOption op = options.get( optKey );
        if (op == null)
            return defValue;
        if (onlyIfBoolSet && !op.getBoolValue())
            return defValue;
        return op.getIntValue();
    }

    /**
     * What is this string game option's current value?
     *
     * @param optKey A {@link SOCGameOption} of type
     *     {@link SOCGameOption#OTYPE_STR OTYPE_STR}
     *     or {@link SOCGameOption#OTYPE_STRHIDE OTYPE_STRHIDE}
     * @return Option's current {@link SOCGameOption#getStringValue() getStringValue}
     *     or null if not defined in this set of options
     * @see #isOptionSet(String)
     * @see #getOptionIntValue(Map, String)
     * @since 1.1.07
     */
    public String getOptionStringValue( final String optKey )
    {
        // OTYPE_* - if a new type is added, update this method's javadoc.

        SOCGameOption op = options.get( optKey );
        if (op == null)
            return null;
        return op.getStringValue();
    }

    // For Known Options:

    /**
     * Get information about a known option. See {@link #getAllKnownOptions()} for a summary of each known option.
     * Will return the info if known, even if option has {@link #FLAG_INACTIVE_HIDDEN}.
     *<P>
     * Before v2.4.50 this method was {@code SOCGameOption.getOption(key, clone)}.
     *
     * @param key  Option key
     * @param clone  True if a copy of the option is needed; set this true
     *               unless you're sure you won't be changing any fields of
     *               its original object, which is a shared copy in a static namekey->object map.
     * @return information about a known option, or null if none with that key
     * @throws IllegalStateException  if {@code clone} but the object couldn't be cloned; this isn't expected to ever happen
     * @see #addKnownOption(SOCGameOption)
     * @see #setKnownOptionCurrentValue(SOCGameOption)
     * @since 1.1.07
     */
    public SOCGameOption getKnownOption( final String key, final boolean clone )
        throws IllegalStateException
    {
        SOCGameOption op;
        synchronized (options)
        {
            op = options.get( key );
        }
        if (op == null)
            return null;

        if (clone)
        {
            try
            {
                op = (SOCGameOption) op.clone();
            }
            catch( CloneNotSupportedException ce )
            {
                // required, but not expected to happen
                throw new IllegalStateException( "Clone failed!", ce );
            }
        }

        return op;
    }

    /**
     * Add a new known option (presumably received from a server of newer or older version),
     * or update the option's information.
     * @param onew New option, or a changed version of an option we already know.
     *     If onew.optType == {@link SOCGameOption#OTYPE_UNKNOWN}, will remove from this Known set.
     *     If this option is already known and the old copy has a {@link SOCGameOption#getChangeListener()},
     *     that listener is copied to {@code onew}.
     * @return true if it's new, false if we already had that key and it was updated
     * @see #getKnownOption(String, boolean)
     * @see #getAllKnownOptions()
     * @see #setKnownOptionCurrentValue(SOCGameOption)
     * @since 1.1.07
     */
    public boolean addKnownOption( final SOCGameOption onew )
    {
        final String oKey = onew.key;
        final boolean hadOld;

        synchronized (options)
        {
            final SOCGameOption oldcopy = options.remove( oKey );
            hadOld = (oldcopy != null);

            if (onew.optType != SOCGameOption.OTYPE_UNKNOWN)
            {
                if (hadOld)
                {
                    final SOCGameOption.ChangeListener cl = oldcopy.getChangeListener();
                    if (cl != null)
                        onew.addChangeListener( cl );
                }

                options.put( oKey, onew );
            }
        }

        return !hadOld;
    }

    // Comparison and synchronization, Known Options:

    /**
     * In a set of Known Options, activate an "inactive" known option:
     * Drop its {@link SOCGameOption#FLAG_INACTIVE_HIDDEN} flag
     * and add {@link SOCGameOption#FLAG_ACTIVATED}. Does nothing if already activated.
     * See {@link SOCGameOption} class javadoc for more about Inactive Options.
     *<P>
     * Since {@link SOCGameOption#optFlags} field is {@code final}, copies to a new option object with updated flags,
     * replacing the old one in the set of known options.
     *<P>
     * To get the list of currently activated options compatible with a certain client version,
     * call {@link #optionsWithFlag(int, int) knownOpts.optionsWithFlag(FLAG_ACTIVATED, cliVersion)}.
     *<P>
     * At the server, activate needed options before any clients connect.
     * Do so by editing/overriding {@link SOCServer#serverUp()} to call this method,
     * or setting property {@link SOCServer#PROP_JSETTLERS_GAMEOPTS_ACTIVATE}.
     *
     * @param optKey  Known game option's alphanumeric keyname
     * @throws IllegalArgumentException if {@code optKey} isn't a known game option, or if that option
     *     has neither {@link SOCGameOption#FLAG_INACTIVE_HIDDEN} nor {@link SOCGameOption#FLAG_ACTIVATED}
     */
    public void activate( final String optKey )
        throws IllegalArgumentException
    {
        synchronized (options)
        {
            final SOCGameOption orig = options.get( optKey );
            if (orig == null)
                throw new IllegalArgumentException( "unknown: " + optKey );

            if (!orig.hasFlag( SOCGameOption.FLAG_INACTIVE_HIDDEN ))
            {
                if (orig.hasFlag( SOCGameOption.FLAG_ACTIVATED ))
                    return;

                throw new IllegalArgumentException( "not inactive: " + optKey );
            }

            options.put( optKey, new SOCGameOption
                ( (orig.optFlags | SOCGameOption.FLAG_ACTIVATED) & ~SOCGameOption.FLAG_INACTIVE_HIDDEN, orig ) );
        }
    }

    /**
     * In a set of Known Options, set the current value(s) of an option based on the current value(s) of
     * another object {@code ocurr} with the same {@link SOCVersionedItem#key key}.
     * If there is no known option with oCurr.{@link SOCVersionedItem#key key}, it is ignored and nothing is set.
     * @param ocurr Option with the requested current value.
     *     {@code ocurr}'s value field contents are copied to the known option's values,
     *     the {@code ocurr} reference won't be added to the known option set.
     * @throws IllegalArgumentException if string value is not permitted; note that
     *     int values outside of range are silently clipped, and will not throw this exception.
     * @see #getKnownOption(String, boolean)
     * @since 1.1.07
     */
    public void setKnownOptionCurrentValue( SOCGameOption ocurr )
        throws IllegalArgumentException
    {
        final String oKey = ocurr.key;

        synchronized (options)
        {
            final SOCGameOption oKnown = options.get( oKey );

            if (oKnown == null)
                return;

            switch (oKnown.optType)  // OTYPE_*
            {
            case SOCGameOption.OTYPE_BOOL:
                oKnown.setBoolValue( ocurr.getBoolValue() );
                break;

            case SOCGameOption.OTYPE_INT:
            case SOCGameOption.OTYPE_ENUM:
                oKnown.setIntValue( ocurr.getIntValue() );
                break;

            case SOCGameOption.OTYPE_INTBOOL:
            case SOCGameOption.OTYPE_ENUMBOOL:
                oKnown.setBoolValue( ocurr.getBoolValue() );
                oKnown.setIntValue( ocurr.getIntValue() );
                break;

            case SOCGameOption.OTYPE_STR:
            case SOCGameOption.OTYPE_STRHIDE:
                oKnown.setStringValue( ocurr.getStringValue() );
                break;
            }
        }
    }

    /**
     * Compare a set of options against the specified version.
     * Make a list of all which are new or changed since that version.
     *<P>
     * This method has 2 modes, because it's called for 2 different purposes:
     *<UL>
     * <LI> sync client-server Known Option set info, in general: <tt>checkValues</tt> == false
     * <LI> check if client can create game with a specific set of option values: <tt>checkValues</tt> == true,
     *     call on game's proposed Set of game opts instead of Known Opts.
     *    <BR>
     *     Before calling this method, server should call
     *     {@link #adjustOptionsToKnown(SOCGameOptionSet, boolean, SOCFeatureSet)}
     *     to help validate option values.
     *</UL>
     * See <tt>checkValues</tt> for method's behavior in each mode.
     *<P>
     * <B>Game option names:</B><br>
     * When running this at the client (<tt>vers</tt> is the older remote server's version),
     * some of the returned too-new options have long names that can't be sent to a v1.x.xx
     * server (<tt>vers</tt> &lt; {@link SOCGameOption#VERSION_FOR_LONGER_OPTNAMES}).
     * You must check for this and remove them before sending them to the remote server.
     * Game option names sent to 1.x.xx servers must be 3 characters or less, alphanumeric, no underscores ('_').
     *<P>
     * When running at the server, we will never send an option whose name is invalid to v1.x.xx clients,
     * because the SOCGameOption constructors enforce <tt>minVers >= 2000</tt> when the name is longer than 3
     * characters or contains '_'.
     *
     * @param vers  Version to compare known options against
     * @param checkValues  Which mode: Check options' current values and {@link SOCGameOption#minVersion},
     *     not their {@link SOCGameOption#lastModVersion}?  An option's minimum version
     *     can increase based on its value; see {@link SOCGameOption#getMinVersion(Map)}.
     *     <P>
     *     If false, returns list of any game options to send to older server or client {@code vers}.
     *     Ignores any option with {@link SOCGameOption#FLAG_INACTIVE_HIDDEN}.
     *     Adds all options with {@link SOCGameOption#FLAG_ACTIVATED}
     *     having {@link SOCVersionedItem#minVersion minVersion} &lt;= {@code vers},
     *     ignoring their {@link SOCVersionedItem#lastModVersion lastModVersion}
     *     in case activation is the opt's only recent change.
     *     <BR>
     *     If {@code checkValues} and {@code trimEnums} both false, assumes is a client-side call
     *     and also adds any opts with {@link SOCGameOption#FLAG_3RD_PARTY} to the returned list.
     *     <P>
     *     If true, any returned items are in this Set but too new for client {@code vers}:
     *     Game creation should be rejected.
     *     Does not check {@link SOCGameOption#FLAG_INACTIVE_HIDDEN} in this mode; use
     *     {@link SOCGameOptionSet#adjustOptionsToKnown(SOCGameOptionSet, boolean, SOCFeatureSet)} for that check.
     * @param trimEnums  For enum-type options where minVersion changes based on current value,
     *     should we remove too-new values from the returned option info?
     *     This lets us send only the permitted values to an older client.
     *     Also trims int-type options' max value where needed (example: {@code "PL"}).
     * @return List of the newer (added or changed) {@link SOCGameOption}s, or null
     *     if all are known and unchanged since <tt>vers</tt>.
     *     <BR>
     *     <B>Note:</B> May include options with {@link SOCGameOption#minVersion} &gt; {@code vers}
     *     if client has asked about them by name.
     * @see #optionsForVersion(int)
     * @see #optionsTrimmedForSupport(SOCFeatureSet)
     * @since 1.1.07
     */
    public List<SOCGameOption> optionsNewerThanVersion
    ( final int vers, final boolean checkValues, final boolean trimEnums )
    {
        return implOptionsVersionCheck( vers, false, checkValues, trimEnums );
    }

    /**
     * In a set of Known Options, get all options valid at version {@code vers}.
     * If necessary, trims enum value ranges or int value ranges if range was smaller at {@code vers},
     * like {@link #optionsNewerThanVersion(int, boolean, boolean)} does.
     *<P>
     * If {@code vers} from a client is newer than this version of SOCGameOption, will return all options known at this
     * version, which may not include all of the newer version's options.  Client game-option negotiation handles this
     * by having the newer client send all its new (added or changed) option keynames to the older server to allow,
     * adjust, or reject.
     *<P>
     * Will omit any option that has {@link SOCGameOption#FLAG_INACTIVE_HIDDEN}.
     *
     * @param vers  Version to compare options against
     * @return List of all {@link SOCGameOption}s valid at version {@code vers}, or {@code null} if none.
     * @see #optionsNewerThanVersion(int, boolean, boolean)
     * @see #optionsTrimmedForSupport(SOCFeatureSet)
     * @since 2.0.00
     */
    public List<SOCGameOption> optionsForVersion( final int vers )
    {
        return implOptionsVersionCheck( vers, true, false, true );
    }

    /**
     * In a set of Known Options, get all options added or changed since version {@code vers}, or all options valid
     * at {@code vers}, to implement {@link #optionsNewerThanVersion(int, boolean, boolean)}
     * and {@link #optionsForVersion(int)}.
     * @param vers  Version to compare options against
     * @param getAllForVersion  True to get all valid options ({@code optionsForVersion} mode),
     *     false for newer added or changed options only ({@code optionsNewerThanVersion} modes).
     *     If true and {@code vers} is newer than this version of SOCGameOption, will return
     *     all options known at this version.
     * @param checkValues  If not {@code getAllForVersion}, which mode to run in:
     *     Check options' current values and {@link SOCGameOption#minVersion},
     *     not their {@link SOCGameOption#lastModVersion}?
     *     An option's minimum version can increase based on its value; see {@link SOCGameOption#getMinVersion(Map)}.
     *     <P>
     *     If false, returns list of any game options to send to older server or client {@code vers}.
     *     Ignores any option with {@link SOCGameOption#FLAG_INACTIVE_HIDDEN}.
     *     Adds all options with {@link SOCGameOption#FLAG_ACTIVATED}
     *     having {@link SOCVersionedItem#minVersion minVersion} &lt;= {@code vers},
     *     ignoring their {@link SOCVersionedItem#lastModVersion lastModVersion}
     *     in case activation is the opt's only recent change.
     *     <BR>
     *     If {@code checkValues}, {@code getAllForVersion}, and {@code trimEnums} all false, assumes is
     *     a client-side call and also adds any opts with {@link SOCGameOption#FLAG_3RD_PARTY} to the returned list.
     *     <P>
     *     If true, any returned items are from this Set but too new for client {@code vers}:
     *     Game creation should be rejected.
     *     Does not check {@link SOCGameOption#FLAG_INACTIVE_HIDDEN} in this mode; use
     *     {@link SOCGameOptionSet#adjustOptionsToKnown(SOCGameOptionSet, boolean, SOCFeatureSet)} for that check.
     * @param trimEnums  For enum-type options where minVersion changes based on current value,
     *     should we remove too-new values from the returned option info?
     *     This lets us send only the permitted values to an older client.
     *     Also trims int-type options' max value where needed (example: {@code "PL"}).
     * @return List of the requested {@link SOCGameOption}s, or null if none match the conditions, at {@code vers};
     *     see {@code optionsNewerThanVersion} and {@code optionsForVersion} for return details.
     *     <BR>
     *     <B>Note:</B> If not {@code getAllForVersion}, may include options with
     *     {@link SOCGameOption#minVersion} &gt; {@code vers} if client has asked about them by name.
     * @throws IllegalArgumentException  if {@code getAllForVersion && checkValues}: Cannot combine these modes
     * @since 2.0.00
     */
    private List<SOCGameOption> implOptionsVersionCheck( final int vers, final boolean getAllForVersion,
        final boolean checkValues, final boolean trimEnums )
        throws IllegalArgumentException
    {
        /** collect newer options here, or all options if getAllForVersion */
        List<SOCGameOption> uopt
            = SOCVersionedItem.implItemsVersionCheck( vers, getAllForVersion, checkValues, options );
        // throws IllegalArgumentException if (getAllForVersion && checkValues)

        if (!checkValues)
        {
            if (uopt != null)
            {
                ListIterator<SOCGameOption> li = uopt.listIterator();
                while (li.hasNext())
                {
                    SOCGameOption opt = li.next();
                    if (opt.hasFlag( SOCGameOption.FLAG_INACTIVE_HIDDEN ))
                        li.remove();
                }
            }

            // add any activated ones, even if unchanged since vers
            {
                SOCGameOptionSet actives = optionsWithFlag( SOCGameOption.FLAG_ACTIVATED, vers );
                if (actives != null)
                {
                    if (uopt != null)
                        for (SOCGameOption opt : uopt)
                            actives.remove( opt.key );  // remove if happens to already be in list, to avoid double add
                    else
                        uopt = new ArrayList<>();

                    for (SOCGameOption aopt : actives)
                        uopt.add( aopt );
                }
            }

            // if client-side, also add any with FLAG_3RD_PARTY
            if (!(getAllForVersion || trimEnums))
            {
                for (SOCGameOption opt : options.values())
                {
                    if ((0 == (opt.optFlags & SOCGameOption.FLAG_3RD_PARTY))
                        || (0 != (opt.optFlags & SOCGameOption.FLAG_INACTIVE_HIDDEN)))
                        continue;

                    if (uopt != null)
                    {
                        if (uopt.contains( opt ))
                            continue;
                    }
                    else
                    {
                        uopt = new ArrayList<>();
                    }

                    uopt.add( opt );
                }
            }

            if ((uopt != null) && uopt.isEmpty())
                uopt = null;
        }

        if ((uopt != null) && trimEnums)
        {
            ListIterator<SOCGameOption> li = uopt.listIterator();
            while (li.hasNext())
            {
                boolean changed = false;
                SOCGameOption opt = li.next();

                if ((opt.lastModVersion > vers)   // opt has been modified since vers
                    && (opt.minVersion <= vers))  // vers is new enough to use this opt
                {
                    if (opt.enumVals != null)
                    {
                        // Possibly trim enum values. (OTYPE_ENUM, OTYPE_ENUMBOOL)
                        // OTYPE_* - Add here in comment if enum-valued option type
                        final int ev = SOCGameOption.getMaxEnumValueForVersion( opt.key, vers );
                        if (ev < opt.enumVals.length)
                        {
                            opt = SOCGameOption.trimEnumForVersion( opt, vers );
                            changed = true;
                        }
                    }
                    else if (opt.maxIntValue != opt.minIntValue)
                    {
                        // Possibly trim max int value. (OTYPE_INT, OTYPE_INTBOOL)
                        // OTYPE_* - Add here in comment if int-valued option type
                        final int iv = SOCGameOption.getMaxIntValueForVersion( opt.key, vers );
                        if ((iv != opt.maxIntValue) && (iv != Integer.MAX_VALUE))
                        {
                            opt = new SOCGameOption( opt, iv );
                            changed = true;
                        }
                    }

                    if (changed)
                        li.set( opt );
                }
            }
        }

        return uopt;
    }

    /**
     * Compare this set of options with known-good values, and optionally apply options from
     * the set's scenario (game option <tt>"SC"</tt>) if present.
     *<P>
     * If any values are above/below maximum/minimum, clip to the max/min value given in {@code knownOpts}.
     * If any are unknown or inactive, return a description. Will still check (and clip) the known ones.
     * If any options are default, and unset/blank, and
     * their {@link SOCGameOption#FLAG_DROP_IF_UNUSED} flag is set, remove them from this set.
     * For {@link SOCGameOption#OTYPE_INTBOOL} and {@link SOCGameOption#OTYPE_ENUMBOOL}, both the integer and
     * boolean values are checked against defaults.
     *<P>
     * If <tt>doServerPreadjust</tt> is true, then the server might also change some
     * option values before creating the game, for overall consistency of the set of options.
     * This is a server-side equivalent to the client-side {@link SOCGameOption.ChangeListener}s.
     * For example, if <tt>"PL"</tt> (number of players) > 4, but <tt>"PLB"</tt> (use 6-player board)
     * is not set, <tt>doServerPreadjust</tt> wil set the <tt>"PLB"</tt> option.
     * {@code doServerPreadjust} will also remove any game-internal options the client has sent.
     *<P>
     * Before any other adjustments when <tt>doServerPreadjust</tt>, will check for
     * the game scenario option <tt>"SC"</tt>. If that option is set, call
     * {@link SOCScenario#getScenario(String)}; the scenario name must be known.
     * Then, add that scenario's {@link SOCScenario#scOpts .scOpts} into this set.
     * Scenario option values always overwrite those already in the set, except for <tt>"VP"</tt>
     * where current value (if any) is kept.
     *<P>
     * Client-side gameopt code also assumes all scenarios use the sea board,
     * and sets game option <tt>"SBL"</tt> when a scenario is chosen by the user.
     *<P>
     * Before v2.4.50 this method was {@code SOCGameOption.adjustOptionsToKnown(newOpts, knownOpts, boolean)}.
     *
     * @param knownOpts Set of known {@link SOCGameOption}s to check against; not null.
     *     Caller can use {@link #getAllKnownOptions()} if they don't already have such a set.
     * @param doServerPreadjust  If true, we're calling from the server before creating a game;
     *     pre-adjust any values for consistency.
     *     This is a server-side equivalent to the client-side {@link SOCGameOption.ChangeListener}s.
     *     (Added in 1.1.13)
     * @param limitedCliFeats For {@link doServerPreadjust}, client's set of features if limited compared to
     *     the standard client; null if client doesn't have limited feats.
     *     See {@link SOCClientData#hasLimitedFeats} for details.
     * @return <tt>null</tt> if all are known; or, a human-readable problem description if:
     *     <UL>
     *       <LI> any option in this set not a Known Option
     *            or is inactive (has {@link SOCGameOption#FLAG_INACTIVE_HIDDEN})
     *       <LI> or an opt's type differs from that in knownOpts
     *       <LI> or an opt's {@link SOCGameOption#lastModVersion} differs from in knownOpts
     *       <LI> or an opt requires a {@link SOCGameOption#getClientFeature()} which the client doesn't have
     *            (checked only if {@code limitedCliFeats} != null and {@code doServerPreadjust})
     *       <LI> set has option {@code "SC"} but its scenario keyname isn't known
     *            by {@link SOCScenario#getScenario(String)}
     *     </UL>
     * @throws IllegalArgumentException if {@code knownOpts} is null
     * @since 1.1.07
     */
    public StringBuilder adjustOptionsToKnown( final SOCGameOptionSet knownOpts, final boolean doServerPreadjust,
        final SOCFeatureSet limitedCliFeats )
        throws IllegalArgumentException
    {
        if (knownOpts == null)
            throw new IllegalArgumentException( "null" );

        String unknownScenario = null;

        if (doServerPreadjust)
        {
            // Remove any game-internal options, before adding scenario opts
            {
                Iterator<String> ki = options.keySet().iterator();  // keySet lets us remove without disrupting iterator
                while (ki.hasNext())
                {
                    SOCGameOption op = options.get( ki.next() );
                    if (0 != (op.optFlags & SOCGameOption.FLAG_INTERNAL_GAME_PROPERTY))
                        ki.remove();
                }
            }

            // If has "VP" but boolean part is false, use server default instead
            SOCGameOption opt = options.get( "VP" );
            if ((opt != null) && !opt.getBoolValue())
                options.remove( "VP" );

            // Apply scenario options, if any
            opt = options.get( "SC" );
            if (opt != null)
            {
                final String scKey = opt.getStringValue();
                if (scKey.length() > 0)
                {
                    SOCScenario sc = SOCScenario.getScenario( scKey );
                    if (sc == null)
                    {
                        unknownScenario = scKey;
                    }
                    else
                    {
                        // include this scenario's opts,
                        // overwriting any values for those
                        // opts if already in newOpts, except
                        // keep VP if specified.
                        opt = options.get( "VP" );

                        final Map<String, SOCGameOption> scOpts = SOCGameOption.parseOptionsToMap( sc.scOpts, knownOpts );
                        if (scOpts.containsKey( "VP" ) && (opt != null))
                            scOpts.remove( "VP" );

                        options.putAll( scOpts );
                    }
                }

                // Client-side gameopt code also assumes all scenarios use
                // the sea board, and sets game option "SBL" when a scenario
                // is chosen by the user.
            }

            // NEW_OPTION: If you created a ChangeListener, you should probably add similar code
            //    here. Set or change options if it makes sense; if a user has deliberately
            //    set a boolean option, think carefully before un-setting it and surprising them.

            // Set PLB if PL>4 or PLP
            opt = options.get( "PL" );
            SOCGameOption optPLP = options.get( "PLP" );
            if (((opt != null) && (opt.getIntValue() > 4))
                || ((optPLP != null) && optPLP.getBoolValue()))
                setBoolOption( "PLB", knownOpts );

        }  // if(doServerPreadjust)

        // OTYPE_* - adj javadoc above (re dropIfUnused) if a string-type or bool-type is added.

        StringBuilder optProblems = new StringBuilder();

        boolean allKnown;

        if (unknownScenario != null)
        {
            allKnown = false;
            optProblems.append( "SC: unknown scenario " );
            optProblems.append( unknownScenario );
            optProblems.append( ". " );
        }
        else
        {
            allKnown = true;  // might be set false in loop below
        }

        // use Iterator in loop, so we can remove from the hash if needed
        for (Iterator<Map.Entry<String, SOCGameOption>> ikv = options.entrySet().iterator();
             ikv.hasNext(); )
        {
            Map.Entry<String, SOCGameOption> okv = ikv.next();

            SOCGameOption op;
            try
            {
                op = okv.getValue();
            }
            catch( ClassCastException ce )
            {
                throw new IllegalArgumentException( "wrong class, expected gameoption" );
            }

            SOCGameOption knownOp = knownOpts.get( op.key );
            if (knownOp == null)
            {
                allKnown = false;
                optProblems.append( op.key );
                optProblems.append( ": unknown. " );
            }
            else if (knownOp.hasFlag( SOCGameOption.FLAG_INACTIVE_HIDDEN ))
            {
                allKnown = false;
                optProblems.append( op.key );
                optProblems.append( ": inactive. " );
            }
            else if (knownOp.optType != op.optType)
            {
                allKnown = false;
                optProblems.append( op.key );
                optProblems.append( ": optType mismatch (" );
                optProblems.append( knownOp.optType );
                optProblems.append( " != " );
                optProblems.append( op.optType );
                optProblems.append( "). " );
            }
            else
            {
                // Clip int values, check default values, check dropIfUnused

                if (knownOp.lastModVersion != op.lastModVersion)
                {
                    allKnown = false;
                    optProblems.append( op.key );
                    optProblems.append( ": lastModVersion mismatch (" );
                    optProblems.append( knownOp.lastModVersion );
                    optProblems.append( " != " );
                    optProblems.append( op.lastModVersion );
                    optProblems.append( "). " );
                }

                switch (op.optType)  // OTYPE_*
                {
                case SOCGameOption.OTYPE_INT:
                case SOCGameOption.OTYPE_INTBOOL:
                case SOCGameOption.OTYPE_ENUM:
                case SOCGameOption.OTYPE_ENUMBOOL:
                {
                    int iv = op.getIntValue();
                    if (iv < knownOp.minIntValue)
                    {
                        iv = knownOp.minIntValue;
                        op.setIntValue( iv );
                    }
                    else if (iv > knownOp.maxIntValue)
                    {
                        iv = knownOp.maxIntValue;
                        op.setIntValue( iv );
                    }

                    if (knownOp.hasFlag( FLAG_DROP_IF_UNUSED )
                        && (iv == knownOp.defaultIntValue))
                    {
                        // ignore boolValue unless also boolean-type: OTYPE_INTBOOL and OTYPE_ENUMBOOL.
                        if ((op.optType == SOCGameOption.OTYPE_INT) || (op.optType == SOCGameOption.OTYPE_ENUM)
                            || !op.getBoolValue())
                            ikv.remove();
                    }
                }
                break;

                case SOCGameOption.OTYPE_BOOL:
                    if (knownOp.hasFlag( FLAG_DROP_IF_UNUSED ) && !op.getBoolValue())
                        ikv.remove();
                    break;

                case SOCGameOption.OTYPE_STR:
                case SOCGameOption.OTYPE_STRHIDE:
                    if (knownOp.hasFlag( FLAG_DROP_IF_UNUSED ))
                    {
                        String sval = op.getStringValue();
                        if ((sval == null) || (sval.length() == 0))
                            ikv.remove();
                    }
                    break;

                // no default: all types should be handled above.

                }
            }
        }

        if (doServerPreadjust && allKnown && (limitedCliFeats != null))
        {
            // See also SOCServerMessageHandler.handleGAMEOPTIONGETINFOS which has
            // very similar code for limited client feats.

            final Map<String, SOCGameOption> unsupportedOpts = optionsNotSupported( limitedCliFeats );

            if (unsupportedOpts != null)
            {
                allKnown = false;
                for (String okey : unsupportedOpts.keySet())
                {
                    if (optProblems.length() > 0)
                        optProblems.append( ", " );
                    optProblems.append( okey );
                }
                optProblems.append( ": requires missing feature(s). " );
            }
            else
            {
                final Map<String, SOCGameOption> trimmedOpts = optionsTrimmedForSupport( limitedCliFeats );

                if (trimmedOpts != null)
                    for (SOCGameOption opt : trimmedOpts.values())
                        options.put( opt.key, opt );
            }
        }

        if (allKnown)
            return null;
        else
            return optProblems;
    }

    /**
     * In a set of options or Known Options, do any require client features
     * not supported by a limited client's {@link SOCFeatureSet}?
     * Checks each option having a {@link #getClientFeature()}.
     *<P>
     * Doesn't check integer value of features like {@code sc} ({@link SOCFeatureSet#getValue(String, int)}):
     * Use {@link SOCGame#checkClientFeatures(SOCFeatureSet, boolean)} for that.
     *
     * @param cliFeats  Client's limited subset of optional features,
     *     from {@link SOCClientData#feats}, or {@code null} or empty set if no features
     * @return Map of known options not supported by {@code cliFeats},
     *     or {@code null} if all known options are supported.
     *     Each map key is its option value's {@link SOCVersionedItem#key key}.
     * @see #optionsTrimmedForSupport(SOCFeatureSet)
     * @since 2.4.00
     */
    public Map<String, SOCGameOption> optionsNotSupported( final SOCFeatureSet cliFeats )
    {
        Map<String, SOCGameOption> ret = null;

        for (SOCGameOption opt : options.values())
        {
            final String cliFeat = opt.getClientFeature();
            if (cliFeat == null)
                continue;
            if ((cliFeats != null) && cliFeats.isActive( cliFeat ))
                continue;

            if (ret == null)
                ret = new HashMap<>();
            ret.put( opt.key, opt );
        }

        return ret;
    }

    /**
     * In a set of options or Known Options, do any require changes for a limited client's {@link SOCFeatureSet}?
     * For example, clients without {@link SOCFeatureSet#CLIENT_6_PLAYERS} limit "max players" to 4.
     *<P>
     * Assumes client is new enough that its version wouldn't also cause trimming of those same options' values
     * by {@link #optionsNewerThanVersion(int, boolean, boolean)} or {@link #optionsForVersion(int)}.
     *
     * @param cliFeats  Client's limited subset of optional features,
     *     from {@link SOCClientData#feats}, or {@code null} or empty set if no features
     * @return Map of trimmed known options, or {@code null} if no trimming was needed.
     *     Each map key is its option value's {@link SOCVersionedItem#key key}.
     * @see #optionsNotSupported(SOCFeatureSet)
     * @see SOCGameOption#getMaxIntValueForVersion(String, int)
     * @since 2.4.00
     */
    public Map<String, SOCGameOption> optionsTrimmedForSupport( final SOCFeatureSet cliFeats )
    {
        if ((cliFeats != null) && cliFeats.isActive( SOCFeatureSet.CLIENT_6_PLAYERS ))
            return null;

        SOCGameOption pl = getKnownOption( "PL", false );
        if (pl == null)
            return null;  // shouldn't happen, PL is a known option

        Map<String, SOCGameOption> ret = new HashMap<>();
        ret.put( "PL", new SOCGameOption( pl, SOCGame.MAXPLAYERS_STANDARD ) );
        return ret;
    }

    /**
     * Find all opts in this set having the specified flag(s) and optional minimum version,
     * or all Known Options when called on a server or client's set of Known Options.
     *<P>
     * Some uses:
     *<UL>
     * <LI> {@link SOCGameOption#FLAG_3RD_PARTY}:
     *   Find any Third-party Options defined at client, to ask server if it knows them too.
     *   Client calls this as part of connect to server, ignoring minVersion so all are asked about.
     * <LI> {@link SOCGameOption#FLAG_ACTIVATED}:
     *   Find any Activated Options compatible with client version.
     *   Server calls this as part of client connect, with {@code minVers} = client version.
     *</UL>
     * Ignores any option with {@link SOCGameOption#FLAG_INACTIVE_HIDDEN} unless that's part of {@code flagMask}.
     *<P>
     * If calling at server and the connecting client has limited features, assumes has already
     * called {@link #optionsNotSupported(SOCFeatureSet)} and {@link #optionsTrimmedForSupport(SOCFeatureSet)}.
     * So this method filters only by minVersion, not by feature requirement or any other field.
     *
     * @param flagMask  Flag(s) to check for; {@link #hasFlag(int)} return value is the filter
     * @param minVers  Minimum compatible version to look for, same format as {@link Version#versionNumber()},
     *     or 0 to ignore {@link SOCVersionedItem#minVersion opt.minVersion}
     * @return Map of found options compatible with {@code minVers}, or {@code null} if none.
     *     Each map key is its option value's {@link SOCVersionedItem#key key}.
     * @see SOCGameOption#activate()
     */
    public SOCGameOptionSet optionsWithFlag( final int flagMask, final int minVers )
    {
        Map<String, SOCGameOption> ret = null;
        final boolean ignoreInactives = (0 == (flagMask & SOCGameOption.FLAG_INACTIVE_HIDDEN));

        for (final SOCGameOption opt : options.values())
        {
            if ((minVers != 0) && (opt.minVersion > minVers))
                continue;

            if (ignoreInactives && (0 != (opt.optFlags & SOCGameOption.FLAG_INACTIVE_HIDDEN)))
                continue;

            if (opt.hasFlag( flagMask ))
            {
                if (ret == null)
                    ret = new HashMap<>();
                ret.put( opt.key, opt );
            }
        }

        return (ret != null) ? new SOCGameOptionSet( ret ) : null;
    }

    /**
     * Human-readable contents of the Set: Returns its game options {@link Map#toString()}.
     */
    @Override
    public String toString()
    {
        return options.toString();
    }

}<|MERGE_RESOLUTION|>--- conflicted
+++ resolved
@@ -273,529 +273,6 @@
     }
 
     /**
-<<<<<<< HEAD
-=======
-     * Create and return a set of the Known Options.
-     *<P>
-     * Before v2.4.50 this method was {@code SOCGameOption.initAllOptions()}.
-     *
-     * <h3>Current known options:</h3>
-     *<UL>
-     *<LI> PL  Maximum # players (2-6)
-     *<LI> PLB Use 6-player board*
-     *<LI> PLP 6-player board: Can Special Build only if 5 or 6 players in game*
-     *<LI> SBL Use sea board layout (has a large, varying max size)
-     *<LI> RD  Robber can't return to the desert
-     *<LI> N7  Roll no 7s during first # rounds
-     *<LI> N7C Roll no 7s until a city is built
-     *<LI> BC  Break up clumps of # or more same-type ports/hexes
-     *<LI> NT  No trading allowed
-     *<LI> VP  Victory points (10-15)
-     *<LI> SC  Game Scenario (optional groups of rules; see {@link SOCScenario})
-     *<LI> _BHW  Board height and width, if not default, for {@link SOCBoardLarge}: 0xRRCC.
-     *           Used only at client, for board size received in JoinGame message from server
-     *           to pass through SOCGame constructor into SOCBoard factory
-     *</UL>
-     *  * Grouping: PLB, PLP are 3 characters, not 2, and the first 2 characters match an
-     *    existing option. So in NewGameOptionsFrame, they appear on the lines following
-     *    the PL option in client version 1.1.13 and above.
-     *
-     * <h3>Current Game Scenario options:</h3>
-     *<UL>
-     *<LI> {@link #K_SC_SANY _SC_SANY}  SVP to settle in any new land area:
-     *         {@link SOCPlayerEvent#SVP_SETTLED_ANY_NEW_LANDAREA}
-     *<LI> {@link #K_SC_SEAC _SC_SEAC}  2 SVP each time settle in another new land area:
-     *         {@link SOCPlayerEvent#SVP_SETTLED_EACH_NEW_LANDAREA}
-     *<LI> {@link #K_SC_FOG  _SC_FOG}   A hex has been revealed from behind fog:
-     *         {@link SOCGameEvent#SGE_FOG_HEX_REVEALED}: See {@link SOCScenario#K_SC_FOG}
-     *<LI> {@link #K_SC_0RVP _SC_0RVP}  No VP for longest road / longest trade route
-     *<LI> {@link #K_SC_3IP  _SC_3IP}   Third initial settlement and road/ship placement
-     *<LI> {@link #K_SC_CLVI _SC_CLVI}  Cloth trade with neutral {@link SOCVillage villages}: See {@link SOCScenario#K_SC_CLVI}
-     *<LI> {@link #K_SC_FTRI _SC_FTRI}  The Forgotten Tribe: See {@link SOCScenario#K_SC_FTRI}
-     *<LI> {@link #K_SC_PIRI _SC_PIRI}  Pirate Islands and {@link SOCFortress fortresses}: See {@link SOCScenario#K_SC_PIRI}
-     *<LI> {@link #K_SC_WOND _SC_WOND}  Wonders: See {@link SOCScenario#K_SC_WOND}
-     *</UL>
-     *
-     * <h3>Options for quick tests/prototyping:</h3>
-     *
-     * For quick tests or prototyping, including third-party bot/AI/client development,
-     * there are a few predefined but unused game options available:
-     *<UL>
-     *<LI> {@link #K__EXT_BOT _EXT_BOT}  Extra option for robot development
-     *<LI> {@link #K__EXT_CLI _EXT_CLI}  Extra option for client development
-     *<LI> {@link #K__EXT_GAM _EXT_GAM}  Extra option for game development
-     *</UL>
-     * These can be used to easily send config or debug settings to your bot or client when it joins a game,
-     * by setting a default value at the server's command line or properties file.
-     *
-     * <h3>If you want to add a game option:</h3>
-     *<UL>
-     *<LI> Choose an unused unique name key: for example, "PL" for "max players".
-     *   All in-game code uses these key strings to query and change
-     *   game option settings; only a very few places use SOCGameOption
-     *   objects, and you won't need to adjust those places.
-     *   The list of already-used key names is here within getAllKnownOptions.
-     *   <P>
-     *   If your option is useful only for developers or in other special situations,
-     *   and should normally be hidden from clients, define it as an Inactive Option
-     *   by using the {@link SOCGameOption#FLAG_INACTIVE_HIDDEN} flag.
-     *   <P>
-     *   If you're forking JSettlers or developing a third-party client, server, or bot,
-     *   any game options you add should use {@code '3'} as the second character of
-     *   their name key: {@code "_3"}, {@code "T3"}, etc.
-     *   Use {@link SOCGameOption#FLAG_3RD_PARTY} when specifying your options; see its javadoc for details.
-     *   <P>
-     *   If your option supports a {@link SOCScenario}, its name should
-     *   start with "_SC_" and it should have a constant name field here
-     *   (like {@link #K_SC_3IP}) with a short descriptive javadoc.
-     *   Link in javadoc to the SOCScenario field and add it to the list above.
-     *   Because name starts with "_SC_", constructor will automatically call
-     *   {@link SOCGameOption#setClientFeature(String) setClientFeature}({@link SOCFeatureSet#CLIENT_SEA_BOARD}).
-     *   If you need a different client feature instead, or none, call that setter afterwards.
-     *<LI> Decide which {@link SOCGameOption#optType option type} your option will be
-     *   (boolean, enumerated, int+bool, etc.), and its default value.
-     *   Typically the default will let the game behave as it did before
-     *   the option existed (for example, the "max players" default is 4).
-     *   Its default value on your own server can be changed at runtime.
-     *<LI> Decide if all client versions can use your option.  Typically, if the option
-     *   requires server changes but not any client changes, all clients can use it.
-     *   (For example, "N7" for "roll no 7s early in the game" works with any client
-     *   because dice rolls are done at the server.)
-     *<LI> Create the option by calling opt.put here in getAllKnownOptions.
-     *   Use the current version for the "last modified" field.
-     *<LI> Add the new option's description to the {@code gameopt.*} section of
-     *   {@code server/strings/toClient_*.properties} to be sent to clients if needed.
-     *<LI> If only <em>some values</em> of the option will require client changes,
-     *   also update {@link SOCGameOption#getMinVersion(Map)}.  (For example, if "PL"'s value is 5 or 6,
-     *   a new client would be needed to display that many players at once, but 2 - 4
-     *   can use any client version.) <BR>
-     *   If this is the case and your option type
-     *   is {@link SOCGameOption#OTYPE_ENUM} or {@link SOCGameOption#OTYPE_ENUMBOOL}, also update
-     *   {@link SOCGameOption#getMaxEnumValueForVersion(String, int)}.
-     *   Otherwise, update {@link #getMaxIntValueForVersion(String, int)}.
-     *<LI> If the new option can be used by old clients by changing the values of
-     *   <em>other</em> related options when game options are sent to those versions,
-     *   add code to {@link SOCGameOption#getMinVersion(Map)}. <BR>
-     *   For example, the boolean "PLB" can force use of the 6-player board in
-     *   versions 1.1.08 - 1.1.12 by changing "PL"'s value to 5 or 6.
-     *<LI> Within {@link SOCGame}, don't add any object fields due to the new option;
-     *   instead call {@link SOCGame#isGameOptionDefined(String)},
-     *   {@link SOCGame#getGameOptionIntValue(String)}, etc.
-     *   Look for game methods where game behavior changes with the new option,
-     *   and adjust those.
-     *<LI> Check the server and clients for places which must check for the new option.
-     *   Typically these will be the <strong>places which call the game methods</strong> affected.
-     *   <UL>
-     *   <LI> {@link soc.server.SOCServer} is the server class,
-     *           see its "handle" methods for network messages
-     *   <LI> {@link soc.client.SOCPlayerClient} is the graphical client
-     *   <LI> {@link soc.robot.SOCRobotClient} and {@link soc.robot.SOCRobotBrain#run()}
-     *           together handle the robot client messages
-     *   <LI> {@link soc.baseclient.SOCDisplaylessPlayerClient} is the foundation for the robot client,
-     *           and handles some of its messages
-     *   </UL>
-     *   Some options don't need any code at the robot; for example, the robot doesn't
-     *   care about the maximum number of players in a game, because the server tells the
-     *   robot when to join a game.
-     *   <P>
-     *   Some options need code only in the {@link SOCGame} constructor.
-     *<LI> To find other places which may possibly need an update from your new option,
-     *   search the entire source tree for this marker: <code> // NEW_OPTION</code>
-     *   <br>
-     *   This would include places like
-     *   {@link soc.util.SOCRobotParameters#copyIfOptionChanged(SOCGameOptionSet)}
-     *   which ignore most, but not all, game options.
-     *<LI> If the new option adds new game/player/board fields or piece types which aren't
-     *   currently in {@link SavedGameModel}:
-     *   <UL>
-     *   <LI> Either add the fields there, and test to make sure SAVEGAME/LOADGAME handles their data properly
-     *   <LI> Or, check for and reject the new option in {@link SavedGameModel#checkCanSave(SOCGame)}
-     *       and {@link SavedGameModel#checkCanLoad(SOCGameOptionSet)};
-     *       add a {@code TODO} to later add support to SavedGameModel
-     *   </UL>
-     *</UL>
-     *
-     *<h3>If you want to change a game option (in a later version):</h3>
-     *
-     *   Typical changes to a game option would be:
-     *<UL>
-     *<LI> Add new values to an {@link SOCGameOption#OTYPE_ENUM} enumerated option;
-     *   they must be added to the end of the list
-     *<LI> Change the maximum or minimum permitted values for an
-     *   {@link SOCGameOption#OTYPE_INT} integer option
-     *<LI> Change the default value, although this can also be done
-     *   at runtime on the command line
-     *<LI> Change the value at the server based on other options' values
-     *</UL>
-     *   Things you can't change about an option, because inconsistencies would occur:
-     *<UL>
-     *<LI> {@link SOCVersionedItem#key name key}
-     *<LI> {@link SOCGameOption#optType}
-     *<LI> {@link SOCGameOption#minVersion}
-     *<LI> {@link SOCGameOption#optFlags} such as {@link SOCGameOption#FLAG_DROP_IF_UNUSED}:
-     *     Newly defined flags could maybe be added, if old versions can safely ignore them,
-     *     but a flag can't be removed from an option in a later version.
-     *<LI> For {@link SOCGameOption#OTYPE_ENUM} and {@link SOCGameOption#OTYPE_ENUMBOOL}, you can't remove options
-     *     or change the meaning of current ones, because this would mean that the option's intValue (sent over
-     *     the network) would mean different things to different-versioned clients in the game.
-     *</UL>
-     *
-     *<H4>To make the change:</H4>
-     *<UL>
-     *<LI> Change the option here in getAllKnownOptions; change the "last modified" field to
-     *   the current game version. Otherwise the server can't tell the client what has
-     *   changed about the option.
-     *<LI> If new values require a newer minimum client version, add code to {@link SOCGameOption#getMinVersion(Map)}.
-     *<LI> If adding a new enum value for {@link SOCGameOption#OTYPE_ENUM} and {@link SOCGameOption#OTYPE_ENUMBOOL},
-     *   add code to {@link SOCGameOption#getMaxEnumValueForVersion(String, int)}.
-     *<LI> If increasing the maximum value of an int-valued parameter, and the new maximum
-     *   requires a certain version, add code to {@link SOCGameOption#getMaxIntValueForVersion(String, int)}.
-     *   For example, versions below 1.1.08 limit "max players" to 4.
-     *<LI> Search the entire source tree for its key name, to find places which may need an update.
-     *<LI> Consider if any other places listed above (for add) need adjustment.
-     *</UL>
-     *
-     * <h3>If you want to remove or obsolete a game option (in a later version):</h3>
-     *
-     * Please think twice beforehand; breaking compatibility with older clients shouldn't
-     * be done without a very good reason.  That said, the server is authoritative on options.
-     * If an option isn't in its Known Options set (from when it called this {@code getAllKnownOptions()} method),
-     * the client won't be allowed to ask for it.  Any obsolete options should be kept around as commented-out code.
-     *
-     * @return a fresh copy of the "known" options, with their hardcoded default values.
-     *     Includes all defined options, including those with {@link SOCGameOption#FLAG_INACTIVE_HIDDEN}
-     *     or {@link SOCGameOption#FLAG_3RD_PARTY}.
-     * @see #getKnownOption(String, boolean)
-     * @see #addKnownOption(SOCGameOption)
-     * @see SOCScenario#getAllKnownScenarios()
-     * @since 1.1.07
-     */
-    public static SOCGameOptionSet getAllKnownOptions()
-    {
-        final SOCGameOptionSet opts = new SOCGameOptionSet();
-
-        // I18N: Game option descriptions are also stored as gameopt.* in server/strings/toClient_*.properties
-        //       to be sent to clients if needed.
-
-        final SOCGameOption optPL = new SOCGameOption
-            ( "PL", -1, 1108, 4, 2, 6, 0, "Maximum # players" );
-        opts.add( optPL );
-
-        final SOCGameOption optPLB = new SOCGameOption
-            ( "PLB", 1108, 1113, false, FLAG_DROP_IF_UNUSED, "Use 6-player board" );
-        optPLB.setClientFeature( SOCFeatureSet.CLIENT_6_PLAYERS );
-        opts.add( optPLB );
-
-        final SOCGameOption optPLP = new SOCGameOption
-            ( "PLP", 1108, 2300, false, FLAG_DROP_IF_UNUSED, "6-player board: Can Special Build only if 5 or 6 players in game" );
-        optPLP.setClientFeature( SOCFeatureSet.CLIENT_6_PLAYERS );
-        opts.add( optPLP );
-
-        SOCGameOption optSBL = new SOCGameOption
-            ( "SBL", 2000, 2000, false, FLAG_DROP_IF_UNUSED, "Use sea board" );  // see also SOCBoardLarge
-        optSBL.setClientFeature( SOCFeatureSet.CLIENT_SEA_BOARD );
-        opts.add( optSBL );
-
-        opts.add( new SOCGameOption
-            ( "_BHW", 2000, 2000, 0, 0, 0xFFFF, FLAG_DROP_IF_UNUSED | SOCGameOption.FLAG_INTERNAL_GAME_PROPERTY,
-                "Large board's height and width (0xRRCC) if not default (local to client only)" ) );
-        opts.add( new SOCGameOption
-            ( "RD", -1, 1107, false, 0, "Robber can't return to the desert" ) );
-        opts.add( new SOCGameOption
-            ( "N7", -1, 1107, false, 7, 1, 999, 0, "Roll no 7s during first # rounds" ) );
-        // N7C's keyname puts it after N7 in the NewGameOptionsFrame list
-        opts.add( new SOCGameOption
-            ( "N7C", -1, 1119, false, FLAG_DROP_IF_UNUSED, "Roll no 7s until a city is built" ) );
-        opts.add( new SOCGameOption
-            ( "BC", -1, 1107, true, 4, 3, 9, 0, "Break up clumps of # or more same-type hexes/ports" ) );
-        opts.add( new SOCGameOption
-            ( "NT", 1107, 1107, false, FLAG_DROP_IF_UNUSED, "No trading allowed between players" ) );
-        opts.add( new SOCGameOption
-            ( "VP", -1, 2000, false, 10, 10, 20, FLAG_DROP_IF_UNUSED, "Victory points to win: #" ) );
-        // If min or max changes, test client to make sure New Game dialog still shows it as a dropdown
-        // (not a text box) for user convenience
-
-        final SOCGameOption optSC = new SOCGameOption
-            ( "SC", 2000, 2000, 8, false, FLAG_DROP_IF_UNUSED, "Game Scenario: #" );
-        optSC.setClientFeature( SOCFeatureSet.CLIENT_SCENARIO_VERSION );
-        opts.add( optSC );
-
-        // Game scenario options (rules and events)
-        //      Constructor calls setClientFeature(SOCFeatureSet.CLIENT_SCENARIO_VERSION) for these
-        //      because keyname.startsWith("_SC_")
-
-        //      I18N note: NewGameOptionsFrame.showScenarioInfoDialog() assumes these
-        //      all start with the text "Scenarios:". When localizing, be sure to
-        //      keep a consistent prefix that showScenarioInfoDialog() knows to look for.
-        //      In client/strings/data_*.properties, set game.options.scenario.optprefix to that prefix.
-
-        opts.add( new SOCGameOption
-            ( K_SC_SANY, 2000, 2000, false, FLAG_DROP_IF_UNUSED,
-                "Scenarios: SVP for your first settlement on any island after initial placement" ) );
-        opts.add( new SOCGameOption
-            ( K_SC_SEAC, 2000, 2000, false, FLAG_DROP_IF_UNUSED,
-                "Scenarios: 2 SVP for your first settlement on each island after initial placement" ) );
-        opts.add( new SOCGameOption
-            ( K_SC_FOG, 2000, 2000, false, FLAG_DROP_IF_UNUSED,
-                "Scenarios: Some hexes initially hidden by fog" ) );
-        opts.add( new SOCGameOption
-            ( K_SC_0RVP, 2000, 2000, false, FLAG_DROP_IF_UNUSED,
-                "Scenarios: No longest trade route VP (no Longest Road)" ) );
-        opts.add( new SOCGameOption
-            ( K_SC_3IP, 2000, 2000, false, FLAG_DROP_IF_UNUSED,
-                "Scenarios: Third initial settlement" ) );
-        opts.add( new SOCGameOption
-            ( K_SC_CLVI, 2000, 2000, false, FLAG_DROP_IF_UNUSED,
-                "Scenarios: Cloth Trade with neutral villages" ) );
-        opts.add( new SOCGameOption
-            ( K_SC_PIRI, 2000, 2000, false, FLAG_DROP_IF_UNUSED,
-                "Scenarios: Pirate Islands and fortresses" ) );
-        opts.add( new SOCGameOption
-            ( K_SC_FTRI, 2000, 2000, false, FLAG_DROP_IF_UNUSED,
-                "Scenarios: The Forgotten Tribe" ) );
-        opts.add( new SOCGameOption
-            ( K_SC_WOND, 2000, 2000, false, FLAG_DROP_IF_UNUSED,
-                "Scenarios: Wonders" ) );
-
-        // "Extra" options for third-party developers
-
-        opts.add( new SOCGameOption
-            ( K__EXT_BOT, 2000, 2000, SOCGameOption.TEXT_OPTION_MAX_LENGTH, false, FLAG_DROP_IF_UNUSED,
-                "Extra non-core option available for robots in this game" ) );
-        opts.add( new SOCGameOption
-            ( K__EXT_CLI, 2000, 2000, SOCGameOption.TEXT_OPTION_MAX_LENGTH, false, FLAG_DROP_IF_UNUSED,
-                "Extra non-core option available for clients in this game" ) );
-        opts.add( new SOCGameOption
-            ( K__EXT_GAM, 2000, 2000, SOCGameOption.TEXT_OPTION_MAX_LENGTH, false, FLAG_DROP_IF_UNUSED,
-                "Extra non-core option available for this game" ) );
-
-        // Player info observability, for developers
-
-        opts.add( new SOCGameOption
-            ( K_PLAY_FO, 2000, 2450, false, SOCGameOption.FLAG_INACTIVE_HIDDEN | FLAG_DROP_IF_UNUSED,
-                "Show all player info and resources" ) );
-        opts.add( new SOCGameOption
-            ( K_PLAY_VPO, 2000, 2450, false, SOCGameOption.FLAG_INACTIVE_HIDDEN | FLAG_DROP_IF_UNUSED,
-                "Show all VP/dev card info" ) );
-
-        // NEW_OPTION - Add opt.put here at end of list, and update the
-        //       list of "current known options" in javadoc just above.
-
-        // ChangeListeners for client convenience:
-        // Remember that a new server version can't update this code at an older client:
-        // If you create a ChangeListener, also update adjustOptionsToKnown for server-side code.
-
-        // If PL goes over 4, set PLB.
-        optPL.addChangeListener( new SOCGameOption.ChangeListener()
-        {
-            public void valueChanged
-                ( final SOCGameOption op, Object oldValue, Object newValue,
-                    final SOCGameOptionSet currentOpts, final SOCGameOptionSet knownOpts )
-            {
-                if (!(oldValue instanceof Integer))
-                    return;  // ignore unless int
-                final int ov = (Integer) oldValue;
-                final int nv = (Integer) newValue;
-                if ((ov <= 4) && (nv > 4))
-                {
-                    SOCGameOption plb = currentOpts.get( "PLB" );
-                    if (plb == null)
-                        return;
-                    plb.setBoolValue( true );
-                    plb.refreshDisplay();
-                }
-            }
-        } );
-
-        // If PLB becomes unchecked, set PL to 4 if it's 5 or 6;
-        // if it becomes checked, set PL to 6 if <= 4, unless PL.userChanged already
-        optPLB.addChangeListener( new SOCGameOption.ChangeListener()
-        {
-            public void valueChanged
-                ( final SOCGameOption op, Object oldValue, Object newValue,
-                    final SOCGameOptionSet currentOpts, final SOCGameOptionSet knownOpts )
-            {
-                SOCGameOption pl = currentOpts.get( "PL" );
-                if (pl == null)
-                    return;
-                final int numPl = pl.getIntValue();
-                boolean refreshPl = false;
-
-                if (Boolean.TRUE.equals( newValue ))
-                {
-                    // PLB became checked; check PL 4 vs 6
-                    if ((numPl <= 4) && !pl.userChanged)
-                    {
-                        pl.setIntValue( 6 );
-                        refreshPl = true;
-                    }
-                }
-                else
-                {
-                    // PLB became unchecked
-
-                    if (numPl > 4)
-                    {
-                        pl.setIntValue( 4 );
-                        pl.userChanged = false;  // so re-check will set to 6
-                        refreshPl = true;
-                    }
-
-                    // numPl <= 4, so PLP doesn't apply
-                    SOCGameOption plp = currentOpts.get( "PLP" );
-                    if ((plp != null) && plp.getBoolValue() && !plp.userChanged)
-                    {
-                        plp.setBoolValue( false );
-                        plp.refreshDisplay();
-                    }
-                }
-
-                if (refreshPl)
-                    pl.refreshDisplay();
-            }
-        } );
-
-        // If PLP is set or cleared, also set or clear PLB unless user's already changed it
-        optPLP.addChangeListener( new SOCGameOption.ChangeListener()
-        {
-            public void valueChanged
-                ( final SOCGameOption op, Object oldValue, Object newValue,
-                    final SOCGameOptionSet currentOpts, final SOCGameOptionSet knownOpts )
-            {
-                final boolean changedTo = (Boolean.TRUE.equals( newValue ));
-
-                SOCGameOption plb = currentOpts.get( "PLB" );
-                if ((plb == null) || plb.userChanged || (changedTo == plb.getBoolValue()))
-                    return;
-
-                plb.setBoolValue( changedTo );
-                plb.refreshDisplay();
-            }
-        } );
-
-        // If SC (scenario) is chosen, also set SBL (use sea board)
-        // and VP (vp to win), unless already changed by user.
-        // This is for NGOF responsiveness during new-game option setup at the client:
-        // Game creation at the server doesn't rely on these updates.
-        // For game creation with scenario options, see adjustOptionsToKnown(doServerPreadjust=true).
-
-        optSC.addChangeListener( new SOCGameOption.ChangeListener()
-        {
-            public void valueChanged
-                ( final SOCGameOption optSc, Object oldValue, Object newValue,
-                    final SOCGameOptionSet currentOpts, final SOCGameOptionSet knownOpts )
-            {
-                final String newSC = optSc.getStringValue();
-                final boolean isScenPicked = optSc.getBoolValue() && (newSC.length() != 0);
-
-                // check/update #VP if scenario specifies it, otherwise revert to standard
-                SOCGameOption vp = currentOpts.get( "VP" );
-                if ((vp != null) && !vp.userChanged)
-                {
-                    int newVP = SOCGame.VP_WINNER_STANDARD;
-                    if (isScenPicked)
-                    {
-                        final SOCScenario scen = SOCScenario.getScenario( newSC );
-                        if (scen != null)
-                        {
-                            final Map<String, SOCGameOption> scenOpts =
-                                SOCGameOption.parseOptionsToMap( scen.scOpts, knownOpts );
-                            final SOCGameOption scOptVP = (scenOpts != null) ? scenOpts.get( "VP" ) : null;
-                            if (scOptVP != null)
-                                newVP = scOptVP.getIntValue();
-
-                            // TODO possibly update other scen opts, not just VP
-                        }
-                    }
-
-                    if (newVP != vp.getIntValue())
-                    {
-                        vp.setIntValue( newVP );
-                        vp.setBoolValue( newVP != SOCGame.VP_WINNER_STANDARD );
-                        vp.refreshDisplay();
-                    }
-                }
-
-                // check/update SBL
-                SOCGameOption sbl = currentOpts.get( "SBL" );
-                if ((sbl != null) && !sbl.userChanged)
-                {
-                    if (isScenPicked != sbl.getBoolValue())
-                    {
-                        sbl.setBoolValue( isScenPicked );
-                        sbl.refreshDisplay();
-                    }
-                }
-            }
-        } );
-
-        /*
-            // A commented-out debug option for testing convenience:
-            // Un-comment to let client create games that no one can join.
-
-        opts.add(new SOCGameOption
-            ("DEBUGNOJOIN", Integer.MAX_VALUE, Integer.MAX_VALUE, false,
-             SOCGameOption.FLAG_DROP_IF_UNUSED, "Cannot join this game"));
-        */
-
-        /*
-            // A commented-out debug option is kept here for each option type's testing convenience.
-            // OTYPE_* - Add a commented-out debug of the new type, for testing the new type.
-
-        opts.add(new SOCGameOption
-            ("DEBUGBOOL", 2000, Version.versionNumber(), false, SOCGameOption.FLAG_DROP_IF_UNUSED, "Test option bool"));
-        opts.add(new SOCGameOption
-            ("DEBUGENUM", 1107, Version.versionNumber(), 3,
-             new String[]{ "First", "Second", "Third", "Fourth"},
-             SOCGameOption.FLAG_DROP_IF_UNUSED, "Test option # enum"));
-        opts.add(new SOCGameOption
-            ("DEBUGENUMBOOL", 1107, Version.versionNumber(), true, 3,
-             new String[]{ "First", "Second", "Third", "Fourth"},
-             SOCGameOption.FLAG_DROP_IF_UNUSED, "Test option # enumbool"));
-        opts.add(new SOCGameOption
-            ("DEBUGINT", -1, Version.versionNumber(), 500, 1, 1000,
-             SOCGameOption.FLAG_DROP_IF_UNUSED, "Test option int # (range 1-1000)"));
-        opts.add(new SOCGameOption
-            ("DEBUGSTR", 1107, Version.versionNumber(), 20, false, SOCGameOption.FLAG_DROP_IF_UNUSED, "Test option str"));
-        opts.add(new SOCGameOption
-            ("DEBUGSTRHIDE", 1107, Version.versionNumber(), 20, true, SOCGameOption.FLAG_DROP_IF_UNUSED, "Test option strhide"));
-
-        opts.add(new SOCGameOption
-            ("_3P", 2000, Version.versionNumber(), false, SOCGameOption.FLAG_3RD_PARTY | SOCGameOption.FLAG_DROP_IF_UNUSED, "Test third-party option"));
-        opts.add(new SOCGameOption
-            ("_3P2", 2000, Version.versionNumber(), false, SOCGameOption.FLAG_3RD_PARTY | SOCGameOption.FLAG_DROP_IF_UNUSED, "Second test third-party option"));
-        */
-
-        return opts;
-
-        /*
-            // TEST CODE: simple callback for each option, that just echoes old/new value
-
-        SOCGameOption.ChangeListener testCL = new SOCGameOption.ChangeListener()
-        {
-            public void valueChanged
-                (final SOCGameOption opt, Object oldValue, Object newValue,
-                 final SOCGameOptionSet currentOpts, final SOCGameOptionSet knownOpts)
-            {
-                System.err.println("Test ChangeListener: " + opt.key
-                    + " changed from " + oldValue + " to " + newValue);
-            }
-        };
-        for (SOCGameOption op : opts)
-        {
-            if (! op.hasChangeListener())
-                op.addChangeListener(testCL);
-        }
-
-            // END TEST CODE
-        */
-
-        // OBSOLETE OPTIONS, REMOVED OPTIONS - Move its opt.put down here, commented out,
-        //       including the version, date, and reason of the removal.
-    }
-
-    /**
->>>>>>> 43f71b89
      * Get this set's size (number of options).
      * @return number of {@link SOCGameOption}s currently in this set
      * @see #isEmpty()
