/**
 * Java Settlers - An online multiplayer version of the game Settlers of Catan
 * This file Copyright (C) 2013-2020 Jeremy D Monin <jeremy@nand.net>.
 * Contents were formerly part of SOCServer.java;
 * portions of this file Copyright (C) 2003  Robert S. Thomas <thomas@infolab.northwestern.edu>
 * Portions of this file Copyright (C) 2012 Paul Bilnoski <paul@bilnoski.net>
 * Portions of this file Copyright (C) 2017 Ruud Poutsma <rtimon@gmail.com>
 *
 * This program is free software; you can redistribute it and/or
 * modify it under the terms of the GNU General Public License
 * as published by the Free Software Foundation; either version 3
 * of the License, or (at your option) any later version.
 *
 * This program is distributed in the hope that it will be useful,
 * but WITHOUT ANY WARRANTY; without even the implied warranty of
 * MERCHANTABILITY or FITNESS FOR A PARTICULAR PURPOSE.  See the
 * GNU General Public License for more details.
 *
 * You should have received a copy of the GNU General Public License
 * along with this program.  If not, see <http://www.gnu.org/licenses/>.
 *
 * The maintainer of this program can be reached at jsettlers@nand.net
 **/
package soc.server;

import java.text.DateFormat;
import java.util.ArrayList;
import java.util.Date;
import java.util.Enumeration;
import java.util.HashMap;
import java.util.HashSet;
import java.util.Hashtable;
import java.util.Iterator;
import java.util.List;
import java.util.Map;
import java.util.NoSuchElementException;
import java.util.Set;
import java.util.StringTokenizer;
import java.util.Vector;

import soc.debug.D;
import soc.game.*;
import soc.message.SOCAcceptOffer;  // for javadocs only
import soc.message.SOCBankTrade;
import soc.message.SOCBoardLayout;
import soc.message.SOCBoardLayout2;
import soc.message.SOCBotJoinGameRequest;
import soc.message.SOCCancelBuildRequest;
import soc.message.SOCChangeFace;
import soc.message.SOCChoosePlayerRequest;
import soc.message.SOCClearOffer;
import soc.message.SOCClearTradeMsg;
import soc.message.SOCDebugFreePlace;
import soc.message.SOCDevCardAction;
import soc.message.SOCDevCardCount;
import soc.message.SOCDiceResult;
import soc.message.SOCDiscard;
import soc.message.SOCDiscardRequest;
import soc.message.SOCFirstPlayer;
import soc.message.SOCGameElements;
import soc.message.SOCGameElements.GEType;
import soc.message.SOCGameMembers;
import soc.message.SOCGameServerText;
import soc.message.SOCGameState;
import soc.message.SOCGameStats;
import soc.message.SOCGameTextMsg;
import soc.message.SOCInventoryItemAction;
import soc.message.SOCJoinGame;
import soc.message.SOCJoinGameAuth;
import soc.message.SOCKeyedMessage;
import soc.message.SOCLocalizedStrings;
import soc.message.SOCLargestArmy;
import soc.message.SOCLastSettlement;
import soc.message.SOCLeaveGame;
import soc.message.SOCLongestRoad;
import soc.message.SOCMakeOffer;
import soc.message.SOCMessage;
import soc.message.SOCMovePiece;
import soc.message.SOCMoveRobber;
import soc.message.SOCPieceValue;
import soc.message.SOCPlayerElement;
import soc.message.SOCPlayerElement.PEType;
import soc.message.SOCPlayerElements;
import soc.message.SOCPlayerStats;
import soc.message.SOCPotentialSettlements;
import soc.message.SOCPutPiece;
import soc.message.SOCReportRobbery;
import soc.message.SOCResetBoardReject;
import soc.message.SOCRevealFogHex;
import soc.message.SOCRollDice;
import soc.message.SOCRollDicePrompt;
import soc.message.SOCSVPTextMessage;
import soc.message.SOCScenarioInfo;
import soc.message.SOCSetPlayedDevCard;
import soc.message.SOCSetSeatLock;
import soc.message.SOCSetSpecialItem;
import soc.message.SOCSetTurn;
import soc.message.SOCSimpleAction;
import soc.message.SOCSimpleRequest;
import soc.message.SOCSitDown;
import soc.message.SOCStartGame;
import soc.message.SOCStatusMessage;
import soc.message.SOCTurn;
import soc.server.genericServer.Connection;
import soc.util.IntPair;
import soc.util.SOCFeatureSet;
import soc.util.SOCGameList;
import soc.util.SOCStringManager;
import soc.util.Version;

/**
 * Server class to handle game-specific actions and messages for the SoC game type.
 * Clients' inbound messages are received by {@link SOCGameMessageHandler}, which
 * calls this game handler for frequently used game logic and response methods.
 * Use {@link #getMessageHandler()} to obtain the game handler's message handler.
 *<P>
 * Before v2.0.00, these methods and fields were part of {@link SOCServer}.
 * So, some may have {@code @since} javadoc labels with versions older than 2.0.00.
 *
 * @author Jeremy D Monin &lt;jeremy@nand.net&gt;
 * @since 2.0.00
 */
public class SOCGameHandler extends GameHandler
    implements SOCGameEventListener
{
    /**
     * Force robot to end their turn after this much inactivity,
     * while they've made a trade offer. Default is 60 seconds.
     * This is longer than the usual robot turn timeout,
     * and used only if waiting for a human player's response.
     *<P>
     * This field was originally in SOCServer, moved in v2.0.00.
     * @see SOCServer#ROBOT_FORCE_ENDTURN_SECONDS
     * @see SOCServer#checkForExpiredTurns(long)
     * @since 1.1.11
     */
    public static int ROBOT_FORCE_ENDTURN_TRADEOFFER_SECONDS = 60;

    /**
     * To clean up during automated tests, should robot-only games be destroyed as soon as they're over?
     * Checks {@link SOCGame#isBotsOnly}.
     * True by default. Added in v2.4.10; previous versions always removed such games.
     * @since 2.4.10
     */
    public static boolean DESTROY_BOT_ONLY_GAMES_WHEN_OVER = true;

    /**
     * Used by {@link #SOC_DEBUG_COMMANDS_HELP}, etc.
     * @see #DEBUG_COMMANDS_HELP_PLAYER
     */
    private static final String DEBUG_COMMANDS_HELP_RSRCS
        = "rsrcs: #cl #or #sh #wh #wo player";

    /**
     * Used by {@link #SOC_DEBUG_COMMANDS_HELP}, etc.
     * @see #DEBUG_COMMANDS_HELP_PLAYER
     */
    private static final String DEBUG_COMMANDS_HELP_DEV
        = "dev: #typ player";

    /**
     * Debug help: player name or number. Used by {@link #SOC_DEBUG_COMMANDS_HELP}, etc.
     * @since 1.1.20
     */
    private static final String DEBUG_COMMANDS_HELP_PLAYER
        = "'Player' is a player name or #number (upper-left is #0, increasing clockwise)";

    /**
     * Debug help: 1-line summary of dev card types, from {@link SOCDevCardConstants}.
     * @see #SOC_DEBUG_COMMANDS_HELP
     * @since 1.1.17
     */
    private static final String DEBUG_COMMANDS_HELP_DEV_TYPES =
        "### 1:road  2:year of plenty  3:mono  4:gov  5:market  6:univ  7:temple  8:chapel  9:soldier";

    /**
     * Used by {@link #SOC_DEBUG_COMMANDS_HELP}, etc. Used with {@link SOCGame#debugFreePlacement}.
     */
    private static final String DEBUG_CMD_FREEPLACEMENT = "*FREEPLACE*";

    /**
     * Debug command prefix for scenario-related debugging. Used with
     * {@link #processDebugCommand_scenario(Connection, SOCGame, String)}.
     * @since 2.0.00
     */
    private static final String DEBUG_CMD_PFX_SCENARIO = "*SCEN* ";

    /**
     * Debug help text to place at the end of {@link SOCServer#DEBUG_COMMANDS_HELP} via {@link #getDebugCommandsHelp()}.
     */
    private static final String[] SOC_DEBUG_COMMANDS_HELP =
        {
        DEBUG_CMD_FREEPLACEMENT + " 1 or 0  Start or end 'Free Placement' mode",
        "--- Debug Resources ---",
        DEBUG_COMMANDS_HELP_RSRCS,
        "Example  rsrcs: 0 3 0 2 0 Myname  or  rsrcs: 0 3 0 2 0 #3",
        DEBUG_COMMANDS_HELP_DEV,
        "Example  dev: 2 Myname   or  dev: 2 #3",
        DEBUG_COMMANDS_HELP_PLAYER,
        "Development card types are:",  // see SOCDevCardConstants
        "1 road-building",
        "2 year of plenty",
        "3 monopoly",
        "4 governors house",
        "5 market",
        "6 university",
        "7 temple",
        "8 chapel",
        "9 robber",
        "--- Scenario Debugging ---",  // see processDebugCommand_scenario(..)
        "For SC_FTRI: *scen* giveport #typenum #placeflag player",
        };

    /**
     * The 5 resource types, for sending {@link SOCPlayerElements}:
     * {@link PEType#CLAY}, ORE, SHEEP, WHEAT, {@link PEType#WOOD}.
     * @see #ELEM_RESOURCES_WITH_UNKNOWN
     * @since 2.0.00
     */
    public static final PEType[] ELEM_RESOURCES =
        {PEType.CLAY, PEType.ORE, PEType.SHEEP, PEType.WHEAT, PEType.WOOD};

    /**
     * The 5 resource types plus Unknown, for sending {@link SOCPlayerElements}:
     * {@link PEType#CLAY}, ORE, SHEEP, WHEAT, {@link PEType#WOOD},
     * {@link PEType#UNKNOWN_RESOURCE}.
     * @see #ELEM_RESOURCES
     * @since 2.0.00
     */
    public static final PEType[] ELEM_RESOURCES_WITH_UNKNOWN =
        {PEType.CLAY, PEType.ORE, PEType.SHEEP, PEType.WHEAT, PEType.WOOD, PEType.UNKNOWN_RESOURCE};

    /**
     * Classic board piece type elements, for sending {@link SOCPlayerElements}:
     * {@link #ELEM_PIECETYPES_SEA} without {@link PEType#SHIPS}.
     * @since 2.0.00
     */
    private static final PEType[] ELEM_PIECETYPES_CLASSIC =
        { PEType.ROADS, PEType.SETTLEMENTS, PEType.CITIES };

    /**
     * Sea board piece type elements, for sending {@link SOCPlayerElements}:
     * {@link #ELEM_PIECETYPES_CLASSIC} plus {@link PEType#SHIPS}.
     * @since 2.0.00
     */
    private static final PEType[] ELEM_PIECETYPES_SEA =
        { PEType.ROADS, PEType.SETTLEMENTS, PEType.CITIES, PEType.SHIPS };

    /**
     * For {@link #joinGame}; element types for last Settlement node, unknown resources,
     * {@link PEType#NUMKNIGHTS}, and classic piece types, for sending {@link SOCPlayerElements}:
     * {@link #ELEM_JOINGAME_WITH_PIECETYPES_SEA} without {@link PEType#SHIPS}.
     * @since 2.0.00
     */
    private static final PEType[] ELEM_JOINGAME_WITH_PIECETYPES_CLASSIC =
        { PEType.LAST_SETTLEMENT_NODE, PEType.UNKNOWN_RESOURCE, PEType.NUMKNIGHTS,
          PEType.ROADS, PEType.SETTLEMENTS, PEType.CITIES };

    /**
     * For {@link #joinGame}; element types for last Settlement node, unknown resources,
     * {@link PEType#NUMKNIGHTS}, and classic piece types, for sending {@link SOCPlayerElements}:
     * {@link #ELEM_JOINGAME_WITH_PIECETYPES_CLASSIC} plus {@link PEType#SHIPS}.
     * @since 2.0.00
     */
    private static final PEType[] ELEM_JOINGAME_WITH_PIECETYPES_SEA =
        { PEType.LAST_SETTLEMENT_NODE, PEType.UNKNOWN_RESOURCE, PEType.NUMKNIGHTS,
          PEType.ROADS, PEType.SETTLEMENTS, PEType.CITIES, PEType.SHIPS };

    /**
     * For {@link #joinGame}; {@link SOCGameElements} types for number of development cards,
     * number of rounds played, and player numbers for first player, longest road, largest army.
     * @since 2.0.00
     */
    private static final GEType[] ELEM_JOINGAME_DEVCARDS_ROUNDS_PLNUMS_FIRST_LONGEST_LARGEST =
        { GEType.DEV_CARD_COUNT, GEType.ROUND_COUNT, GEType.FIRST_PLAYER,
          GEType.LONGEST_ROAD_PLAYER, GEType.LARGEST_ARMY_PLAYER };

    /**
     * Game message handler for {@link SOCGameHandler}, shared by all game instances of this type.
     * @since 2.0.00
     */
    private final SOCGameMessageHandler gameMessageHandler;

    public SOCGameHandler(final SOCServer server)
    {
        super(server);
        gameMessageHandler = new SOCGameMessageHandler(server, this);
    }

    // javadoc inherited from GameHandler
    public GameMessageHandler getMessageHandler()
    {
        return gameMessageHandler;
    }

    // javadoc inherited from GameHandler
    public boolean processDebugCommand
        (final Connection debugCli, final SOCGame ga, final String dcmd, final String dcmdU)
    {
        if (dcmdU.startsWith("RSRCS:"))
        {
            debugGiveResources(debugCli, dcmd, ga);
            return true;
        }
        else if (dcmdU.startsWith("DEV:"))
        {
            debugGiveDevCard(debugCli, dcmd, ga);
            return true;
        }
        else if (dcmd.charAt(0) != '*')
        {
            return false;
        }

        if (dcmdU.startsWith(DEBUG_CMD_FREEPLACEMENT))
        {
            processDebugCommand_freePlace(debugCli, ga, dcmd.substring(DEBUG_CMD_FREEPLACEMENT.length()).trim());
            return true;
        } else if (dcmdU.startsWith(DEBUG_CMD_PFX_SCENARIO))
        {
            processDebugCommand_scenario(debugCli, ga, dcmd.substring(DEBUG_CMD_PFX_SCENARIO.length()).trim());
            return true;
        } else {
            return false;
        }
    }

    // javadoc inherited from GameHandler
    public final String[] getDebugCommandsHelp()
    {
        return SOC_DEBUG_COMMANDS_HELP;
    }

    /**
     * Process the <tt>*FREEPLACE*</tt> Free Placement debug command.
     * Can turn it off at any time, but can only turn it on during
     * your own turn after rolling (during game state {@link SOCGame#PLAY1}).
     * @param c   Connection (client) sending this message
     * @param ga  Game to which this applies; not null
     * @param arg  1 or 0, to turn on or off, or empty string or
     *    null to print current value
     * @since 1.1.12
     */
    final void processDebugCommand_freePlace
        (final Connection c, final SOCGame ga, final String arg)
    {
        final String gaName = ga.getName();
        final boolean wasInitial = ga.isInitialPlacement();
        final boolean ppValue = ga.isDebugFreePlacement();
        int eventPN = SOCServer.PN_REPLY_TO_UNDETERMINED;

        final boolean ppWanted;
        if ((arg == null) || (arg.length() == 0))
            ppWanted = ppValue;
        else
            ppWanted = arg.equals("1");

        if (ppValue != ppWanted)
        {
            if (! ppWanted)
            {
                try
                {
                    ga.setDebugFreePlacement(false);
                }
                catch (IllegalStateException e)
                {
                    if (wasInitial)
                    {
                        srv.messageToPlayer
                          (c, gaName, eventPN,
                           "* To exit this debug mode, all players must have either");
                        srv.messageToPlayer
                          (c, gaName, eventPN,
                           "  1 settlement and 1 road, or all must have at least 2 of each.");
                    } else {
                        srv.messageToPlayer
                          (c, gaName, eventPN,
                           "* Could not exit this debug mode: " + e.getMessage());
                    }

                    return;  // <--- early return ---
                }
            } else {
                if (c.getVersion() < SOCDebugFreePlace.VERSION_FOR_DEBUGFREEPLACE)
                {
                    srv.messageToPlayer
                        (c, gaName, eventPN,
                         "* Requires client version "
                         + Version.version(SOCDebugFreePlace.VERSION_FOR_DEBUGFREEPLACE)
                         + " or newer.");

                    return;  // <--- early return ---
                }
                SOCPlayer cliPl = ga.getPlayer(c.getData());
                if (cliPl == null)
                    return;  // <--- early return ---

                eventPN = cliPl.getPlayerNumber();
                if (ga.getCurrentPlayerNumber() != eventPN)
                {
                    srv.messageToPlayer
                        (c, gaName, eventPN, "* Can do this only on your own turn.");

                    return;  // <--- early return ---
                }
                if ((ga.getGameState() != SOCGame.PLAY1)
                    && ! ga.isInitialPlacement())
                {
                    srv.messageToPlayer
                        (c, gaName, eventPN, "* Can do this only after rolling the dice.");

                    return;  // <--- early return ---
                }

                ga.setDebugFreePlacement(true);
            }
        }

        srv.messageToPlayer
            (c, gaName, eventPN, "- Free Placement mode is "
             + (ppWanted ? "ON -" : "off -" ));

        if (ppValue != ppWanted)
        {
            srv.messageToPlayer
                (c, gaName, eventPN,
                 new SOCDebugFreePlace(gaName, ga.getCurrentPlayerNumber(), ppWanted));

            if (wasInitial && ! ppWanted)
            {
                if (! checkTurn(c, ga))
                {
                    // Player changed (or play started), announce new player.
                    sendTurn(ga, false);
                } else {
                    sendGameState(ga, false, false);
                }
            }
        }
    }

    /**
     * Process any {@code *SCEN*} scenario debug commands.
     *
     *<H5>Currently recognized commands, per scenario:</H5>
     *<UL>
     *  <LI> <B>{@link SOCGameOptionSet#K_SC_FTRI SC_FTRI}:</B>
     *    <UL>
     *      <LI> giveport #typenum #placeflag player
     *    </UL>
     *<UL>
     * If you add a debug command, also update {@link #SOC_DEBUG_COMMANDS_HELP}.
     *
     * @param c   Connection (client) sending this message
     * @param ga  Game to which this applies; not null
     * @param argStr  Debug command string from the user.
     *     Caller must remove prefix {@link #DEBUG_CMD_PFX_SCENARIO} and call {@link String#trim()}.
     *     Returns immediately if "".
     * @since 2.0.00
     */
    private void processDebugCommand_scenario
        (final Connection c, final SOCGame ga, final String argStr)
    {
        if (argStr.isEmpty())
            return;

        final String gaName = ga.getName();

        if (ga.getGameOptionStringValue("SC") == null)
        {
            srv.messageToPlayer(c, gaName, SOCServer.PN_NON_EVENT, "This game has no scenario");
            return;
        }
        if (! ga.isGameOptionSet(SOCGameOptionSet.K_SC_FTRI))
        {
            srv.messageToPlayer(c, gaName, SOCServer.PN_NON_EVENT, "This scenario has no debug commands");
            return;
        }

        // Tokenize the command arguments:
        // Don't use string.split("\\s+") because the last argument might be a player name with a space,
        // and "un-splitting" isn't easy
        StringTokenizer st = new StringTokenizer(argStr);
        if (! st.hasMoreTokens())
            return;  // unlikely: argStr was already trimmed and then checked length != 0

        final String subCmd = st.nextToken();

        // _SC_FTRI debug commands:
        if (subCmd.equalsIgnoreCase("giveport"))
        {
            // giveport #typenum #placeflag player

            boolean parseOK = false;
            int ptype = 0;
            boolean placeNow = false;
            SOCPlayer pl = null;

            try
            {
                ptype = Integer.parseInt(st.nextToken());
                int i = Integer.parseInt(st.nextToken());
                placeNow = (i == 1);
                if (placeNow || (i == 0))  // must be 0 or 1
                {
                    parseOK = (ptype >= SOCBoard.MISC_PORT) && (ptype <= SOCBoard.WOOD_PORT);
                    if (parseOK)
                    {
                        // get all of the rest for player name, by choosing an unlikely delimiter character
                        String plName = st.nextToken(Character.toString( (char) 1 )).trim();
                        pl = debug_getPlayer(c, ga, plName);
                        if (pl == null)
                            return;  // debug_getPlayer has sent not-found message
                    }
                }
            }
            catch (NumberFormatException e) {}
            catch (NoSuchElementException e) { parseOK = false; }  // not enough tokens; can occur at name when parseOK.

            if (! parseOK)
            {
                final String[] usage =
                    {
                        "### Usage: giveport #typenum #placeflag player",
                        "### typenum: 0 for 3:1 port, or 1 to 5 (clay, ore, sheep, wheat, wood)",
                        "### placeflag: 1 to force placement now, 0 to add to inventory"
                    };
                for (final String txt : usage)
                    srv.messageToPlayer(c, gaName, SOCServer.PN_NON_EVENT, txt);

                return;
            }

            // Note: some logic from SOCGame.removePort(..); update there if this changes.
            // Message-send logic is from playerEvent(..).
            if (placeNow)
            {
                if ((ga.getCurrentPlayerNumber() != pl.getPlayerNumber())
                    || (pl.getPortMovePotentialLocations(false) == null))
                {
                    srv.messageToPlayer(c, gaName, SOCServer.PN_NON_EVENT,
                        "Player must be current and have a potential location for the port");

                    return;
                }

                // Fake placement off-board so we can call ga.removePort,
                // which will handle game states and notification through listener callbacks,
                // at a vertical edge just past the side of the board: 0x113, 0x115, etc
                final int edge = (ga.getBoard().getBoardWidth() + 2) | 0x101;
                ga.placePort(null, edge, ptype);
                ga.removePort(pl, edge);
                // removePort calls gameEventListener.playerEvent(REMOVED_TRADE_PORT),
                // which sends some messages but not GAMESTATE
                sendGameState(ga);
            } else {
                pl.getInventory().addItem
                    (SOCInventoryItem.createForScenario(ga, -ptype, true, false, false, ! placeNow));
                srv.messageToGame(gaName, true, new SOCInventoryItemAction
                    (gaName, pl.getPlayerNumber(), SOCInventoryItemAction.ADD_PLAYABLE, -ptype, false, false, true));
            }

        } else {
            srv.messageToPlayer(c, gaName, SOCServer.PN_NON_EVENT, "Unknown debug command: " + subCmd);
        }
    }

    final public void calcGameClientFeaturesRequired(SOCGame ga)
    {
        SOCFeatureSet fs = null;

        if (ga.isGameOptionSet("SBL"))
        {
            fs = new SOCFeatureSet((String) null);
            fs.add(SOCFeatureSet.CLIENT_SEA_BOARD);
        }

        if (ga.maxPlayers > 4)
        {
            if (fs == null)
                fs = new SOCFeatureSet((String) null);
            fs.add(SOCFeatureSet.CLIENT_6_PLAYERS);
        }

        String scKey = ga.getGameOptionStringValue("SC");
        if (scKey != null)
        {
            if (fs == null)
                fs = new SOCFeatureSet((String) null);
            SOCScenario sc = SOCScenario.getScenario(scKey);
            int scVers = (sc != null) ? sc.minVersion : Integer.MAX_VALUE;
            fs.add(SOCFeatureSet.CLIENT_SCENARIO_VERSION, scVers);
        }

        final SOCGameOptionSet opts = ga.getGameOptions();
        if (opts != null)
        {
            for (final SOCGameOption opt : opts)
            {
                String feat = opt.getClientFeature();
                if ((feat == null) || ! opt.hasValue())
                    continue;

                if (fs != null)
                {
                    if (fs.isActive(feat))
                        continue;
                } else {
                    fs = new SOCFeatureSet((String) null);
                }

                fs.add(feat);
            }
        }

        if (fs != null)
            ga.setClientFeaturesRequired(fs);
    }

    /**
     * Make sure it's the player's turn.
     *
     * @param c  the connection for player
     * @param ga the game
     *
     * @return true if it is the player's turn;
     *         false if another player's turn, or if this player isn't in the game
     */
    final boolean checkTurn(Connection c, SOCGame ga)
    {
        if ((c == null) || (ga == null))
            return false;

        try
        {
            return (ga.getCurrentPlayerNumber() == ga.getPlayer(c.getData()).getPlayerNumber());
        }
        catch (Throwable th)
        {
            return false;
        }
    }

    /**
     * Pre-checking already done, end the current player's turn in this game.
     * Alter game state and send messages to players.
     * (Clear all the Ask Special Building, Reset Board Request, and Trade Offer flags; send Game State; send Turn).
     *<P>
     * Calls {@link SOCGame#endTurn()}, which may also end the game.
     * On the 6-player board, this may begin the {@link SOCGame#SPECIAL_BUILDING Special Building Phase},
     * or end a player's placements during that phase.
     * Otherwise, calls {@link #sendTurn(SOCGame, boolean)} and begins
     * the next player's turn.
     *<P>
     * Assumes:
     * <UL>
     * <LI> ga.canEndTurn already called, to validate player
     * <LI> ga.takeMonitor already called (not the same as {@link SOCGameList#takeMonitorForGame(String)})
     * <LI> gamelist.takeMonitorForGame is NOT called, we do NOT have that monitor
     * </UL>
     *<P>
     * As a special case, endTurn is used to begin the Special Building Phase during the
     * start of a player's own turn, if permitted.  (Added in 1.1.09)
     *<P>
     * A simplified version of this logic (during initial placement) is used in
     * {@link SOCGameMessageHandler#handlePUTPIECE(SOCGame, Connection, SOCPutPiece)}.
     *
     * @param ga Game to end turn
     * @param pl Current player in <tt>ga</tt>, or null. Not needed except in SPECIAL_BUILDING.
     *           If null, will be determined within this method.
     * @param callEndTurn  Almost always true; if false, don't call {@link SOCGame#endTurn()}
     *           because it was called before calling this method.
     *           If false, be sure to set {@code pl} to the player whose turn it was before {@code endTurn()} was called.
     * @since 1.1.00
     */
    void endGameTurn(SOCGame ga, SOCPlayer pl, final boolean callEndTurn)
    {
        // Reminder: if this method's logic is changed or added to,
        // please also look at SOCGameMessageHandler.handlePUTPIECE
        // to see if the simplified version there should also be
        // updated.

        final String gname = ga.getName();

        if (ga.getGameState() == SOCGame.SPECIAL_BUILDING)
        {
            if (pl == null)
                pl = ga.getPlayer(ga.getCurrentPlayerNumber());
            pl.setAskedSpecialBuild(false);
            srv.messageToGame(gname, true, new SOCPlayerElement
                (gname, pl.getPlayerNumber(), SOCPlayerElement.SET, PEType.ASK_SPECIAL_BUILD, 0));
        }

        final boolean hadBoardResetRequest = (-1 != ga.getResetVoteRequester());

        /**
         * End the Turn:
         */
        if (callEndTurn)
        {
            ga.endTurn();  // May set state to OVER, if new player has enough points to win.
                           // May begin or continue the Special Building Phase.
        }

        /**
         * Send the results out:
         */

        if (hadBoardResetRequest)
        {
            // Cancel voting at end of turn
            srv.messageToGame(gname, true, new SOCResetBoardReject(gname));
        }

        /**
         * clear any trade offers
         */
        srv.gameList.takeMonitorForGame(gname);
        try
        {
            if (ga.clientVersionLowest >= SOCClearOffer.VERSION_FOR_CLEAR_ALL)
            {
                srv.messageToGameWithMon(gname, true, new SOCClearOffer(gname, -1));
            } else {
                for (int i = 0; i < ga.maxPlayers; i++)
                    srv.messageToGameWithMon(gname, false, new SOCClearOffer(gname, i));

                if (srv.recordGameEventsIsActive())
                    srv.recordGameEvent(gname, new SOCClearOffer(gname, -1));
            }
        } finally {
            srv.gameList.releaseMonitorForGame(gname);
        }

        /**
         * send new state number; if game is now OVER,
         * also send end-of-game messages.
         * Send whose turn it is.
         */
        sendTurn(ga, false);
        if (ga.getGameState() == SOCGame.SPECIAL_BUILDING)
            srv.messageToGameKeyed
                (ga, true, true, "action.sbp.turn.to.place", ga.getPlayer(ga.getCurrentPlayerNumber()).getName());
                // "Special building phase: {0}''s turn to place."
    }

    /**
     * Try to force-end the current player's turn in this game.
     * Alter game state and send messages to players.
     * Will call {@link #endGameTurn(SOCGame, SOCPlayer, boolean)} if appropriate.
     * Will send gameState and current player (turn) to clients.
     *<P>
     * If the current player has lost connection, send the {@link SOCLeaveGame LEAVEGAME}
     * message out <b>before</b> calling this method.
     *<P>
     * Assumes, as {@link #endGameTurn(SOCGame, SOCPlayer, boolean)} does:
     * <UL>
     * <LI> ga.canEndTurn already called, returned false
     * <LI> ga.takeMonitor already called (not the same as {@link SOCGameList#takeMonitorForGame(String)})
     * <LI> gamelist.takeMonitorForGame is NOT called, we do NOT have that monitor
     * </UL>
     * @param ga Game to force end turn
     * @param plName Current player's name. Needed because if they have been disconnected by
     *          {@link #leaveGame(SOCGame, Connection, boolean, boolean)},
     *          their name within game object is already null.
     * @return true if the turn was ended and game is still active;
     *          false if we find that all players have left and
     *          the gamestate has been changed here to {@link SOCGame#OVER}.
     *
     * @see #endGameTurnOrForce(SOCGame, int, String, Connection, boolean)
     * @see SOCGame#forceEndTurn()
     * @since 1.1.00
     */
    private boolean forceEndGameTurn(SOCGame ga, final String plName)
    {
        final String gaName = ga.getName();
        final int cpn = ga.getCurrentPlayerNumber();
        final int endFromGameState = ga.getGameState();

        SOCPlayer cp = ga.getPlayer(cpn);
        if (cp.hasAskedSpecialBuild())
        {
            cp.setAskedSpecialBuild(false);
            srv.messageToGame(gaName, true, new SOCPlayerElement
                (gaName, cpn, SOCPlayerElement.SET, PEType.ASK_SPECIAL_BUILD, 0));
        }

        final SOCForceEndTurnResult res = ga.forceEndTurn();
            // State now hopefully PLAY1, or SPECIAL_BUILDING;
            // also could be initial placement (START1A or START2A or START3A).
        if (SOCGame.OVER == ga.getGameState())
            return false;  // <--- Early return: All players have left ---

        /**
         * Report any resources lost or gained.
         * See also forceGamePlayerDiscardOrGain for same reporting code.
         */
        SOCResourceSet resGainLoss = res.getResourcesGainedLost();
        if (resGainLoss != null)
        {
            /**
             * If gold hex or returning resources to player (not discarding), report actual types/amounts.
             * For discard, tell the discarding player's client that they discarded the resources,
             * tell everyone else that the player discarded unknown resources.
             */
            if (! res.isLoss())
            {
                if ((endFromGameState == SOCGame.WAITING_FOR_PICK_GOLD_RESOURCE)
                    || (endFromGameState == SOCGame.STARTS_WAITING_FOR_PICK_GOLD_RESOURCE))
                {
                    // Send SOCPlayerElement messages, "gains" text
                    reportRsrcGainGold(ga, cp, cpn, resGainLoss, true, false);
                } else {
                    // Send SOCPlayerElement messages
                    reportRsrcGainLoss(gaName, resGainLoss, false, false, cpn, -1, null);
                }
            } else {
                int totalRes = resGainLoss.getTotal();
                if (ga.isGameOptionSet(SOCGameOptionSet.K_PLAY_FO))
                {
                    reportRsrcGainLoss(gaName, resGainLoss, true, true, cpn, -1, null);
                } else {
                    Connection c = srv.getConnection(plName);
                    if ((c != null) && c.isConnected())
                        reportRsrcGainLoss(gaName, resGainLoss, true, true, cpn, -1, c);
                    srv.messageToGameExcept
                        (gaName, c, cpn, new SOCPlayerElement
                            (gaName, cpn, SOCPlayerElement.LOSE, PEType.UNKNOWN_RESOURCE, totalRes, true),
                         true);
                }
                srv.messageToGameKeyed
                    (ga, true, true, "action.discarded", plName, totalRes);  //  "{0} discarded {1} resources."
            }
        }

        /**
         * report any dev-card or item returned to player's hand
         */
        final SOCInventoryItem itemCard = res.getReturnedInvItem();
        SOCInventoryItemAction retItemActionMsg = null;
            // details of item returning to player's hand, maybe send to other players too

        if (itemCard != null)
        {
            Connection c = srv.getConnection(plName);
            if ((c != null) && c.isConnected())
            {
                if (itemCard instanceof SOCDevCard)
                {
                    int card = itemCard.itype;
                    if ((card == SOCDevCardConstants.KNIGHT)
                        && (c.getVersion() < SOCDevCardConstants.VERSION_FOR_RENUMBERED_TYPES))
                        card = SOCDevCardConstants.KNIGHT_FOR_VERS_1_X;
                    srv.messageToPlayer
                        (c, gaName, cpn, new SOCDevCardAction(gaName, cpn, SOCDevCardAction.ADD_OLD, card));
                } else {
                    retItemActionMsg = new SOCInventoryItemAction
                        (gaName, cpn,
                         (itemCard.isPlayable() ? SOCInventoryItemAction.ADD_PLAYABLE : SOCInventoryItemAction.ADD_OTHER),
                         itemCard.itype, itemCard.isKept(), itemCard.isVPItem(), itemCard.canCancelPlay);
                    srv.messageToPlayer(c, gaName, cpn, retItemActionMsg);
                }
            }

            boolean announceAsInvItemAction = false;  // Announce item to game with same retItemActionMsg sent to player?
            boolean announceAsUnknown = true;  // Announce this item to game as an unknown dev card type?
                // Ignored if announceAsInvItemAction true.

            if (! (itemCard instanceof SOCDevCard))
            {
                // SOCInventoryItem: Add any new kinds here, to announce to all players.
                // If it needs a special message, do so and set announceAsUnknown = false
                // If it's private and doesn't need a special message, set handled = true and let it announce as unknown
                boolean handled = false;

                if (ga.isGameOptionSet(SOCGameOptionSet.K_SC_FTRI))
                {
                    // endFromGameState is PLACING_INV_ITEM.
                    // "Gift port" item details are public, send return message to whole game:
                    handled = true;
                    announceAsInvItemAction = true;
                    announceAsUnknown = false;
                }

                // Fallback:
                if (! handled)
                    System.err.println
                        ("forceEndGameTurn: Unhandled inventory item type " + itemCard.itype
                         + " class " + itemCard.getClass());
            }

            if (announceAsInvItemAction)
            {
                srv.messageToGameExcept(gaName, c, cpn, retItemActionMsg, true);
            }
            else if (announceAsUnknown)
            {
                if (ga.clientVersionLowest >= SOCDevCardConstants.VERSION_FOR_RENUMBERED_TYPES)
                {
                    final boolean isObservableVP =
                        (ga.isGameOptionSet(SOCGameOptionSet.K_PLAY_FO)
                         || ga.isGameOptionSet(SOCGameOptionSet.K_PLAY_VPO));
                        // note: minVersion for these gameopts is VERSION_FOR_RENUMBERED_TYPES

                    srv.messageToGameExcept
                        (gaName, c, cpn, new SOCDevCardAction
                            (gaName, cpn, SOCDevCardAction.ADD_OLD,
                             (isObservableVP) ? itemCard.itype : SOCDevCardConstants.UNKNOWN),
                         true);
                } else {
                    srv.messageToGameForVersionsExcept
                        (ga, -1, SOCDevCardConstants.VERSION_FOR_RENUMBERED_TYPES - 1,
                         c, new SOCDevCardAction
                             (gaName, cpn, SOCDevCardAction.ADD_OLD, SOCDevCardConstants.UNKNOWN_FOR_VERS_1_X), true);
                    srv.messageToGameForVersionsExcept
                        (ga, SOCDevCardConstants.VERSION_FOR_RENUMBERED_TYPES, Integer.MAX_VALUE,
                         c, new SOCDevCardAction
                             (gaName, cpn, SOCDevCardAction.ADD_OLD, SOCDevCardConstants.UNKNOWN), true);

                    srv.recordGameEventNotTo(gaName, cpn, new SOCDevCardAction
                        (gaName, cpn, SOCDevCardAction.ADD_OLD, SOCDevCardConstants.UNKNOWN));
                }

                srv.messageToGameKeyed(ga, true, true, "forceend.devcard.returned", plName);
                    // "{0}''s just-played development card was returned."
            }
        }

        /**
         * For initial placements, we don't end turns as normal.
         * (Player number may go forward or backwards, new state isn't ROLL_OR_CARD, etc.)
         * Update clients' gamestate, but don't call endGameTurn.
         */
        final int forceRes = res.getResult();
        if ((forceRes == SOCForceEndTurnResult.FORCE_ENDTURN_SKIP_START_ADV)
            || (forceRes == SOCForceEndTurnResult.FORCE_ENDTURN_SKIP_START_ADVBACK))
        {
            if (res.didUpdateFP() || res.didUpdateLP())
            {
                final int fpn = ga.getFirstPlayer();
                final SOCMessage msg =
                    (ga.clientVersionLowest >= SOCGameElements.MIN_VERSION)
                    ? new SOCGameElements(gaName, GEType.FIRST_PLAYER, fpn)
                    : new SOCFirstPlayer(gaName, fpn);

                // will cause clients to recalculate lastPlayer too
                srv.messageToGame(gaName, true, msg);
            }
            sendTurn(ga, false);

            return true;  // <--- Early return ---
        }

        /**
         * If the turn can now end, proceed as if player requested it.
         * Otherwise, send current gamestate.  We'll all wait for other
         * players to send discard messages, and afterwards this turn can end.
         */
        if (ga.canEndTurn(cpn))
            endGameTurn(ga, null, true);  // could force gamestate to OVER, if a client leaves
        else
            sendGameState(ga, false, false);

        return (ga.getGameState() != SOCGame.OVER);
    }

    /**
     * Client has been approved to join game; send JOINGAMEAUTH and the entire state of the game to client.
     * Unless {@code isRejoinOrLoadgame}, announce {@link SOCJoinGame} client join event to other players.
     *<P>
     * Does not add the client to the game's or server's list of players,
     * that should be done before calling this method.
     *<P>
     * Assumes {@link SOCServer#connectToGame(Connection, String, SOCGameOptionSet, SOCGame)} was already called.
     *<P>
     * Assumes NEWGAME (or NEWGAMEWITHOPTIONS) has already been sent out.
     * The game's first message<B>*</B> sent to the connecting client is JOINGAMEAUTH, unless isReset.
     *<P>
     * Among other messages, player names are sent via SITDOWN, and pieces on board
     * sent by PUTPIECE.  See comments here for further details.
     * If {@code isRejoinOrLoadgame}, some details are sent by calling
     * {@link #sitDown_sendPrivateInfo(SOCGame, Connection, int, boolean)}.
     * The group of messages sent here ends with GAMEMEMBERS, SETTURN and GAMESTATE.
     * If state is {@link SOCGame#OVER}: Right after sending GAMESTATE, calls
     * {@link #sendGameStateOVER(SOCGame, Connection) sendGameStateOver(gameData, c)}.
     *<P>
     * After all that is sent, the entire game is sent a JOINGAME for the new game member.
     *<P>
     * *<B>I18N:</B> If the game has a {@link SOCScenario} and the client needs scenario info or localized strings
     * for the scenario name and description, {@link SOCScenarioInfo} or {@link SOCLocalizedStrings} is
     * sent before JOINGAMEAUTH.  This handles i18n and scenarios added or changed between the client's
     * and server's versions.
     *
     * @param gameData Game to join
     * @param c        The connection of joining client
     * @param isReset  Game is a board-reset of an existing game.  This is always false when
     *          called from SOCServer instead of from inside the SOCGameHandler.
     * @param isLoading  Game is being reloaded from snapshot by {@code c}'s request; state is {@link SOCGame#LOADING}
     * @param isRejoinOrLoadgame  If true, client is re-joining; {@code c} replaces an earlier connection which
     *          is defunct/frozen because of a network problem. Also true when a human player joins a
     *          game being reloaded and has the same nickname as a player there.
     *          If {@code isRejoinOrLoadgame}, sends {@code c} their hand's private info for game in progress.
     * @see SOCServer#createOrJoinGameIfUserOK(Connection, String, String, String, SOCGameOptionSet)
     * @since 1.1.00
     */
    @SuppressWarnings("unchecked")  // for new ArrayList<SOCSpecialItem>[]
    public void joinGame
        (final SOCGame gameData, final Connection c,
         final boolean isReset, final boolean isLoading, final boolean isRejoinOrLoadgame)
    {
        // note: this method's indentation style for srv.messageToPlayer calls
        // is to more easily see the actual message being sent.

        boolean hasRobot = false;  // If game's already started, true if any bot is seated (can be taken over)
        final String gameName = gameData.getName(), cliName = c.getData();
        final int gameState = gameData.getGameState(), cliVers = c.getVersion();
        final boolean isFullyObservable = gameData.isGameOptionSet(SOCGameOptionSet.K_PLAY_FO);

        if (! isReset)
        {
            // First, send updated scenario info or localized strings if needed
            // (SOCScenarioInfo or SOCLocalizedStrings); checks c.getVersion(), scd.scenariosInfoSent etc.
            final String gameScen = gameData.getGameOptionStringValue("SC");
            if (gameScen != null)
                srv.sendGameScenarioInfo(gameScen, null, c, false, false);

            // Now, join game
            final SOCBoard board = gameData.getBoard();
            final int bh, bw;
            final int[] boardVS;
            if (board instanceof SOCBoardLarge)
            {
                bh = board.getBoardHeight();
                bw = board.getBoardWidth();
                boardVS = ((SOCBoardLarge) board).getAddedLayoutPart("VS");  // might be null, is OK
            } else {
                bh = bw = 0;
                boardVS = null;
            }
            srv.messageToPlayer(c, gameName, SOCServer.PN_OBSERVER,
                new SOCJoinGameAuth(gameName, bh, bw, boardVS));

            final SOCClientData scd = (SOCClientData) c.getAppData();
            if ((! scd.sentPostAuthWelcome) || (c.getVersion() < SOCStringManager.VERSION_FOR_I18N))
            {
                c.put(new SOCStatusMessage
                       (SOCStatusMessage.SV_OK, srv.getClientWelcomeMessage(c)));  // "Welcome to Java Settlers of Catan!"
                scd.sentPostAuthWelcome = true;
            }
        }

        /**
         * When sending seated player info and this client is loading a saved game:
         * if client isn't a player in the game, give them option to sit at any player's seat.
         */
        boolean allSeatsBots;
        if (isLoading)
        {
            allSeatsBots = true;
            for (int pn = 0; pn < gameData.maxPlayers; ++pn)
            {
                if ((! gameData.isSeatVacant(pn))
                    && gameData.getPlayer(pn).getName().equals(cliName))
                {
                    allSeatsBots = false;
                    break;
                }
            }
        } else {
            allSeatsBots = false;
        }

        if (cliVers >= SOCSetSeatLock.VERSION_FOR_ALL_SEATS)
            srv.messageToPlayer(c, gameName, SOCServer.PN_OBSERVER,
                new SOCSetSeatLock(gameName, gameData.getSeatLocks()));

        for (int i = 0; i < gameData.maxPlayers; i++)
        {
            /**
             * send the seat lock information, if client needs per-seat messages.
             */
            if (cliVers < SOCSetSeatLock.VERSION_FOR_ALL_SEATS)
            {
                final SOCGame.SeatLockState sl = gameData.getSeatLock(i);
                // old client doesn't have CLEAR_ON_RESET
                srv.messageToPlayer(c, gameName, SOCServer.PN_OBSERVER,
                    new SOCSetSeatLock
                        (gameName, i,
                         (sl != SOCGame.SeatLockState.CLEAR_ON_RESET) ? sl : SOCGame.SeatLockState.UNLOCKED));
            }

            /**
             * send them basic info on the already-seated players;
             * if isReset, don't send, because sitDown will
             * be sent from SOCServer.resetBoardAndNotify.
             */
            if (! isReset)
            {
                SOCPlayer pl = gameData.getPlayer(i);
                String plName = pl.getName();
                if ((plName != null) && ! gameData.isSeatVacant(i))
                {
                    boolean isRobot = pl.isRobot();
                    if ((gameState == SOCGame.LOADING)
                        && ! (isRobot || allSeatsBots || isLoading || srv.gameList.isMember(plName, gameName)))
                    {
                        // To make sure joining client shows "Take Over" buttons for unclaimed seats
                        // left by human players when game was saved, show them as bots
                        isRobot = true;
                    }
                    srv.messageToPlayer(c, gameName, SOCServer.PN_OBSERVER,
                        new SOCSitDown(gameName, plName, i, isRobot || allSeatsBots));

                    if (isRobot)
                        hasRobot = true;
                }
            }
        }

        /**
         * Send board layout info.
         * Optimization: If the game is still forming, client already has data for the empty board.
         */
        if ((gameState != SOCGame.NEW)
            || (cliVers < SOCBoardLayout.VERSION_FOR_OMIT_IF_EMPTY_NEW_GAME))
        {
            srv.messageToPlayer(c, gameName, SOCServer.PN_OBSERVER,
                getBoardLayoutMessage(gameData));
            //    No need to catch IllegalArgumentException:
            //    Since game is already started, getBoardLayoutMessage has previously
            //    been called for the creating player, and the board encoding is OK.
        }

        for (final SOCPotentialSettlements psMsg : gatherBoardPotentials(gameData, cliVers))
            srv.messageToPlayer(c, gameName, SOCServer.PN_OBSERVER,
                psMsg);

        /**
         * Any other misc data to send if game hasn't started yet:
         */
        if (gameState < SOCGame.START1A)
        {
            if (gameData.isGameOptionSet(SOCGameOptionSet.K_SC_CLVI))
                // Board's general supply of cloth:
                srv.messageToPlayer(c, gameName, SOCServer.PN_OBSERVER,
                    new SOCPlayerElement
                        (gameName, -1, SOCPlayerElement.SET,
                         PEType.SCENARIO_CLOTH_COUNT, ((SOCBoardLarge) (gameData.getBoard())).getCloth()));
                // Individual villages' cloth counts are sent soon below.
                // If game has started, will send board's cloth count after per-player info and putpieces.
        }

        /**
         * If normal game play has started:
         * _SC_CLVI: Send updated Cloth counts for any changed villages.
         * _SC_FTRI: Send any changed Special Edges.
         */
        if (gameData.hasSeaBoard && (gameState >= SOCGame.ROLL_OR_CARD))
        {
            final SOCBoardLarge bl = (SOCBoardLarge) gameData.getBoard();

            // SC_CLVI:
            final HashMap<Integer, SOCVillage> villages = bl.getVillages();
            if (villages != null)
                for (final SOCVillage vi : villages.values())
                {
                    final int cl = vi.getCloth();
                    if (cl != SOCVillage.STARTING_CLOTH)
                        srv.messageToPlayer(c, gameName, SOCServer.PN_OBSERVER,
                            new SOCPieceValue
                                (gameName, SOCPlayingPiece.VILLAGE, vi.getCoordinates(), cl, 0));
                }

            // SC_FTRI:
            boolean sendEdgeChanges = bl.hasSpecialEdges();
            if (! sendEdgeChanges)
            {
                // In case they've all been removed already during game play,
                // check the board for any Special Edge layout part
                for (String ap : SOCBoardLarge.SPECIAL_EDGE_LAYOUT_PARTS)
                {
                    if (bl.getAddedLayoutPart(ap) != null)
                    {
                        sendEdgeChanges = true;
                        break;
                    }
                }
            }
            if (sendEdgeChanges)
                joinGame_sendBoardSpecialEdgeChanges(gameData, bl, c);
        }

        /**
         * Send the current player number.
         * Before v2.0.00, this wasn't sent so early; was sent
         * just before SOCGameState and the "joined the game" text.
         * This earlier send has been tested against 1.1.07 (released 2009-10-31).
         */
        srv.messageToPlayer(c, gameName, SOCServer.PN_OBSERVER,
            ((cliVers >= SOCGameElements.MIN_VERSION)
             ? new SOCGameElements(gameName, GEType.CURRENT_PLAYER, gameData.getCurrentPlayerNumber())
             : new SOCSetTurn(gameName, gameData.getCurrentPlayerNumber())));

        /**
         * Send the game's Special Item info, if any, if game has started:
         */
        final String[] gameSITypes;
        if (gameState >= SOCGame.START1A)
        {
            Set<String> ty = gameData.getSpecialItemTypes();
            gameSITypes = (ty != null) ? ty.toArray(new String[ty.size()]) : null;
        } else {
            gameSITypes = null;
        }

        /**
         * Holds any special items shared between game and player. Those must be sent just once, not twice,
         * when per-game and then per-player special item info is sent. Per-player loop should check
         * {@code gameSItoPlayer.get(typeKey)[playerNumber].get(itemIndex)}; unused per-player lists
         * and typeKeys are null, so check each dereference; also check itemIndex versus list length.
         */
        final HashMap<String, ArrayList<SOCSpecialItem>[]> gameSItoPlayer;

        if (gameSITypes == null)
        {
            gameSItoPlayer = null;
        } else {
            gameSItoPlayer = new HashMap<>();

            for (int i = 0; i < gameSITypes.length; ++i)
            {
                final String tkey = gameSITypes[i];
                ArrayList<SOCSpecialItem> gsi = gameData.getSpecialItems(tkey);
                if (gsi == null)
                    continue;  // shouldn't happen

                final int L = gsi.size();
                for (int gi = 0; gi < L; ++gi)  // use this loop type to avoid ConcurrentModificationException if locking bug
                {
                    final SOCSpecialItem si = gsi.get(gi);
                    if (si == null)
                    {
                        srv.messageToPlayer(c, gameName, SOCServer.PN_OBSERVER,
                             new SOCSetSpecialItem(gameName, SOCSetSpecialItem.OP_CLEAR, tkey, gi, -1, -1));
                        continue;
                    }

                    int pi = -1;  // player index, or -1: if pl != null, must search pl's items for a match
                    final SOCPlayer pl = si.getPlayer();
                    if (pl != null)
                    {
                        ArrayList<SOCSpecialItem> iList = pl.getSpecialItems(tkey);
                        if (iList != null)
                        {
                            for (int k = 0; k < iList.size(); ++k)
                            {
                                if (si == iList.get(k))
                                {
                                    pi = k;
                                    break;
                                }
                            }
                        }
                    }

                    srv.messageToPlayer(c, gameName, SOCServer.PN_OBSERVER,
                        new SOCSetSpecialItem(gameData, SOCSetSpecialItem.OP_SET, tkey, gi, pi, si));

                    if (pi != -1)
                    {
                        // remember for use when sending per-player info

                        ArrayList<SOCSpecialItem>[] toAllPl = gameSItoPlayer.get(tkey);
                        if (toAllPl == null)
                        {
                            toAllPl = new ArrayList[gameData.maxPlayers];
                            gameSItoPlayer.put(tkey, toAllPl);
                        }

                        ArrayList<SOCSpecialItem> iList = toAllPl[pl.getPlayerNumber()];
                        if (iList == null)
                        {
                            iList = new ArrayList<>();
                            toAllPl[pl.getPlayerNumber()] = iList;
                        }

                        int iLL = iList.size();
                        while (iLL <= pi)
                        {
                            iList.add(null);
                            ++iLL;
                        }

                        iList.set(pi, si);
                    }
                }
            }
        }

        /**
         * send the per-player information
         */
        for (int i = 0; i < gameData.maxPlayers; i++)
        {
            final SOCPlayer pl = gameData.getPlayer(i);
            final boolean isTakingOverThisSeat = isRejoinOrLoadgame && c.getData().equals(pl.getName());

            /**
             * send scenario info before any putpiece, so they know their
             * starting land areas and scenario events
             */
            int itm = pl.getSpecialVP();
            if (itm != 0)
            {
                srv.messageToPlayer(c, gameName, SOCServer.PN_OBSERVER,
                    new SOCPlayerElement
                        (gameName, i, SOCPlayerElement.SET, PEType.SCENARIO_SVP, itm));

                ArrayList<SOCPlayer.SpecialVPInfo> svpis = pl.getSpecialVPInfo();
                if (svpis != null)
                    for (SOCPlayer.SpecialVPInfo svpi : svpis)
                        srv.messageToPlayer(c, gameName, SOCServer.PN_OBSERVER,
                            new SOCSVPTextMessage
                                (gameName, i, svpi.svp, c.getLocalized(svpi.desc), true));
            }

            itm = pl.getPlayerEvents();
            if (itm != 0)
                srv.messageToPlayer(c, gameName, SOCServer.PN_OBSERVER,
                    new SOCPlayerElement
                        (gameName, i, SOCPlayerElement.SET, PEType.PLAYEREVENTS_BITMASK, itm));

            itm = pl.getScenarioSVPLandAreas();
            if (itm != 0)
                srv.messageToPlayer(c, gameName, SOCServer.PN_OBSERVER,
                    new SOCPlayerElement
                        (gameName, i, SOCPlayerElement.SET, PEType.SCENARIO_SVP_LANDAREAS_BITMASK, itm));

            itm = pl.getStartingLandAreasEncoded();
            if (itm != 0)
                srv.messageToPlayer(c, gameName, SOCServer.PN_OBSERVER,
                    new SOCPlayerElement
                        (gameName, i, SOCPlayerElement.SET, PEType.STARTING_LANDAREAS, itm));

            itm = pl.getCloth();
            if (itm != 0)
                srv.messageToPlayer(c, gameName, SOCServer.PN_OBSERVER,
                    new SOCPlayerElement
                        (gameName, i, SOCPlayerElement.SET, PEType.SCENARIO_CLOTH_COUNT, itm));

            // Send piece info even if player has left the game (pl.getName() == null).
            // This lets them see "their" pieces before srv.sitDown(), if they rejoin at same position.

            Enumeration<SOCPlayingPiece> piecesEnum = pl.getPieces().elements();
            while (piecesEnum.hasMoreElements())
            {
                SOCPlayingPiece piece = piecesEnum.nextElement();

                if (piece.getType() == SOCPlayingPiece.CITY)
                    srv.messageToPlayer(c, gameName, SOCServer.PN_OBSERVER,
                        new SOCPutPiece(gameName, i, SOCPlayingPiece.SETTLEMENT, piece.getCoordinates()));

                srv.messageToPlayer(c, gameName, SOCServer.PN_OBSERVER,
                    new SOCPutPiece(gameName, i, piece.getType(), piece.getCoordinates()));
            }

            // _SC_PIRI: special-case piece not part of getPieces
            {
                final SOCFortress piece = pl.getFortress();
                if (piece != null)
                {
                    final int coord = piece.getCoordinates(),
                              str   = piece.getStrength();

                    srv.messageToPlayer(c, gameName, SOCServer.PN_OBSERVER,
                        new SOCPutPiece(gameName, i, piece.getType(), coord));

                    if (str != SOCFortress.STARTING_STRENGTH)
                        srv.messageToPlayer(c, gameName, SOCServer.PN_OBSERVER,
                            new SOCPieceValue(gameName, SOCPlayingPiece.FORTRESS, coord, str, 0));
                }
            }

            // _SC_PIRI: for display, send count of warships only after SOCShip pieces are sent
            itm = pl.getNumWarships();
            if (itm != 0)
                srv.messageToPlayer(c, gameName, SOCServer.PN_OBSERVER,
                    new SOCPlayerElement
                        (gameName, i, SOCPlayerElement.SET, PEType.SCENARIO_WARSHIP_COUNT, itm));

            /**
             * send node coord of the last settlement, resources,
             * knight cards played, number of playing pieces in hand
             */
            final int[] counts = new int[(gameData.hasSeaBoard) ? 7 : 6];
            counts[0] = pl.getLastSettlementCoord();
            counts[1] = (isFullyObservable) ? 0 : pl.getResources().getTotal();  // for SOCPlayerElement.UNKNOWN_RESOURCE
            counts[2] = pl.getNumKnights();
            counts[3] = pl.getNumPieces(SOCPlayingPiece.ROAD);
            counts[4] = pl.getNumPieces(SOCPlayingPiece.SETTLEMENT);
            counts[5] = pl.getNumPieces(SOCPlayingPiece.CITY);
            if (gameData.hasSeaBoard)
                counts[6] = pl.getNumPieces(SOCPlayingPiece.SHIP);
            if (cliVers >= SOCPlayerElements.MIN_VERSION)
            {
                srv.messageToPlayer(c, gameName, SOCServer.PN_OBSERVER,
                    new SOCPlayerElements
                        (gameName, i, SOCPlayerElement.SET,
                         (gameData.hasSeaBoard) ? ELEM_JOINGAME_WITH_PIECETYPES_SEA : ELEM_JOINGAME_WITH_PIECETYPES_CLASSIC,
                         counts));
                if (isFullyObservable)
                    srv.messageToPlayer(c, gameName, SOCServer.PN_OBSERVER,
                        new SOCPlayerElements
                            (gameName, i, SOCPlayerElement.SET, ELEM_RESOURCES,
                             pl.getResources().getAmounts(false)));
            } else {
                srv.messageToPlayer(c, gameName, SOCServer.PN_OBSERVER,
                    new SOCLastSettlement(gameName, i, counts[0]));
                    // client too old for SOCPlayerElement.LAST_SETTLEMENT_NODE
                for (int j = 1; j < counts.length; ++j)
                    srv.messageToPlayer(c, gameName, SOCServer.PN_OBSERVER,
                        new SOCPlayerElement
                            (gameName, i, SOCPlayerElement.SET, ELEM_JOINGAME_WITH_PIECETYPES_CLASSIC[j], counts[j]));
            }

            if (pl.hasAskedSpecialBuild())
                srv.messageToPlayer(c, gameName, SOCServer.PN_OBSERVER,
                    new SOCPlayerElement
                        (gameName, i, SOCPlayerElement.SET, SOCPlayerElement.PEType.ASK_SPECIAL_BUILD, 1));

            if (! isTakingOverThisSeat)
            {
                // send cards as unknown unless game is Observable

                final boolean cliVersionRecent = (cliVers >= SOCDevCardConstants.VERSION_FOR_RENUMBERED_TYPES);
                if (! (cliVersionRecent &&
                       (isFullyObservable || gameData.isGameOptionSet(SOCGameOptionSet.K_PLAY_VPO))))
                {
                    final int numDevCards = pl.getInventory().getTotal();
                    final int unknownType = (cliVersionRecent)
                        ? SOCDevCardConstants.UNKNOWN
                        : SOCDevCardConstants.UNKNOWN_FOR_VERS_1_X;
                    final SOCMessage cardUnknownMsg =
                        new SOCDevCardAction(gameName, i, SOCDevCardAction.ADD_OLD, unknownType);
                    for (int j = 0; j < numDevCards; j++)
                        srv.messageToPlayer(c, gameName, SOCServer.PN_OBSERVER, cardUnknownMsg);
                } else {
                    // Observable: Send same way we'd send to a player client sitting down here. Can skip back-compat
                    // itemtype check because Observable gameopts' minVersion is same as cliVersionRecent

                    for (SOCMessage msg : sitDown_gatherInventoryContents(gameName, pl, cliVers))
                        srv.messageToPlayer(c, gameName, SOCServer.PN_OBSERVER, msg);
                }
            }

            if (gameSITypes != null)
            {
                // per-player Special Item info

                for (int j = 0; j < gameSITypes.length; ++j)
                {
                    final String tkey = gameSITypes[j];
                    ArrayList<SOCSpecialItem> plsi = pl.getSpecialItems(tkey);
                    if (plsi == null)
                        continue;  // shouldn't happen

                    // pi loop body checks gameSItoPlayer to see if already sent (object shared with game)
                    final ArrayList<SOCSpecialItem>[] toAllPl = gameSItoPlayer.get(tkey);
                    final ArrayList<SOCSpecialItem> iList = (toAllPl != null) ? toAllPl[i] : null;

                    final int L = plsi.size();
                    for (int pi = 0; pi < L; ++pi)  // use this loop type to avoid ConcurrentModificationException
                    {
                        final SOCSpecialItem si = plsi.get(pi);
                        if (si == null)
                        {
                            srv.messageToPlayer(c, gameName, SOCServer.PN_OBSERVER,
                                new SOCSetSpecialItem
                                    (gameName, SOCSetSpecialItem.OP_CLEAR, tkey, -1, pi, i));
                            continue;
                        }

                        if ((iList != null) && (iList.size() > pi) && (iList.get(pi) == si))
                            continue;  // already sent (shared with game)

                        srv.messageToPlayer(c, gameName, SOCServer.PN_OBSERVER,
                            new SOCSetSpecialItem(gameData, SOCSetSpecialItem.OP_SET, tkey, -1, pi, si));
                    }
                }
            }

            if ((i == 0) && (cliVers < SOCGameElements.MIN_VERSION))
            {
                // per-game data, send once; send here only if client is
                // too old to send together with other game elements,
                // otherwise send soon with longest road / largest army

                srv.messageToPlayer(c, gameName, SOCServer.PN_OBSERVER,
                    new SOCFirstPlayer(gameName, gameData.getFirstPlayer()));

                srv.messageToPlayer(c, gameName, SOCServer.PN_OBSERVER,
                    new SOCDevCardCount(gameName, gameData.getNumDevCards()));
            }

            srv.messageToPlayer(c, gameName, SOCServer.PN_OBSERVER,
                new SOCChangeFace(gameName, i, pl.getFaceId()));

            if (i == 0)
            {
                // per-game data, send once

                srv.messageToPlayer(c, gameName, SOCServer.PN_OBSERVER,
                    new SOCDiceResult(gameName, gameData.getCurrentDice()));
            }

            // more per-player data to send after dice result

            sendTradeOffer(pl, c);
        }

        ///
        /// send dev card count, rounds count, first player, who has longest road and largest army
        ///
        final SOCPlayer lrPlayer = gameData.getPlayerWithLongestRoad(),
                        laPlayer = gameData.getPlayerWithLargestArmy();
        final int lrPlayerNum = (lrPlayer != null) ? lrPlayer.getPlayerNumber() : -1,
                  laPlayerNum = (laPlayer != null) ? laPlayer.getPlayerNumber() : -1;
        if (cliVers < SOCGameElements.MIN_VERSION)
        {
            srv.messageToPlayer(c, gameName, SOCServer.PN_OBSERVER,
                new SOCLongestRoad(gameName, lrPlayerNum));
            srv.messageToPlayer(c, gameName, SOCServer.PN_OBSERVER,
                new SOCLargestArmy(gameName, laPlayerNum));
        } else {
            srv.messageToPlayer(c, gameName, SOCServer.PN_OBSERVER,
                new SOCGameElements
                    (gameName, ELEM_JOINGAME_DEVCARDS_ROUNDS_PLNUMS_FIRST_LONGEST_LARGEST,
                     new int[]{ gameData.getNumDevCards(), gameData.getRoundCount(),
                         gameData.getFirstPlayer(), lrPlayerNum, laPlayerNum }
                     ));
        }

        /**
         * Any other misc data to send after per-player/pieces, if game has started:
         */
        if (gameState >= SOCGame.START1A)
        {
            if (gameData.isGameOptionSet(SOCGameOptionSet.K_SC_CLVI))
                srv.messageToPlayer(c, gameName, SOCServer.PN_OBSERVER,
                    new SOCPlayerElement
                        (gameName, -1, SOCPlayerElement.SET,
                         PEType.SCENARIO_CLOTH_COUNT, ((SOCBoardLarge) (gameData.getBoard())).getCloth()));
        }

        /**
         * If we're rejoining and taking over a seat after a network problem,
         * send our resource and hand information.
         */
        if (isRejoinOrLoadgame && ! isLoading)
        {
            SOCPlayer cliPl = gameData.getPlayer(cliName);
            if (cliPl != null)
            {
                int pn = cliPl.getPlayerNumber();
                if ((pn != -1) && ! gameData.isSeatVacant(pn))
                    sitDown_sendPrivateInfo(gameData, c, pn, true);
            }
        }

        /**
         * Send chat recap; same sequence is in SOCServerMessageHandler.handleJOINCHANNEL_postAuth with
         * different message type
         */
        final SOCChatRecentBuffer buf = srv.gameList.getChatBuffer(gameName);
        {
            List<SOCChatRecentBuffer.Entry> recents;
            synchronized(buf)
            {
                recents = buf.getAll();
            }

            if (! recents.isEmpty())
            {
                srv.messageToPlayer(c, gameName, SOCServer.PN_OBSERVER,
                    new SOCGameTextMsg(gameName, SOCGameTextMsg.SERVER_FOR_CHAT,
                        c.getLocalized("member.join.recap_begin")));  // [:: ]"Recap of recent chat ::"
                for (SOCChatRecentBuffer.Entry e : recents)
                    srv.messageToPlayer(c, gameName, SOCServer.PN_OBSERVER,
                        new SOCGameTextMsg(gameName, e.nickname, e.text));
                srv.messageToPlayer(c, gameName, SOCServer.PN_OBSERVER,
                    new SOCGameTextMsg(gameName, SOCGameTextMsg.SERVER_FOR_CHAT,
                        c.getLocalized("member.join.recap_end")));    // [:: ]"Recap ends ::"
            }
        }

        /**
         * Almost done; send GAMEMEMBERS as a hint to client that we're almost ready for its input.
         * The only new data in GAMEMEMBERS is observer names, because
         * player names have already been sent by the SITDOWN messages above.
         */
        List<String> memberNames = null;
        srv.gameList.takeMonitorForGame(gameName);
        try
        {
            final List<Connection> gameMembers = srv.gameList.getMembers(gameName);
            synchronized(gameMembers)
            {
                final int n = gameMembers.size();
                memberNames = new ArrayList<>( n );
                for (int i = 0; i < n; ++i)
                    memberNames.add(gameMembers.get(i).getData());
            }
        }
        catch (Exception e)
        {
            D.ebugPrintlnINFO("Exception in SGH.joinGame (gameMembers) - " + e);
        } finally {
            srv.gameList.releaseMonitorForGame(gameName);
        }

        if (memberNames != null)
            srv.messageToPlayer(c, gameName, SOCServer.PN_OBSERVER,
                new SOCGameMembers(gameName, memberNames));

        // before v2.0.00, current player number (SETTURN) was sent here,
        // between membersCommand and GAMESTATE.

        srv.messageToPlayer
            (c, gameName, SOCServer.PN_OBSERVER,
             new SOCGameState(gameName, gameState));
        if (gameState == SOCGame.OVER)
            sendGameStateOVER(gameData, c);

        if (D.ebugOn)
            D.ebugPrintlnINFO("*** " + cliName + " joined the game " + gameName + " at "
                + DateFormat.getTimeInstance(DateFormat.SHORT).format(new Date()));

        if (isRejoinOrLoadgame && (gameState != SOCGame.LOADING))
        {
            return;
        }

        /**
         * Let everyone else know about the change
         */
        srv.messageToGame(gameName, true, new SOCJoinGame(cliName, "", SOCMessage.EMPTYSTR, gameName));
        if (isRejoinOrLoadgame)
        {
            return;
        }

        if ((! isReset) && (gameState >= SOCGame.START2A) && (gameState < SOCGame.OVER))
        {
            srv.messageToPlayerKeyed
                (c, gameName, SOCServer.PN_OBSERVER,
                 (hasRobot) ? "member.join.game.started.bots"  // "This game has started. To play, take over a robot."
                            : "member.join.game.started");     // "This game has started; no new players can sit down."
        }
    }

    /**
     * Players' potential settlements and related values.
     * Will return either 1 per player, or 1 for all players with {@code playerNumber} == -1:
     *<P>
     * If game hasn't started yet, each player's potentialSettlements are identical,
     * so gather that info once for all players (unless clients are too old for a message having PN -1).
     *<P>
     * Otherwise each player has a unique potential settlement list,
     * to populate legal sets before sending any of their PutPieces.
     *<P>
     * Before v2.3.00 this code was part of {@code joinGame}.
     * @param gameData  Game to gather potentials from
     * @param cliVers  Client version, or {@link Integer#MAX_VALUE} for latest version
     * @since 2.3.00
     */
    public static SOCPotentialSettlements[] gatherBoardPotentials
        (final SOCGame gameData, final int cliVers)
    {
        final String gameName = gameData.getName();
        final SOCPotentialSettlements[] ret;

        if ((gameData.getGameState() < SOCGame.START1A)
            && (cliVers >= SOCPotentialSettlements.VERSION_FOR_PLAYERNUM_ALL))
        {
            // Some boards may have multiple land areas.
            // See also below, and startGame which has very similar code.
            final HashSet<Integer> psSet;
            final HashSet<Integer>[] lan;
            final int pan;
            if (gameData.hasSeaBoard)
            {
                final SOCBoardLarge bl = (SOCBoardLarge) gameData.getBoard();
                lan = bl.getLandAreasLegalNodes();
                pan = bl.getStartingLandArea();
                psSet = (lan == null)
                    ? (gameData.getPlayer(0).getPotentialSettlements())
                    : null;  // send lan instead of psList
            } else {
                psSet = gameData.getPlayer(0).getPotentialSettlements();
                lan = null;
                pan = 0;
            }

            final SOCPotentialSettlements psMsg;
            if (lan == null)
            {
                psMsg = new SOCPotentialSettlements
                    (gameName, -1, new ArrayList<>( psSet ));
            } else {
                final List<Integer> psList = (psSet != null) ? new ArrayList<>( psSet ) : null;
                psMsg = new SOCPotentialSettlements
                    (gameName, -1, psList, pan, lan, SOCBoardAtServer.getLegalSeaEdges(gameData));
            }

            ret = new SOCPotentialSettlements[]{ psMsg };

        } else {
            // Game has started (initial placement or normal play),
            // and/or at least 1 client is too old for "all players" pn=-1 message

            ret = new SOCPotentialSettlements[gameData.maxPlayers];
            final int[][] lse = SOCBoardAtServer.getLegalSeaEdges(gameData);  // null except in SC_PIRI

            for (int pn = 0; pn < gameData.maxPlayers; ++pn)
            {
                final SOCPlayer pl = gameData.getPlayer(pn);
                final List<Integer> psList = new ArrayList<>( pl.getPotentialSettlements() );

                // Some boards may have multiple land areas.
                // See also above, and startGame which has very similar code.
                final HashSet<Integer>[] lan;
                if (gameData.hasSeaBoard && (pn == 0))
                {
                    // Send legal node info once, not per-player.
                    // Assumes all players have same legal nodes.
                    // Legal Sea Edges is sent once, as a list of all players' LSE, as part of pn=0 message.
                    final SOCBoardLarge bl = (SOCBoardLarge) gameData.getBoard();
                    lan = bl.getLandAreasLegalNodes();
                } else {
                    lan = null;
                }

                final int[][] plLse = (lse != null) ? (new int[][] { lse[pn] }) : null;
                final SOCPotentialSettlements psMsg;
                if (lan == null)
                {
                    if (lse == null)
                        psMsg = new SOCPotentialSettlements(gameName, pn, psList);
                    else
                        psMsg = new SOCPotentialSettlements(gameName, pn, psList, plLse);
                } else {
                    psMsg = new SOCPotentialSettlements(gameName, pn, psList, 0, lan, plLse);
                }
                ret[pn] = psMsg;
            }
        }

        return ret;
    }

    /**
     * Client is joining this game, which uses {@link SOCBoardLarge} with {@link SOCBoardLarge#hasSpecialEdges()};
     * send any changes to special edges from the starting board layout.
     *<P>
     * Compares the current {@link SOCBoardLarge#getSpecialEdges()} against each
     * {@link SOCBoardLarge#getAddedLayoutPart(String)} which defines special edges
     * (currently {@code "CE"}, {@code "VE"}).
     *<P>
     * Called as part of {@link #joinGame(SOCGame, Connection, boolean, boolean, boolean)}.
     * @param game   Game being joined
     * @param board  Game's board layout
     * @param c      Client joining
     */
    private void joinGame_sendBoardSpecialEdgeChanges
        (final SOCGame game, final SOCBoardLarge board, final Connection c)
    {
        final String gaName = game.getName();

        // - Iterate through added layout parts vs getSpecialEdgeType, to see if any removed or changed.
        // - Build array of each seType's original edge coordinates;
        //   seCoord[i] == special edges of type SPECIAL_EDGE_TYPES[i]

        int[][] seCoord = new int[SOCBoardLarge.SPECIAL_EDGE_LAYOUT_PARTS.length][];

        for (int i = 0; i < SOCBoardLarge.SPECIAL_EDGE_LAYOUT_PARTS.length; ++i)
        {
            final String part = SOCBoardLarge.SPECIAL_EDGE_LAYOUT_PARTS[i];
            final int[] edges = board.getAddedLayoutPart(part);
            if (edges == null)
                continue;
            seCoord[i] = edges;

            final int edgeSEType = SOCBoardLarge.SPECIAL_EDGE_TYPES[i];
            for (int j = 0; j < edges.length; ++j)
            {
                final int edge = edges[j];
                final int seType = board.getSpecialEdgeType(edge);

                if (seType != edgeSEType)
                    // removed (type 0) or changed type
                    srv.messageToPlayer
                        (c, gaName, SOCServer.PN_OBSERVER,
                         new SOCSimpleAction(gaName, -1, SOCSimpleAction.BOARD_EDGE_SET_SPECIAL, edge, seType));
            }
        }

        // - Iterate through getSpecialEdges map vs type's added layout part, to see if any added.

        final Iterator<Map.Entry<Integer, Integer>> seIter = board.getSpecialEdges();
        while (seIter.hasNext())
        {
            Map.Entry<Integer, Integer> entry = seIter.next();
            final int edge = entry.getKey(), seType = entry.getValue();

            boolean found = false;
            for (int i = 0; i < SOCBoardLarge.SPECIAL_EDGE_LAYOUT_PARTS.length; ++i)
            {
                if (seType == SOCBoardLarge.SPECIAL_EDGE_TYPES[i])
                {
                    if (seCoord[i] != null)
                    {
                        // search its type's original-edges array; there aren't
                        // many edges per type, so simple linear search is okay

                        for (int j = 0; j < seCoord[i].length; ++j)
                        {
                            if (edge == seCoord[i][j])
                            {
                                found = true;
                                break;
                            }
                        }
                    }

                    break;
                }
            }

            if (! found)
                // added since start of game
                srv.messageToPlayer
                    (c, gaName, SOCServer.PN_OBSERVER,
                     new SOCSimpleAction(gaName, -1, SOCSimpleAction.BOARD_EDGE_SET_SPECIAL, edge, seType));
        }
    }

    // javadoc inherited from GameHandler
    public void sitDown_sendPrivateInfo
        (final SOCGame ga, final Connection c, final int pn, final boolean isRejoinOrLoadgame)
    {
        final String gaName = ga.getName();
        final SOCPlayer pl = ga.getPlayer(pn);
        final int cliVers = c.getVersion();

        /**
         * send all the private information
         */
        SOCResourceSet resources = pl.getResources();
        // CLAY, ORE, SHEEP, WHEAT, WOOD, UNKNOWN
        final int[] counts = resources.getAmounts(true);
        if (cliVers >= SOCPlayerElements.MIN_VERSION)
        {
            srv.messageToPlayer(c, gaName, pn, new SOCPlayerElements
                (gaName, pn, SOCPlayerElement.SET, ELEM_RESOURCES_WITH_UNKNOWN, counts));
        } else {
            for (int i = 0; i < counts.length; ++i)
                srv.messageToPlayer(c, null, SOCServer.PN_NON_EVENT, new SOCPlayerElement
                    (gaName, pn, SOCPlayerElement.SET, ELEM_RESOURCES_WITH_UNKNOWN[i], counts[i]));

            if (srv.recordGameEventsIsActive())
                srv.recordGameEventTo(gaName, pn, new SOCPlayerElements
                    (gaName, pn, SOCPlayerElement.SET, ELEM_RESOURCES_WITH_UNKNOWN, counts));
        }

        final boolean cliVersionRecent = (cliVers >= SOCDevCardConstants.VERSION_FOR_RENUMBERED_TYPES),
            cliVersionClearsInventory = (cliVers >= SOCDevCardAction.VERSION_FOR_SITDOWN_CLEARS_INVENTORY),
            hasObservableInventory = cliVersionRecent
                && (ga.isGameOptionSet(SOCGameOptionSet.K_PLAY_FO) || ga.isGameOptionSet(SOCGameOptionSet.K_PLAY_VPO));

        /**
         * remove the unknown cards, if client's too old for receiving SITDOWN to imply doing so;
         * skip if isRejoinOrLoadgame, unknowns weren't sent for that player during joinGame
         */
        if (! (isRejoinOrLoadgame || cliVersionClearsInventory || hasObservableInventory))
        {
            SOCDevCardAction cardUnknown = new SOCDevCardAction
                (gaName, pn, SOCDevCardAction.PLAY,
                 (cliVersionRecent) ? SOCDevCardConstants.UNKNOWN : SOCDevCardConstants.UNKNOWN_FOR_VERS_1_X);

            final int nCards = pl.getInventory().getTotal();
            for (int i = nCards; i > 0; --i)
                srv.messageToPlayer(c, null, SOCServer.PN_NON_EVENT, cardUnknown);

            if (srv.recordGameEventsIsActive())
            {
                if (cardUnknown.getCardType() != SOCDevCardConstants.UNKNOWN)
                    // msg was to client v1.x: unmap type from UNKNOWN_FOR_VERS_1_X
                    cardUnknown = new SOCDevCardAction
                        (gaName, pn, SOCDevCardAction.PLAY, SOCDevCardConstants.UNKNOWN);

                for (int i = nCards; i > 0; --i)
                    srv.recordGameEventTo(gaName, pn, cardUnknown);
            }
        }

        /**
         * send inventory contents: all new dev cards first, then all playable, then all kept (VP cards)
         */
        if (! (hasObservableInventory && ! cliVersionClearsInventory))
            for (SOCMessage msg : sitDown_gatherInventoryContents(gaName, pl, cliVers))
            {
                srv.messageToPlayer(c, null, SOCServer.PN_NON_EVENT, msg);

                if (srv.recordGameEventsIsActive())
                {
                    if (cliVersionRecent
                        || ! ((msg instanceof SOCDevCardAction)
                              && (((SOCDevCardAction) msg).getCardType() == SOCDevCardConstants.KNIGHT_FOR_VERS_1_X)))
                    {
                        srv.recordGameEventTo(gaName, pn, msg);
                    } else {
                        // for event record, undo v1.x cardtype conversion
                        srv.recordGameEventTo
                            (gaName, pn,
                             new SOCDevCardAction
                                 (gaName, pn, ((SOCDevCardAction) msg).getAction(), SOCDevCardConstants.KNIGHT));
                    }
                }
            }

        /**
         * send game state info such as requests for discards
         */
        sendGameState(ga);

        if ((ga.getCurrentDice() == 7) && pl.getNeedToDiscard())
        {
            srv.messageToPlayer(c, gaName, pn, new SOCDiscardRequest(gaName, pl.getCountToDiscard()));
        }
        else if (ga.hasSeaBoard)
        {
            final int numGoldRes = pl.getNeedToPickGoldHexResources();
            if (numGoldRes > 0)
                srv.messageToPlayer(c, gaName, pn, new SOCSimpleRequest
                    (gaName, pn, SOCSimpleRequest.PROMPT_PICK_RESOURCES, numGoldRes));
        }

        /**
         * send what face this player is using
         */
        srv.messageToGame(gaName, true, new SOCChangeFace(gaName, pn, pl.getFaceId()));
    }

    /**
     * Creates the Add messages to send contents of one player's private {@link SOCInventory} of
     * dev cards and occasional special items to a client.
     * Gathers all new dev cards first, then all playable, then all kept (VP cards).
     *
     * @param gaName  Game name to use in messages created here
     * @param pl  Player data
     * @param cliVers  Client version, from {@link Connection#getVersion()}.
     *     If v1.x, will translate card type {@link SOCDevCardConstants#KNIGHT}
     *     to {@link SOCDevCardConstants#KNIGHT_FOR_VERS_1_X}.
     * @return  List of {@link SOCDevCardAction} messages for {@link SOCDevCard}s, and/or {@link SOCInventoryItemAction}
     *     messages for other items, in this player's inventory.
     *     Each message's action will be {@link SOCDevCardAction#ADD_NEW} or {@link SOCDevCardAction#ADD_OLD}
     *     depending on its item's age.
     *     List is empty, not null, if player's inventory is empty.
     * @since 2.4.10
     */
    private List<SOCMessage> sitDown_gatherInventoryContents
        (final String gaName, final SOCPlayer pl, final int cliVers)
    {
        final SOCInventory cardsInv = pl.getInventory();
        final int pn = pl.getPlayerNumber();
        final boolean cliVersionRecent = (cliVers >= SOCDevCardConstants.VERSION_FOR_RENUMBERED_TYPES);

        final List<SOCMessage> ret = new ArrayList<>();

        for (int dcState = SOCInventory.NEW; dcState <= SOCInventory.KEPT; ++dcState)
        {
            final int dcAge = (dcState == SOCInventory.NEW) ? SOCInventory.NEW : SOCInventory.OLD;
            final int addCmd = (dcAge == SOCInventory.NEW) ? SOCDevCardAction.ADD_NEW : SOCDevCardAction.ADD_OLD;

            for (final SOCInventoryItem iitem : cardsInv.getByState(dcState))
            {
                final SOCMessage addMsg;

                if (iitem instanceof SOCDevCard)
                {
                    final int dcType = iitem.itype;
                    addMsg = new SOCDevCardAction
                        (gaName, pn, addCmd,
                         (cliVersionRecent || (dcType != SOCDevCardConstants.KNIGHT))
                             ? dcType
                             : SOCDevCardConstants.KNIGHT_FOR_VERS_1_X);
                } else {
                    // SC_FTRI "gift port" to be placed later
                    // or another general inventory item
                    addMsg = new SOCInventoryItemAction
                        (gaName, pn,
                         (iitem.isPlayable() ? SOCInventoryItemAction.ADD_PLAYABLE : SOCInventoryItemAction.ADD_OTHER),
                         iitem.itype, iitem.isKept(), iitem.isVPItem(), iitem.canCancelPlay);
                }

                ret.add(addMsg);
            }
        }

        return ret;
    }

    // javadoc inherited from GameHandler. Return true if game is empty and should be ended.
    public boolean leaveGame
        (SOCGame ga, Connection c, final boolean hasReplacement, final boolean hasHumanReplacement)
    {
        final String gm = ga.getName();
        final String plName = c.getData();  // Retain name, since will become null within game obj.

        boolean gameHasHumanPlayer = hasHumanReplacement;
        boolean gameHasObserver = false;
        @SuppressWarnings("unused")
        boolean gameVotingActiveDuringStart = false;  // TODO checks/messages; added in v1.1.01, TODO not used yet

        final int gameState = ga.getGameState();

        boolean isPlayer = false;
        int playerNumber;    // removing this player number
        for (playerNumber = 0; playerNumber < ga.maxPlayers;
                playerNumber++)
        {
            SOCPlayer player = ga.getPlayer(playerNumber);

            if ((player != null) && (player.getName() != null)
                && (player.getName().equals(plName)))
            {
                isPlayer = true;

                /**
                 * About to remove this player from the game. Before doing so:
                 * If a board-reset vote is in progress, they cannot vote
                 * once they have left. So to keep the game moving,
                 * fabricate their response: vote No.
                 */
                if (ga.getResetVoteActive())
                {
                    if (gameState <= SOCGame.STARTS_WAITING_FOR_PICK_GOLD_RESOURCE)
                        gameVotingActiveDuringStart = true;

                    if (ga.getResetPlayerVote(playerNumber) == SOCGame.VOTE_NONE)
                    {
                        srv.gameList.releaseMonitorForGame(gm);
                        ga.takeMonitor();
                        srv.resetBoardVoteNotifyOne(ga, playerNumber, plName, false);
                        ga.releaseMonitor();
                        srv.gameList.takeMonitorForGame(gm);
                    }
                }

                /**
                 * Remove the player.
                 */
                ga.removePlayer(plName, hasReplacement);  // player obj name becomes null

                //broadcastGameStats(cg);
                break;
            }
        }

        SOCLeaveGame leaveMessage = new SOCLeaveGame(plName, "-", gm);
        srv.messageToGameWithMon(gm, true, leaveMessage);

        if (D.ebugOn)
            D.ebugPrintlnINFO("*** " + plName + " left the game " + gm + " at "
                + DateFormat.getTimeInstance(DateFormat.SHORT).format(new Date()));
        srv.messageToGameKeyed(ga, true, false, "member.left.game", plName);  // "{0} left the game"

        /**
         * check if there is at least one person playing the game
         */
        if (! hasHumanReplacement)
            for (int pn = 0; pn < ga.maxPlayers; pn++)
            {
                SOCPlayer player = ga.getPlayer(pn);

                if ((player != null) && (player.getName() != null) && ! (player.isRobot() || ga.isSeatVacant(pn)))
                {
                    gameHasHumanPlayer = true;
                    break;
                }
            }

        //D.ebugPrintln("*** gameHasHumanPlayer = "+gameHasHumanPlayer+" for "+gm);

        /**
         * if no human players, check if there is at least one person watching the game (observing).
         * Even with observers, end it unless ga.isBotsOnly or PROP_JSETTLERS_BOTS_BOTGAMES_TOTAL != 0
         * or game is still forming (no one has sat yet, but they probably want to sit soon).
         */
        if ( (! gameHasHumanPlayer) && ! srv.gameList.isGameEmpty(gm))
        {
            Enumeration<Connection> membersEnum = srv.gameList.getMembers(gm).elements();

            while (membersEnum.hasMoreElements())
            {
                Connection member = membersEnum.nextElement();

                //D.ebugPrintln("*** "+member.data+" is a member of "+gm);
                boolean nameMatch = false;

                for (int pn = 0; pn < ga.maxPlayers; pn++)
                {
                    SOCPlayer player = ga.getPlayer(pn);

                    if ((player != null) && (player.getName() != null) && (player.getName().equals(member.getData())))
                    {
                        nameMatch = true;
                        break;
                    }
                }

                if (! nameMatch)
                {
                    gameHasObserver = true;
                    break;
                }
            }

            if (gameHasObserver && ! ((gameState == SOCGame.NEW) || (gameState == SOCGame.LOADING) || ga.isBotsOnly))
            {
                if (0 == srv.getConfigIntProperty(SOCServer.PROP_JSETTLERS_BOTS_BOTGAMES_TOTAL, 0))
                    gameHasObserver = false;
            }

        }
        //D.ebugPrintln("*** gameHasObserver = "+gameHasObserver+" for "+gm);

        /**
         * if the leaving member was playing the game, and
         * the game isn't over, then decide:
         * - Do we need to force-end the current turn?
         * - Do we need to cancel their initial settlement placement?
         * - Should we replace the leaving player with a robot?
         */
        if (isPlayer && (gameHasHumanPlayer || gameHasObserver)
                && ((ga.getPlayer(playerNumber).getPublicVP() > 0)
                    || (gameState == SOCGame.START1A)
                    || (gameState == SOCGame.START1B))
                && (gameState < SOCGame.LOADING)
                && ! (gameState < SOCGame.START1A))
        {
            boolean foundNoRobots;

            if (ga.getPlayer(playerNumber).isRobot())
            {
                /**
                 * don't replace bot with bot; force end-turn instead.
                 */
                foundNoRobots = true;
            }
            else
            {
                /**
                 * get a robot to replace this human player;
                 * just in case, check game-version vs robots-version,
                 * like at new-game (readyGameAskRobotsJoin).
                 */
                foundNoRobots = ! findRobotAskJoinGame(ga, playerNumber, true);
            }  // if (should try to find a robot)

            /**
             * What to do if no robot was found to fill their spot?
             * Must keep the game going, might need to force-end current turn.
             */
            if (foundNoRobots)
            {
                final boolean stillActive = endGameTurnOrForce(ga, playerNumber, plName, c, true);
                if (! stillActive)
                {
                    // force game destruction below
                    gameHasHumanPlayer = false;
                    gameHasObserver = false;
                }
            }
        } else {
            // observer leaving: If game is bot-only, don't end the game despite no human players/observers
            if (ga.isBotsOnly && (ga.getGameState() < SOCGame.OVER))
                gameHasObserver = true;
        }

        return ! (gameHasHumanPlayer || gameHasObserver);
    }

    /**
     * When a human player has left an active game, or a game is starting and a
     * bot from that game's {@link SOCServer#robotJoinRequests} has disconnected,
     * look for a robot player which can take a seat and continue the game.
     *<P>
     * If found the bot will be added to {@link SOCServer#robotJoinRequests} and
     * sent a {@link SOCBotJoinGameRequest}. Otherwise the game will be sent a
     * {@link SOCGameServerText} explaining failure to find any robot; human players
     * might need to leave the game and start a new one.
     * @param ga   Game to look in
     * @param seatNumberObj  Seat number to fill, as an {@link Integer} object.
     *     If {@code ! gameIsActive}, this comes from {@link SOCServer#robotJoinRequests}
     *     via {@link SOCServer#leaveConnection(Connection)}.
     * @param gameIsActive  True if for active game, not a game still starting
     * @return true if an available bot was found
     * @since 2.0.00
     */
    public boolean findRobotAskJoinGame
        (final SOCGame ga, Object seatNumberObj, final boolean gameIsActive)
    {
        if (gameIsActive)
            srv.messageToGameKeyed(ga, true, false, "member.bot.join.fetching");  // "Fetching a robot player..."

        if (srv.robots.isEmpty())
        {
            srv.messageToGameKeyed(ga, true, false, "member.bot.join.no.bots.server");
                // "No robot can join the game, there are no robots on this server."

            return false;  // <--- Early return: No bot available ---
        }
        else if (ga.getClientVersionMinRequired() > Version.versionNumber())
        {
            srv.messageToGameKeyed
                (ga, true, false, "member.bot.join.interror.version", ga.getClientVersionMinRequired());
                // "Internal error: The robots can't join this game; game's version {0} is newer than the robots.

            return false;  // <--- Early return: No bot available ---
        }

        Connection robotConn = null;  // the bot selected to join
        boolean nameMatch = true;  // false if can select a bot that isn't already playing in or requested in this game
        final String gaName = ga.getName();
        final boolean gameHasLimitedFeats = (ga.getClientFeaturesRequired() != null);
        Hashtable<Connection, Object> requestedBots = srv.robotJoinRequests.get(gaName);

        if (! (seatNumberObj instanceof Integer))  // should not happen; check just in case
        {
            seatNumberObj = null;
            // nameMatch remains true; will announce can't find a bot
        } else {

            /**
             * request a robot that isn't already playing this game or
             * is not already requested to play in this game
             */

            final HashSet<String> gameBots = new HashSet<>();
            for (int i = 0; i < ga.maxPlayers; i++)
            {
                SOCPlayer pl = ga.getPlayer(i);
                if (pl != null)
                {
                    String pname = pl.getName();
                    if (pname != null)
                        gameBots.add(pname);
                }
            }

            final int[] robotIndexes = srv.robotShuffleForJoin();  // Shuffle to distribute load

            for (int idx = 0; idx < srv.robots.size(); idx++)
            {
                robotConn = srv.robots.get(robotIndexes[idx]);

                nameMatch = gameBots.contains(robotConn.getData());

                if ((! nameMatch) && (requestedBots != null))
                    nameMatch = requestedBots.containsKey(robotConn);

                if (! nameMatch)
                {
                    if (gameHasLimitedFeats && ! ga.canClientJoin((((SOCClientData) (robotConn.getAppData())).feats)))
                        nameMatch = true;  // try the next bot instead
                    else
                        break;
                }
            }
        }

        if (! nameMatch)
        {
            /**
             * make the request
             */
            // D.ebugPrintln("@@@ JOIN GAME REQUEST for " + robotConn.getData());

            final int seatNumber = (Integer) seatNumberObj;

            if (ga.getSeatLock(seatNumber) != SOCGame.SeatLockState.UNLOCKED)
            {
                // make sure bot can sit
                ga.setSeatLock(seatNumber, SOCGame.SeatLockState.UNLOCKED);
                srv.messageToGameWithMon
                    (gaName, true, new SOCSetSeatLock(gaName, seatNumber, SOCGame.SeatLockState.UNLOCKED));
            }

            /**
             * record the request
             */
            if (requestedBots == null)
            {
                requestedBots = new Hashtable<>();
                requestedBots.put(robotConn, seatNumberObj);
                srv.robotJoinRequests.put(gaName, requestedBots);
            }
            else
            {
                requestedBots.put(robotConn, seatNumberObj);
            }

            srv.messageToPlayer
                (robotConn, gaName, SOCServer.PN_OBSERVER,
                 new SOCBotJoinGameRequest(gaName, seatNumber, ga.getGameOptions()));
        }
        else
        {
            srv.messageToGameKeyed(ga, true, false, "member.bot.join.cantfind");  // "*** Can't find a robot! ***"

            return false;  // <--- Early return: No bot available ---
        }

        return true;
    }

    /**
     * {@inheritDoc}
     *<P>
     * Equivalent to: {@link #sendGameState(SOCGame, boolean, boolean) sendGameState(ga, false, true)}.
     */
    public void sendGameState(SOCGame ga)
    {
        sendGameState(ga, false, true);
    }

    /**
     * Send all game members the current state of the game with a message.
     * May also send other messages to the game and/or specific players if noted here.
     * Note that the current (or new) player number is not sent here.
     *<P>
     * See {@link SOCGameState} for complete list of game states,
     * related messages sent, and expected client responses.
     *<P>
     * Summarized here:
     *<P>
     * State {@link SOCGame#ROLL_OR_CARD}:
     * If {@code sendRollPrompt}, send game a {@code RollDicePrompt} announcement.
     * Clients v2.0.00 or newer ({@link SOCStringManager#VERSION_FOR_I18N}) will print
     * "It's Joe's turn to roll the dice." Older clients will be sent a text message
     * to say that.
     *<P>
     * State {@link SOCGame#WAITING_FOR_DISCARDS}:
     * If a 7 is rolled, will also say who must discard (in a GAMESERVERTEXT).
     * Can use {@code omitGameStateMessage} to send only that GAMESERVERTEXT
     * if responding to a player's discard.<BR>
     * <B>Note:</B> This method sends only the prompt text, not the {@link SOCDiscardRequest}s
     * sent by {@link #sendGameState_sendDiscardRequests(SOCGame, String)}.
     *<P>
     * State {@link SOCGame#WAITING_FOR_ROB_CHOOSE_PLAYER}:
     * If current player must choose which player to rob,
     * will also prompt their client to choose (in a CHOOSEPLAYERREQUEST).
     *<P>
     * State {@link SOCGame#STARTS_WAITING_FOR_PICK_GOLD_RESOURCE}:
     * To announce the player must pick a resource to gain from the gold hex initial placement,
     * please call {@link #sendGameState_sendGoldPickAnnounceText(SOCGame, String, Connection, SOCGame.RollResult)}.
     *<P>
     * State {@link SOCGame#WAITING_FOR_PICK_GOLD_RESOURCE}:
     * If a gold hex is rolled, does not say who
     * must pick resources to gain (because of timing).  Please call
     * {@link #sendGameState_sendGoldPickAnnounceText(SOCGame, String, Connection, SOCGame.RollResult)}
     * after sending the resource gain text ("x gets 1 sheep").
     *<P>
     * State {@link SOCGame#OVER OVER}: Announces winner, each player's total VP, and related game and player stats.
     *<P>
     * <b>Note:</b> If game is now {@code OVER} and the {@link SOCGame#isBotsOnly} flag is set,
     * {@link #sendGameStateOVER(SOCGame, Connection)} will call {@link SOCServer#destroyGameAndBroadcast(String, String)}.
     * Be sure that callers to {@code sendGameState} don't assume the game will still exist after calling this method.
     * Also, {@code destroyGame} might create more {@link SOCGame#isBotsOnly} games, depending on server settings.
     *<P>
     * <b>Locks:</b> Does not hold {@link SOCGameList#takeMonitor()} or
     * {@link SOCGameList#takeMonitorForGame}<tt>(gaName)</tt> when called.
     * Some callers call {@link SOCGame#takeMonitor()} before calling; not important here.
     *
     * @see #sendTurn(SOCGame, boolean)
     * @see #sendGameState(SOCGame)
     * @see #sendGameStateOVER(SOCGame, Connection)
     *
     * @param ga  the game
     * @param omitGameStateMessage  if true, don't send the {@link SOCGameState} message itself
     *    but do send any other messages as described above. For use just after sending a message which
     *    includes a Game State field. Ignored if gamestate >= {@link SOCGame#OVER}.
     * @param sendRollPrompt  If true and state is {@link SOCGame#ROLL_OR_CARD}, send game a {@code RollDicePrompt}.
     * @return  If true, caller ({@code sendTurn}) should send game a {@code RollDicePrompt}
     *    because {@code sendRollPrompt} is false, although they may send other messages first.
     * @since 1.1.00
     */
    boolean sendGameState(SOCGame ga, final boolean omitGameStateMessage, final boolean sendRollPrompt)
    {
        if (ga == null)
            return false;

        final int gaState = ga.getGameState();
        final int cpn = ga.getCurrentPlayerNumber();
        final String gname = ga.getName();
        boolean wantRollPrompt = false;

        if (gaState == SOCGame.OVER)
        {
            /**
             * Before sending state "OVER", enforce current player number.
             * This helps the client's copy of game recognize winning condition.
             */
            if (ga.clientVersionLowest >= SOCGameElements.MIN_VERSION)
            {
                srv.messageToGame(gname, true,
                    new SOCGameElements(gname, GEType.CURRENT_PLAYER, cpn));
            } else {
                srv.messageToGame(gname, false, new SOCSetTurn(gname, cpn));

                if (srv.recordGameEventsIsActive())
                    srv.recordGameEvent(gname, new SOCGameElements(gname, GEType.CURRENT_PLAYER, cpn));
            }
        }

        if ((! omitGameStateMessage) || (gaState >= SOCGame.OVER))
            srv.messageToGame(gname, true, new SOCGameState(gname, gaState));

        SOCPlayer player = null;

        if (cpn != -1)
            player = ga.getPlayer(cpn);

        switch (gaState)
        {
        case SOCGame.START1A:
        case SOCGame.START2A:
        case SOCGame.START3A:
            srv.messageToGameKeyed(ga, true, true, "prompt.turn.to.build.stlmt",  player.getName());
                // "It's Joe's turn to build a settlement."
            if ((gaState >= SOCGame.START2A)
                && ga.isGameOptionSet(SOCGameOptionSet.K_SC_3IP))
            {
                // reminder to player before their 2nd, 3rd settlements
                Connection con = srv.getConnection(player.getName());
                if (con != null)
                {
                    srv.messageToPlayerKeyed(con, gname, cpn, "prompt.gameopt._SC_3IP.part1");
                        // "This game gives you 3 initial settlements and roads."
                    srv.messageToPlayerKeyed(con, gname, cpn, "prompt.gameopt._SC_3IP.part2");
                        // "Your free resources will be from the third settlement."
                }
            }
            break;

        case SOCGame.START1B:
        case SOCGame.START2B:
        case SOCGame.START3B:
            srv.messageToGameKeyed(ga, true, true,
                ((ga.hasSeaBoard) ? "prompt.turn.to.build.road.or.ship"  // "It's Joe's turn to build a road or ship."
                    : "prompt.turn.to.build.road"),
                player.getName());
            break;

        case SOCGame.ROLL_OR_CARD:
            if (ga.clientVersionLowest < SOCStringManager.VERSION_FOR_I18N)
            {
                // v2.0.00 and newer clients will announce this with localized text;
                // older clients need text sent from the server
                final String prompt = "It's " + player.getName() + "'s turn to roll the dice.";
                    // "It's Joe's turn to roll the dice."
                    // I18N OK: Pre-2.0.00 clients always use english
                srv.messageToGameForVersions
                    (ga, 0, SOCStringManager.VERSION_FOR_I18N - 1,
                     new SOCGameTextMsg(gname, SOCServer.SERVERNAME, prompt), true);
            }
            if (sendRollPrompt)
                srv.messageToGame(gname, true, new SOCRollDicePrompt(gname, player.getPlayerNumber()));
            else
                wantRollPrompt = true;
            break;

        case SOCGame.WAITING_FOR_DISCARDS:
            {
                ArrayList<String> names = new ArrayList<>();

                for (int i = 0; i < ga.maxPlayers; i++)
                    if (ga.getPlayer(i).getNeedToDiscard())
                        names.add(ga.getPlayer(i).getName());

                if (names.size() == 1)
                    srv.messageToGameKeyed(ga, true, true, "prompt.discard.1", names.get(0));  // "Joe needs to discard"
                else
                    srv.messageToGameKeyedSpecial(ga, true, true, "prompt.discard.n", names);  // "Joe and Ed need to discard"
            }
            break;

        // case SOCGame.STARTS_WAITING_FOR_PICK_GOLD_RESOURCE and
        // case SOCGame.WAITING_FOR_PICK_GOLD_RESOURCE are now
            // handled in SOCGameMessageHandler.handlePUTPIECE and handleROLLDICE,
            // so that the new state is sent after resource texts ("x gets 1 sheep") and not before.
            // These methods directly call sendGameState_sendGoldPickAnnounceText.

        case SOCGame.WAITING_FOR_ROBBER_OR_PIRATE:
            srv.messageToGameKeyed(ga, true, true, "robber.willmove.choose", player.getName());
                // "{0} must choose to move the robber or the pirate."
            break;

        case SOCGame.PLACING_ROBBER:
            srv.messageToGameKeyed(ga, true, true, "robber.willmove", player.getName());
                // "{0} will move the robber."
            break;

        case SOCGame.PLACING_PIRATE:
            srv.messageToGameKeyed(ga, true, true, "robber.willmove.pirate", player.getName());
                // "{0} will move the pirate ship."
            break;

        case SOCGame.WAITING_FOR_ROB_CHOOSE_PLAYER:
            /**
             * ask the current player to choose a player to steal from
             */
            Connection con = srv.getConnection(ga.getPlayer(cpn).getName());
            if (con != null)
            {
                final boolean canChooseNone = ga.isGameOptionSet(SOCGameOptionSet.K_SC_PIRI);
                boolean[] choices = new boolean[ga.maxPlayers];
                for (SOCPlayer pl : ga.getPossibleVictims())
                    choices[pl.getPlayerNumber()] = true;

                srv.messageToPlayer
                    (con, gname, cpn, new SOCChoosePlayerRequest(gname, choices, canChooseNone));
            }
            break;

        case SOCGame.OVER:
            sendGameStateOVER(ga, null);
            break;

        }  // switch ga.getGameState

        return wantRollPrompt;
    }

    /**
     * If any player needs to discard, prompt them to discard half (round down);
     * call in game state {@link SOCGame#WAITING_FOR_DISCARDS} after calling {@link #sendGameState(SOCGame)}.
     * This method sends only {@link SOCDiscardRequest}s, not the prompt text "Joe and Lily must discard"
     * sent by {@code sendGameState}.
     *<P>
     * Checks each player's {@link SOCGame#isSeatVacant(int)} and {@link SOCPlayer#getNeedToDiscard()} flags.
     * Number of resources to discard is {@link SOCPlayer#getCountToDiscard()}:
     * Half of {@link SOCPlayer#getResources()}.
     *
     * @param ga  Game to prompt
     * @param gaName  Game name for convenience; not {@code null}
     * @since 2.0.00
     */
    final void sendGameState_sendDiscardRequests(SOCGame ga, final String gaName)
    {
        for (int pn = 0; pn < ga.maxPlayers; ++pn)
        {
            final SOCPlayer pl = ga.getPlayer(pn);
            if (( ! ga.isSeatVacant(pn)) && pl.getNeedToDiscard())
            {
                final SOCDiscardRequest disMsg = new SOCDiscardRequest(gaName, pl.getCountToDiscard());

                Connection con = srv.getConnection(pl.getName());
                if (con != null)
                    srv.messageToPlayer(con, gaName, pn, disMsg);
                else
                    srv.recordGameEventTo(gaName, pn, disMsg);
            }
        }
    }

    /**
     * Send a game text message "x, y, and z need to pick resources from the gold hex."
     * and, for each picking player, a
     * {@link SOCPlayerElement}({@link PEType#NUM_PICK_GOLD_HEX_RESOURCES NUM_PICK_GOLD_HEX_RESOURCES}).
     * To prompt the specific players to choose a resource, also sends their clients a
     * {@link SOCSimpleRequest}({@link SOCSimpleRequest#PROMPT_PICK_RESOURCES PROMPT_PICK_RESOURCES}).
     *<P>
     * Used in game state {@link SOCGame#STARTS_WAITING_FOR_PICK_GOLD_RESOURCE}
     * and {@link SOCGame#WAITING_FOR_PICK_GOLD_RESOURCE}.
     *<P>
     * The text and SOCPlayerElement messages are sent to the entire game.
     * Any {@code PROMPT_PICK_RESOURCES} are sent to those player clients only.
     * If you know that only 1 player will pick gold, pass their <tt>playerCon</tt> for efficiency.
     *<P>
     * This is separate from {@link #sendGameState(SOCGame)} because when the dice are rolled,
     * <tt>sendGameState</tt> is called, then resource distribution messages are sent out,
     * then this method is called.
     *
     * @param ga  Game object
     * @param gname  Game name
     * @param playerCon  <tt>null</tt>, or current player's client connection to send the
     *          {@code PROMPT_PICK_RESOURCES} if they are the only one to pick gold.
     *          If more than 1 player has {@link SOCPlayer#getNeedToPickGoldHexResources()},
     *          no message will be sent to <tt>playerCon</tt>.
     * @param roll  For gold gained from dice rolls, the roll details, otherwise null.
     *          In scenario SC_PIRI, is used to avoid announcing twice for a pick after victory against pirate fleet.
     * @since 2.0.00
     */
    final void sendGameState_sendGoldPickAnnounceText
        (SOCGame ga, final String gname, Connection playerCon, SOCGame.RollResult roll)
    {
        /**
         * If not 0, this number of the free-resource picks are from
         * winning an SC_PIRI fleet battle, not from a gold hex
         */
        final int ignoreAmountFromPirateFleet;
        if ((roll != null) && ga.isGameOptionSet(SOCGameOptionSet.K_SC_PIRI) && (roll.sc_piri_fleetAttackRsrcs != null))
            ignoreAmountFromPirateFleet = roll.sc_piri_fleetAttackRsrcs.getAmount(SOCResourceConstants.GOLD_LOCAL);
        else
            ignoreAmountFromPirateFleet = 0;

        int count = 0, amount = 0, firstPN = -1;
        ArrayList<String> names = new ArrayList<>();
        int[] num = new int[ga.maxPlayers];

        for (int pn = 0; pn < ga.maxPlayers; ++pn)
        {
            final SOCPlayer pp = ga.getPlayer(pn);
            int numGoldRes = pp.getNeedToPickGoldHexResources();
            if (numGoldRes > 0)
            {
                num[pn] = numGoldRes;
                if ((ignoreAmountFromPirateFleet > 0) && (pp == roll.sc_piri_fleetAttackVictim))
                    numGoldRes -= ignoreAmountFromPirateFleet;
                if (numGoldRes > 0)
                {
                    names.add(pp.getName());
                    count++;
                    if (count == 1)
                    {
                        amount = numGoldRes;
                        firstPN = pn;
                    }
                }
            }
        }

        if (count > 1)
            srv.messageToGameKeyedSpecial(ga, true, true, "prompt.pick.gold.n", names);
                // "... need to pick resources from the gold hex."
        else if (count == 1)
            srv.messageToGameKeyed(ga, true, true, "prompt.pick.gold.1", names.get(0));
                // "Joe needs to pick resources from the gold hex."

        final boolean singlePlayerGetsPickRequest = ((playerCon != null) && (count == 1));
        for (int pn = 0; pn < ga.maxPlayers; ++pn)
        {
            if (num[pn] > 0)
            {
                srv.messageToGame(gname, true, new SOCPlayerElement
                    (gname, pn, SOCPlayerElement.SET, PEType.NUM_PICK_GOLD_HEX_RESOURCES, num[pn]));

                if (! singlePlayerGetsPickRequest)
                {
                    Connection plCon = srv.getConnection(ga.getPlayer(pn).getName());
                    if (plCon != null)
                        srv.messageToPlayer(plCon, gname, pn, new SOCSimpleRequest
                            (gname, pn, SOCSimpleRequest.PROMPT_PICK_RESOURCES, num[pn]));
                }
            }
        }

        if (singlePlayerGetsPickRequest)
            srv.messageToPlayer(playerCon, gname, firstPN, new SOCSimpleRequest
                (gname, firstPN, SOCSimpleRequest.PROMPT_PICK_RESOURCES, amount));
    }

    /**
     *  Either announce Game Over to entire game (with side effects), or send end-of-game
     *  info to a single {@code joiningConn}'s connection (no side effects):
     *<P>
     *  If game is OVER, send messages reporting winner, final score,
     *  and each player's victory-point cards.
     *<P>
     *  If {@code joiningConn != null} or {@link SOCGame#hasDoneGameOverTasks}, returns at that point.
     *  The rest of the method has side effects, like stat increments and DB updates,
     *  which should happen only once per game.
     *  Server structure more or less ensures sendGameStateOVER(ga, null) is called only once.
     *  Sets {@code ga.hasDoneGameOverTasks} flag just in case.
     *<P>
     *  Give stats on game length, and send each player their connect time.
     *  If player has finished more than 1 game since connecting, send their win-loss count.
     *<P>
     *  Increments server stats' numberOfGamesFinished.
     *  If db is active, calls {@link SOCServer#storeGameScores(SOCGame)} to save game stats.
     *<P>
     *  If {@link SOCGame#isBotsOnly}, calls {@link SOCServer#destroyGameAndBroadcast(String, String)} to make room
     *  for more games to run: The bots don't know on their own to leave, it's easier for the
     *  server to dismiss them within {@code destroyGame}.
     *<P>
     *  Make sure {@link SOCGameState}({@link SOCGame#OVER OVER}) is sent before calling this method.
     *
     * @param ga This game is over; state should be OVER
     * @param joiningConn  Send the messages only to this connection, not all game members, if not {@code null}
     * @since 1.1.00
     */
    private void sendGameStateOVER(final SOCGame ga, final Connection joiningConn)
    {
        final String gname = ga.getName();

        /**
         * Find and announce the winner
         * (the real "found winner" code is in SOCGame.checkForWinner;
         *  that was already called before sendGameStateOVER.)
         */
        SOCPlayer winPl = ga.getPlayer(ga.getCurrentPlayerNumber());

        if ((joiningConn == null) && (winPl.getTotalVP() < ga.vp_winner) && ! ga.hasScenarioWinCondition)
        {
            // Should not happen: By rules FAQ, only current player can be winner.
            // This is fallback code.
            for (int i = 0; i < ga.maxPlayers; i++)
            {
                if (winPl.getTotalVP() >= ga.vp_winner)
                {
                    winPl = ga.getPlayer(i);
                    break;
                }
            }
        }

        if (joiningConn == null)
            srv.messageToGameKeyed(ga, true, true, "stats.game.winner.withpoints", winPl.getName(), winPl.getTotalVP());
                // "{0} has won the game with {1,number} points."
        else
            srv.messageToPlayerKeyed
                (joiningConn, gname, SOCServer.PN_OBSERVER,
                 "stats.game.winner.withpoints", winPl.getName(), winPl.getTotalVP());

        boolean hasOnlyBotPlayers = ga.isBotsOnly;

        ///
        /// send a message saying what VP cards each player has;
        /// skip if game is Observable, its clients already have that info and shouldn't get it twice.
        /// before v2.0.00 this was sent as text messages after GameStats, not data messages before it
        ///
        if (! (ga.isGameOptionSet(SOCGameOptionSet.K_PLAY_FO) || ga.isGameOptionSet(SOCGameOptionSet.K_PLAY_VPO)))
        {
            for (int pn = 0; pn < ga.maxPlayers; ++pn)
            {
                final SOCPlayer pl = ga.getPlayer(pn);

                if (hasOnlyBotPlayers && ! (ga.isSeatVacant(pn) || pl.isRobot()))
                    hasOnlyBotPlayers = false;

<<<<<<< HEAD
            if ((ga.clientVersionHighest >= SOCDevCardAction.VERSION_FOR_MULTIPLE) || (joiningConn != null))
            {
                List<Integer> vpCardsITypes = new ArrayList<>();
                for (SOCInventoryItem i : vpCards)
                    vpCardsITypes.add( i.itype );
                final SOCDevCardAction dcaMsg = new SOCDevCardAction(gname, pn, SOCDevCardAction.ADD_OLD, vpCardsITypes);
=======
                final List<SOCInventoryItem> vpCards = pl.getInventory().getByState(SOCInventory.KEPT);
                if (vpCards.isEmpty())
                    continue;
>>>>>>> b4518226

                if ((ga.clientVersionHighest >= SOCDevCardAction.VERSION_FOR_MULTIPLE) || (joiningConn != null))
                {
                    List<Integer> vpCardsITypes = new ArrayList<Integer>();
                    for (SOCInventoryItem i : vpCards)
                        vpCardsITypes.add(Integer.valueOf(i.itype));
                    final SOCDevCardAction dcaMsg = new SOCDevCardAction
                        (gname, pn, SOCDevCardAction.ADD_OLD, vpCardsITypes);

                    if (joiningConn != null)
                    {
                        if (joiningConn.getVersion() >= SOCDevCardAction.VERSION_FOR_MULTIPLE)
                            srv.messageToPlayer(joiningConn, gname, SOCServer.PN_OBSERVER, dcaMsg);
                        // else:
                        //    Server v1.x never sent these to a client joining a game after it ends;
                        //    don't send them to a 1.x client
                    } else if (ga.clientVersionLowest >= SOCDevCardAction.VERSION_FOR_MULTIPLE) {
                        // clients are all 2.0 or newer
                        srv.messageToGame(gname, true, dcaMsg);
                    } else {
                        // mixed versions:
                        // v2.0.00 and newer clients will announce this with localized text;
                        // older clients need it sent from the server.
                        final String txt = SOCStringManager.getFallbackServerManagerForClient().formatSpecial
                            (ga, "{0} has {1,dcards}.", pl.getName(), vpCards);
                                // "Joe has a Gov.House (+1VP) and a Market (+1VP)"
                                // I18N OK: Pre-2.0.00 clients always use english
                        srv.messageToGameForVersions(ga, 0, SOCDevCardAction.VERSION_FOR_MULTIPLE - 1,
                            new SOCGameTextMsg(gname, SOCServer.SERVERNAME, txt), true);
                        srv.messageToGameForVersions(ga, SOCDevCardAction.VERSION_FOR_MULTIPLE, Integer.MAX_VALUE,
                            dcaMsg, true);
                        srv.recordGameEvent(gname, dcaMsg);
                    }
                } else {
                    // clients are all v1.x, and there's no joiningConn
                    srv.messageToGame
                        (gname, true, SOCStringManager.getFallbackServerManagerForClient().formatSpecial
                            (ga, "{0} has {1,dcards}.", pl.getName(), vpCards));
                                // "Joe has a Gov.House (+1VP) and a Market (+1VP)"
                                // I18N OK: Pre-2.0.00 clients always use english
                }
            }
        }

        /// send a message with the revealed final scores;
        /// client can use this message as a signal to reveal
        /// hidden interesting game info
        {
            int[] scores = new int[ga.maxPlayers];
            boolean[] isRobot = new boolean[ga.maxPlayers];
            for (int i = 0; i < ga.maxPlayers; ++i)
            {
                scores[i] = ga.getPlayer(i).getTotalVP();
                isRobot[i] = ga.getPlayer(i).isRobot();
            }

            final SOCGameStats statsMsg = new SOCGameStats(gname, scores, isRobot);
            if (joiningConn == null)
                srv.messageToGame(gname, true, statsMsg);
            else
                srv.messageToPlayer
                    (joiningConn, gname, SOCServer.PN_OBSERVER, statsMsg);
        }

        if ((joiningConn != null) || ga.hasDoneGameOverTasks)
        {
            return;  // <--- Early return, to avoid side effects that should happen only once ---
        }

        ga.hasDoneGameOverTasks = true;

        /**
         * send game-length and connect-length messages, possibly win-loss count.
         */
        {
            final int gameRounds = ga.getRoundCount();
            int gameSeconds = ga.getDurationSeconds();
            final int gameMinutes = gameSeconds / 60;
            gameSeconds = gameSeconds % 60;

            if (gameSeconds == 0)
                srv.messageToGameKeyed
                    (ga, true, true, "stats.game.was.roundsminutes", gameRounds, gameMinutes);
                    // "This game was # rounds, and took # minutes."
            else
                srv.messageToGameKeyed
                    (ga, true, true, "stats.game.was.roundsminutessec", gameRounds, gameMinutes, gameSeconds);
                    // "This game was # rounds, and took # minutes # seconds." [or 1 second.]

            // Ignore possible "1 minutes"; that game is too short to worry about.

            /**
             * Update each player's win-loss count for this session.
             * Tell each player their resource roll totals.
             * Tell each player how long they've been connected.
             * (Robot players aren't told this, it's not necessary.)
             */
            for (int pn = 0; pn < ga.maxPlayers; pn++)
            {
                if (ga.isSeatVacant(pn))
                    continue;

                final SOCPlayer pl = ga.getPlayer(pn);
                final Connection plConn = srv.getConnection(pl.getName());
                final SOCClientData cd;

                if (plConn != null)
                {
                    // Update win-loss count, even for robots
                    cd = (SOCClientData) plConn.getAppData();
                    if (pl == winPl)
                        cd.wonGame();
                    else
                        cd.lostGame();
                } else {
                    cd = null;  // To satisfy compiler warning
                }

                if (pl.isRobot())
                    continue;  // <-- Don't bother to send any stats text to robots --

                if (plConn != null)
                {
                    if (plConn.getVersion() >= SOCPlayerStats.VERSION_FOR_RES_ROLL)
                    {
                        // Send total resources rolled
                        srv.messageToPlayer(plConn, gname, pn, new SOCPlayerStats(pl, SOCPlayerStats.STYPE_RES_ROLL));
                    }

                    // Send client how long they've been connected
                    // and, if more than 1 game has been played,
                    // their win-loss count for this session
                    srv.processDebugCommand_connStats(plConn, ga, true);
                }
            }  // for each player

        }  // send game timing stats, win-loss stats

        srv.gameOverIncrGamesFinishedCount(ga);
        srv.storeGameScores(ga);

        if (ga.isBotsOnly && hasOnlyBotPlayers && DESTROY_BOT_ONLY_GAMES_WHEN_OVER)
            srv.destroyGameAndBroadcast(gname, "sendGameStateOVER");
    }

    /**
     * The current player is stealing from another player.
     * Send messages saying what was stolen.
     * Use {@link SOCReportRobbery} if clients are compatible.
     *
     * @param ga  the game
     * @param pe  the perpetrator
     * @param vi  the victim
     * @param rsrc  type of resource stolen, as in {@link SOCResourceConstants#SHEEP},
     *          or {@link SOCResourceConstants#CLOTH_STOLEN_LOCAL} for cloth
     *          (scenario option {@link SOCGameOptionSet#K_SC_CLVI _SC_CLVI}).
     */
    void reportRobbery(SOCGame ga, SOCPlayer pe, SOCPlayer vi, final int rsrc)
    {
        if (ga == null)
            return;

        final String gaName = ga.getName();
        final String peName = pe.getName();
        final String viName = vi.getName();
        final int pePN = pe.getPlayerNumber();
        final int viPN = vi.getPlayerNumber();

        if (rsrc == SOCResourceConstants.CLOTH_STOLEN_LOCAL)
        {
            // Send players' cloth counts and text.
            // Client's game will recalculate players' VP based on
            // the cloth counts, so we don't need to also send VP.

            final int peAmt = pe.getCloth(), viAmt = vi.getCloth();
            final SOCReportRobbery rrMsg = new SOCReportRobbery
                (gaName, pePN, viPN, PEType.SCENARIO_CLOTH_COUNT, false, peAmt, viAmt);

            if (ga.clientVersionLowest >= SOCReportRobbery.MIN_VERSION)
            {
                srv.messageToGame(gaName, true, rrMsg);
            } else {
                srv.recordGameEvent(gaName, rrMsg);

                srv.messageToGameForVersions
                    (ga, SOCReportRobbery.MIN_VERSION, Integer.MAX_VALUE, rrMsg, true);

                srv.messageToGameForVersions
                    (ga, 0, SOCReportRobbery.MIN_VERSION - 1,
                     new SOCPlayerElement(gaName, viPN, SOCPlayerElement.SET, PEType.SCENARIO_CLOTH_COUNT, viAmt, true),
                     true);
                srv.messageToGameForVersions
                    (ga, 0, SOCReportRobbery.MIN_VERSION - 1,
                     new SOCPlayerElement(gaName, pePN, SOCPlayerElement.SET, PEType.SCENARIO_CLOTH_COUNT, peAmt),
                     true);
                srv.messageToGameForVersionsKeyed
                    (ga, 0, SOCReportRobbery.MIN_VERSION - 1, true, false,
                     "robber.common.stole.cloth.from", peName, viName);  // "{0} stole a cloth from {1}."
            }

            return;  // <--- early return: cloth is announced to entire game ---
        }

        final boolean isFullyObservable = ga.isGameOptionSet(SOCGameOptionSet.K_PLAY_FO);

        final SOCReportRobbery gainLoseRsrc = new SOCReportRobbery(gaName, pePN, viPN, rsrc, true, 1, 0),
            gainLoseUnknown = (isFullyObservable)
                ? null
                : new SOCReportRobbery(gaName, pePN, viPN, SOCResourceConstants.UNKNOWN, true, 1, 0);

        Connection peCon = srv.getConnection(peName);
        Connection viCon = srv.getConnection(viName);
        int[] notToPNs = {pePN, viPN};
        List<Connection> sendNotTo = new ArrayList<>( 2 );
        sendNotTo.add(peCon);
        sendNotTo.add(viCon);

        if (ga.clientVersionLowest >= SOCReportRobbery.MIN_VERSION)
        {
            if (isFullyObservable)
            {
                srv.messageToGame(gaName, true, gainLoseRsrc);
            } else {
                srv.messageToPlayer(peCon, gaName, pePN, gainLoseRsrc);
                srv.messageToPlayer(viCon, gaName, viPN, gainLoseRsrc);
                srv.messageToGameExcept(gaName, sendNotTo, notToPNs, gainLoseUnknown, true);
            }

            return;  // <--- early return: no further messages needed here ---
        }

        /**
         * send appropriate messages to current/older client versions
         */

        if (isFullyObservable)
        {
            srv.recordGameEvent(gaName, gainLoseRsrc);
        } else {
            srv.recordGameEventTo(gaName, pePN, gainLoseRsrc);
            srv.recordGameEventTo(gaName, viPN, gainLoseRsrc);
            srv.recordGameEventNotTo(gaName, notToPNs, gainLoseUnknown);
        }

        SOCPlayerElement gainRsrc = null;
        SOCPlayerElement loseRsrc = null;
        SOCPlayerElement gainUnknown;
        SOCPlayerElement loseUnknown;

        // This works because SOCPlayerElement.SHEEP == SOCResourceConstants.SHEEP.
        gainRsrc = new SOCPlayerElement(gaName, pePN, SOCPlayerElement.GAIN, rsrc, 1);
        loseRsrc = new SOCPlayerElement(gaName, viPN, SOCPlayerElement.LOSE, rsrc, 1, true);

        /**
         * send the game data messages
         * and the text messages if needed.
         * these texts are also printed in SOCPlayerInterface.reportRobbery in recent clients;
         * if you change the logic or text, make sure it's updated in both places
         */

        if (isFullyObservable)
        {
            srv.messageToGameForVersions(ga, SOCReportRobbery.MIN_VERSION, Integer.MAX_VALUE, gainLoseRsrc, true);
            srv.messageToGameForVersions(ga, -1, SOCReportRobbery.MIN_VERSION - 1, gainRsrc, true);
            srv.messageToGameForVersions(ga, -1, SOCReportRobbery.MIN_VERSION - 1, loseRsrc, true);
        } else {
            if (peCon.getVersion() < SOCReportRobbery.MIN_VERSION)
            {
                srv.messageToPlayer(peCon, null, SOCServer.PN_NON_EVENT, gainRsrc);
                srv.messageToPlayer(peCon, null, SOCServer.PN_NON_EVENT, loseRsrc);
                srv.messageToPlayerKeyedSpecial
                    (peCon, ga, SOCServer.PN_NON_EVENT,
                     "robber.common.you.stole.resource.from", -1, rsrc, viName);  // "You stole {0,rsrcs} from {2}."
            } else {
                srv.messageToPlayer(peCon, null, SOCServer.PN_NON_EVENT, gainLoseRsrc);
            }

            if (viCon.getVersion() < SOCReportRobbery.MIN_VERSION)
            {
                srv.messageToPlayer(viCon, null, SOCServer.PN_NON_EVENT, gainRsrc);
                srv.messageToPlayer(viCon, null, SOCServer.PN_NON_EVENT, loseRsrc);
                srv.messageToPlayerKeyedSpecial
                    (viCon, ga, SOCServer.PN_NON_EVENT,
                     "robber.common.stole.resource.from.you", peName, -1, rsrc);  // "{0} stole {1,rsrcs} from you."
            } else {
                srv.messageToPlayer(viCon, null, SOCServer.PN_NON_EVENT, gainLoseRsrc);
            }

            // generic message to all except pe or vi

            srv.messageToGameForVersionsExcept
                (ga, SOCReportRobbery.MIN_VERSION, Integer.MAX_VALUE, sendNotTo, gainLoseUnknown, true);

            gainUnknown = new SOCPlayerElement(gaName, pePN, SOCPlayerElement.GAIN, PEType.UNKNOWN_RESOURCE, 1);
            loseUnknown = new SOCPlayerElement(gaName, viPN, SOCPlayerElement.LOSE, PEType.UNKNOWN_RESOURCE, 1);
            srv.messageToGameForVersionsExcept
                (ga, 0, SOCReportRobbery.MIN_VERSION - 1, sendNotTo, gainUnknown, true);
            srv.messageToGameForVersionsExcept
                (ga, 0, SOCReportRobbery.MIN_VERSION - 1, sendNotTo, loseUnknown, true);
        }

        srv.messageToGameForVersionsKeyedExcept
            (ga, 0, SOCReportRobbery.MIN_VERSION - 1, true, sendNotTo,
             true, "robber.common.stole.resource.from", peName, viName);  // "{0} stole a resource from {1}."
    }

    /**
     * {@inheritDoc}
     *<P>
     * Before v2.4.00, this method's code was part of {@code SOCGameMessageHandler.handleMAKEOFFER(..)}.
     *
     * @since 2.4.00
     */
    public void sendTradeOffer(final SOCPlayer player, final Connection toJoiningClient)
    {
        final SOCTradeOffer offer = player.getCurrentOffer();
        if (offer == null)
            return;

        final SOCGame ga = player.getGame();
        final String gaName = ga.getName();
        final int lowestVersion = (toJoiningClient != null)
            ? toJoiningClient.getVersion()
            : ga.clientVersionLowest;

        // v2.0.00 and newer clients will announce this with localized text from SOCMakeOffer's data;
        // older clients need it sent from the server
        if (lowestVersion < SOCStringManager.VERSION_FOR_I18N)
        {
            // I18N OK: Pre-2.0.00 clients always use english
            final String txt = SOCStringManager.getFallbackServerManagerForClient().formatSpecial
                (ga, "{0} offered to give {1,rsrcs} for {2,rsrcs}.", player.getName(), offer.getGiveSet(), offer.getGetSet());

            if (toJoiningClient == null)
                srv.messageToGameForVersions
                    (ga, 0, SOCStringManager.VERSION_FOR_I18N - 1,
                     new SOCGameTextMsg(gaName, SOCServer.SERVERNAME, txt), true);
            else
                srv.messageToPlayer(toJoiningClient, gaName, SOCServer.PN_NON_EVENT, txt);
        }

        SOCMakeOffer makeOfferMessage = new SOCMakeOffer(gaName, offer);

        if (toJoiningClient == null)
        {
            srv.messageToGame(gaName, true, makeOfferMessage);
        } else {
            srv.messageToPlayer(toJoiningClient, gaName, SOCServer.PN_OBSERVER, makeOfferMessage);
        }

        if (toJoiningClient == null)
        {
            /**
             * clear client UIs of any previous trade messages/responses, because a new offer has been made
             */
            if (ga.clientVersionLowest >= SOCClearTradeMsg.VERSION_FOR_CLEAR_ALL)
            {
                srv.messageToGame(gaName, true, new SOCClearTradeMsg(gaName, -1));
            } else {
                srv.gameList.takeMonitorForGame(gaName);
                for (int i = 0; i < ga.maxPlayers; i++)
                    srv.messageToGameWithMon(gaName, false, new SOCClearTradeMsg(gaName, i));
                srv.gameList.releaseMonitorForGame(gaName);

                if (srv.recordGameEventsIsActive())
                    srv.recordGameEvent(gaName, new SOCClearTradeMsg(gaName, -1));
            }
        }
        // else client is joining now, so there aren't any previous to be cleared
    }

    /**
     * Report a trade that has taken place between players, using {@link SOCPlayerElement}.
     * Also announces the trade to pre-v2.0.00 clients with a {@link SOCGameTextMsg}
     * ("Joe gave 1 sheep for 1 wood from Lily.").
     *<P>
     * Caller must also report trade player numbers by sending a {@link SOCAcceptOffer}
     * message to the game after calling this method. In v2.0.00 and newer clients,
     * that message announces the trade instead of {@link SOCGameTextMsg}.
     *
     * @param ga        the game
     * @param offering  the number of the player making the offer
     * @param accepting the number of the player accepting the offer
     * @see #reportBankTrade(SOCGame, SOCResourceSet, SOCResourceSet)
     */
    void reportTrade(SOCGame ga, int offering, int accepting)
    {
        final String gaName = ga.getName();
        final SOCTradeOffer offer = ga.getPlayer(offering).getCurrentOffer();
        final SOCResourceSet giveSet = offer.getGiveSet(),
                             getSet  = offer.getGetSet();

        reportRsrcGainLoss(gaName, giveSet, true, false, offering, accepting, null);
        reportRsrcGainLoss(gaName, getSet, false, false, offering, accepting, null);
        if (ga.clientVersionLowest < SOCStringManager.VERSION_FOR_I18N)
        {
            // v2.0.00 and newer clients will announce this with localized text from
            // the trade message data; older clients need it sent from the server.
            // I18N OK: Pre-2.0.00 clients always use english
            final String txt = SOCStringManager.getFallbackServerManagerForClient().formatSpecial
                (ga, "{0} gave {1,rsrcs} for {2,rsrcs} from {3}.",
                 ga.getPlayer(offering).getName(), giveSet, getSet, ga.getPlayer(accepting).getName());
            srv.messageToGameForVersions
                (ga, 0, SOCStringManager.VERSION_FOR_I18N - 1,
                 new SOCGameTextMsg(gaName, SOCServer.SERVERNAME, txt), true);
        }
    }

    /**
     * report that the current player traded with the bank or a port,
     * using {@link SOCPlayerElement} and {@link SOCBankTrade} messages
     * (or {@link SOCGameTextMsg} to older clients).
     *
     * @param ga        the game
     * @param give      the number of the player making the offer
     * @param get       the number of the player accepting the offer
     * @see #reportTrade(SOCGame, int, int)
     */
    void reportBankTrade(SOCGame ga, SOCResourceSet give, SOCResourceSet get)
    {
        final String gaName = ga.getName();
        final int    cpn    = ga.getCurrentPlayerNumber();

        reportRsrcGainLoss(gaName, give, true, false, cpn, -1, null);
        reportRsrcGainLoss(gaName, get, false, false, cpn, -1, null);

        SOCBankTrade bt = null;
        if (ga.clientVersionHighest >= SOCStringManager.VERSION_FOR_I18N)
            bt = new SOCBankTrade(gaName, give, get, cpn);

        if (ga.clientVersionLowest >= SOCStringManager.VERSION_FOR_I18N)
        {
            srv.messageToGame(gaName, true, bt);
        } else {
            if (bt != null)
                srv.messageToGameForVersions
                    (ga, SOCStringManager.VERSION_FOR_I18N, Integer.MAX_VALUE, bt, true);

            if (srv.recordGameEventsIsActive())
            {
                if (bt == null)
                    bt = new SOCBankTrade(gaName, give, get, cpn);
                srv.recordGameEvent(gaName, bt);
            }

            // Text announcement for older clients:

            // use total rsrc counts to determine bank or port
            final int giveTotal = give.getTotal(),
                      getTotal  = get.getTotal();
            final boolean isUndo = (giveTotal < getTotal);
            final boolean isFromBank;  // from port if false
            StringBuilder fmt = new StringBuilder("{0} traded {1,rsrcs} for {2,rsrcs} from ");
            if (isUndo)
                isFromBank = ((getTotal / giveTotal) == 4);
            else
                isFromBank = ((giveTotal / getTotal) == 4);

            fmt.append(isFromBank ? "the bank." : "a port.");
            if (isUndo)
                fmt.append(" (Undo previous trade)");

            // v2.0.00 and newer clients will announce this with
            // localized text from the SOCBankTrade message data;
            // older clients need it sent from the server.
            // I18N OK: Pre-2.0.00 clients always use english
            final String txt = SOCStringManager.getFallbackServerManagerForClient().formatSpecial
                (ga, fmt.toString(), ga.getPlayer(cpn).getName(), give, get);
            srv.messageToGameForVersions
                (ga, 0, SOCStringManager.VERSION_FOR_I18N - 1,
                 new SOCGameTextMsg(gaName, SOCServer.SERVERNAME, txt), true);
        }
    }

    /**
     * Report the resources gained/lost by a player, and optionally (for trading)
     * lost/gained by a second player.
     * Sends PLAYERELEMENT messages, either to entire game, or to player only.
     *<P>
     * Used to report the resources gained from a roll, discard, or discovery (year-of-plenty) pick.
     * Also used to report the "give" or "get" half of a resource trade.
     *<P>
     * Messages sent by this method are always treated as "events":
     * Indirectly calls {@link SOCServer#recordGameEvent(String, SOCMessage)} or similar methods.
     *<P>
     * Takes and releases the gameList monitor for this game.
     *
     * @param gaName  Game name
     * @param resourceSet    Resource set (from a roll, or the "give" or "get" side of a trade).
     *                Resource type {@link SOCResourceConstants#UNKNOWN UNKNOWN} or
     *                {@link SOCResourceConstants#GOLD_LOCAL GOLD_LOCAL} is ignored.
     *                Only positive resource amounts are sent (negative is ignored).
     * @param isLoss  If true, "give" ({@link SOCPlayerElement#LOSE}), otherwise "get" ({@link SOCPlayerElement#GAIN})
     * @param isNews  Is this element change notably good or an unexpected bad change or loss?
     *                Sets the {@link SOCPlayerElement#isNews()} flag in messages sent by this method.
     *                If there are multiple resource types, flag is set only for the first type sent
     *                to avoid several alert sounds at client.
     * @param mainPlayer     Player number "giving" if isLose==true, otherwise "getting".
     *                For each nonzero resource involved, PLAYERELEMENT messages will be sent about this player.
     * @param tradingPlayer  Player number on other side of trade, or -1 if no second player is involved.
     *                If not -1, PLAYERELEMENT messages will also be sent about this player.
     * @param playerConn     Null to announce to the entire game, or {@code mainPlayer}'s connection to send messages
     *                there instead of sending to all players in game.  Because trades are public, there is no
     *                such parameter for tradingPlayer.
     *
     * @see #reportTrade(SOCGame, int, int)
     * @see #reportBankTrade(SOCGame, SOCResourceSet, SOCResourceSet)
     * @see #reportRsrcGainGold(SOCGame, SOCPlayer, int, SOCResourceSet, boolean, boolean)
     * @see SOCGameMessageHandler#handleDISCARD(SOCGame, Connection, SOCDiscard)
     * @see SOCGameMessageHandler#handlePICKRESOURCES(SOCGame, Connection, soc.message.SOCPickResources)
     * @see SOCGameMessageHandler#handleROLLDICE(SOCGame, Connection, SOCRollDice)
     * @since 1.1.00
     */
    void reportRsrcGainLoss
        (final String gaName, final ResourceSet resourceSet, final boolean isLoss, boolean isNews,
         final int mainPlayer, final int tradingPlayer, Connection playerConn)
    {
        final int losegain  = isLoss ? SOCPlayerElement.LOSE : SOCPlayerElement.GAIN;  // for pnA
        final int gainlose  = isLoss ? SOCPlayerElement.GAIN : SOCPlayerElement.LOSE;  // for pnB

        srv.gameList.takeMonitorForGame(gaName);

        for (int res = SOCResourceConstants.CLAY; res <= SOCResourceConstants.WOOD; ++res)
        {
            // This works because SOCPlayerElement.SHEEP == SOCResourceConstants.SHEEP.

            final int amt = resourceSet.getAmount(res);
            if (amt <= 0)
                continue;

            if (playerConn != null)
                srv.messageToPlayer
                    (playerConn, gaName, mainPlayer,
                     new SOCPlayerElement(gaName, mainPlayer, losegain, res, amt, isNews));
            else
                srv.messageToGameWithMon
                    (gaName, true, new SOCPlayerElement(gaName, mainPlayer, losegain, res, amt, isNews));

            if (tradingPlayer != -1)
                srv.messageToGameWithMon
                    (gaName, true, new SOCPlayerElement(gaName, tradingPlayer, gainlose, res, amt, isNews));

            if (isNews)
                isNews = false;  // if sending several here, only the first needs isNews attention flag
        }

        srv.gameList.releaseMonitorForGame(gaName);
    }

    /**
     * Report to game members what a player picked from the gold hex.
     * Sends {@link SOCPlayerElement} for resources and to reset the
     * {@link PEType#NUM_PICK_GOLD_HEX_RESOURCES} counter.
     * Also sends text "playername has picked ___ from the gold hex.".
     *<P>
     * Messages sent by this method are always treated as "events":
     * Indirectly calls {@link SOCServer#recordGameEvent(String, SOCMessage)} or similar methods.
     *
     * @param ga      Game with gaining player
     * @param player  Player gaining
     * @param pn      <tt>player</tt>{@link SOCPlayer#getPlayerNumber() .getPlayerNumber()}
     * @param rsrcs   Resources picked
     * @param isNews  Is this element change notably good or an unexpected bad change or loss?
     *                Sets the {@link SOCPlayerElement#isNews()} flag in messages sent by this method.
     *                If there are multiple resource types, flag is set only for the first type sent
     *                to avoid several alert sounds at client.
     * @param includeGoldHexText  If true, text ends with "from the gold hex." after the resource name.
     * @since 2.0.00
     */
    void reportRsrcGainGold
        (final SOCGame ga, final SOCPlayer player, final int pn, final SOCResourceSet rsrcs,
         final boolean isNews, final boolean includeGoldHexText)
    {
        final String gn = ga.getName();

        // Send SOCPlayerElement messages
        reportRsrcGainLoss(gn, rsrcs, false, isNews, pn, -1, null);
        srv.messageToGameKeyedSpecial(ga, true, true,
            ((includeGoldHexText) ? "action.picked.rsrcs.goldhex" : "action.picked.rsrcs"),
            player.getName(), rsrcs);
        srv.messageToGame(gn, true, new SOCPlayerElement
            (gn, pn, SOCPlayerElement.SET, PEType.NUM_PICK_GOLD_HEX_RESOURCES, 0));
    }

    /**
     * Check whether game's Longest Road/Longest Route player has changed, announce to game if so: Sends
     * {@link SOCGameElements}({@link SOCGameElements.GEType#LONGEST_ROAD_PLAYER LONGEST_ROAD_PLAYER})
     * or (if older clients) {@link SOCLongestRoad}.
     * @param ga  Game to check
     * @param prevLongestRoadPlayer  Previous {@link SOCGame#getPlayerWithLongestRoad()}, might be null,
     *     from before the game action which might have changed it
     * @param hasGameMonitor  If true, caller already has
     *     {@link SOCGameList#takeMonitorForGame(String) gameList.takeMonitorForGame(gaName)}
     *     and this method should use {@link SOCServer#messageToGameWithMon(String, boolean, SOCMessage)}.
     *     Otherwise will take and release that monitor here by using
     *     {@link SOCServer#messageToGame(String, boolean, SOCMessage)} instead.
     * @since 2.4.00
     */
    final void reportLongestRoadIfChanged
        (final SOCGame ga, final SOCPlayer prevLongestRoadPlayer, final boolean hasGameMonitor)
    {
        final int prevPN = (prevLongestRoadPlayer != null) ? prevLongestRoadPlayer.getPlayerNumber() : -1;

        SOCPlayer pl = ga.getPlayerWithLongestRoad();
        int newPN = (pl != null) ? pl.getPlayerNumber() : -1;
        if (newPN == prevPN)
            return;

        final String gaName = ga.getName();
        final SOCMessage msg;
        if (ga.clientVersionLowest >= SOCGameElements.MIN_VERSION)
            msg = new SOCGameElements
                (gaName, GEType.LONGEST_ROAD_PLAYER, newPN);
        else
            msg = new SOCLongestRoad(gaName, newPN);

        if (hasGameMonitor)
            srv.messageToGameWithMon(gaName, true, msg);
        else
            srv.messageToGame(gaName, true, msg);
    }

    // javadoc inherited from GameHandler
    /**
     * {@inheritDoc}
     *<P>
     * If {@link SOCGame#hasSeaBoard}: Once the board is made, send the updated
     * {@link SOCPotentialSettlements potential settlements}.
     *<P>
     * If this code changes, must also update {@link soctest.game.TestBoardLayouts#testSingleLayout(SOCScenario, int)}.
     */
    public void startGame(SOCGame ga)
    {
        if (ga == null)
            return;

        final String gaName = ga.getName();

        srv.numberOfGamesStarted++;  // TODO once multiple handler threads, encapsulate this

        /**
         * start the game, place any initial pieces.
         * If anything is added to this game object setup code,
         * update soctest.TestBoardLayouts.testSingleLayout(..).
         */

        ga.setGameEventListener(this);  // for playerEvent, gameEvent callbacks (since 2.0.00)
        ga.startGame();

        final int[][] legalSeaEdges;  // used on sea board; if null, all are legal
        if (ga.hasSeaBoard)
            legalSeaEdges = SOCBoardAtServer.startGame_scenarioSetup(ga);
        else
            legalSeaEdges = null;

        srv.gameList.takeMonitorForGame(gaName);

        try
        {

            /**
             * send the board layout
             */
            try
            {
                srv.messageToGameWithMon(gaName, true, getBoardLayoutMessage(ga));

                // For scenario option _SC_CLVI, the board layout message
                // includes villages and the general supply cloth count.
                // For _SC_PIRI, it includes the Pirate Path (additional layout part "PP").
            } catch (IllegalArgumentException e) {
                System.err.println("startGame: Cannot send board for " + gaName + ": " + e.getMessage());
                // the enclosing try-finally will releaseMonitorForGame(gaName) before returning

                return;
            }

            if (ga.hasSeaBoard)
            {
                // See also gatherBoardPotentials which has very similar code
                // and sends classic game's sole SOCPotentialSettlements message.

                // Send the updated Potential/Legal Settlement node list:
                // Since game is starting, assumes all players have same potential settlements.
                // Some boards may have multiple land areas.

                final SOCBoardLarge bl = (SOCBoardLarge) ga.getBoard();
                final HashSet<Integer>[] lan = bl.getLandAreasLegalNodes();
                final int pan = bl.getStartingLandArea();

                if (lan == null)
                    srv.messageToGameWithMon
                        (gaName, true, new SOCPotentialSettlements
                            (gaName, -1, new ArrayList<>( ga.getPlayer( 0 ).getPotentialSettlements() )));
                else
                    srv.messageToGameWithMon
                        (gaName, true, new SOCPotentialSettlements(gaName, -1, null, pan, lan, legalSeaEdges));
            }

            /**
             * send the player info
             */
            boolean sentInitPiecesState = false;
            for (int i = 0; i < ga.maxPlayers; i++)
            {
                if (ga.isSeatVacant(i))
                    continue;

                final SOCPlayer pl = ga.getPlayer(i);

                final int[] counts = new int[(ga.hasSeaBoard) ? 4 : 3];
                counts[0] = pl.getNumPieces(SOCPlayingPiece.ROAD);
                counts[1] = pl.getNumPieces(SOCPlayingPiece.SETTLEMENT);
                counts[2] = pl.getNumPieces(SOCPlayingPiece.CITY);

                if (ga.hasSeaBoard)
                {
                    // Some scenarios like SC_PIRI may place initial pieces at fixed locations.
                    // Usually, pieces will be empty.
                    final Vector<SOCPlayingPiece> pieces = pl.getPieces();
                    if (! pieces.isEmpty())
                    {
                        if (! sentInitPiecesState)
                        {
                            // Temporary state change, to avoid initial-piece placement actions.
                            // The actual game state will be sent soon.
                            srv.messageToGameWithMon
                                (gaName, true, new SOCGameState(gaName, SOCGame.READY));
                            sentInitPiecesState = true;
                        }

                        for (SOCPlayingPiece pp : pieces)
                            srv.messageToGameWithMon
                                (gaName, true, new SOCPutPiece(gaName, i, pp.getType(), pp.getCoordinates()));

                        SOCPlayingPiece pp = pl.getFortress();
                        if (pp != null)
                            srv.messageToGameWithMon
                                (gaName, true, new SOCPutPiece(gaName, i, pp.getType(), pp.getCoordinates()));
                    }

                    counts[3] = pl.getNumPieces(SOCPlayingPiece.SHIP);
                }

                if (ga.clientVersionLowest >= SOCPlayerElements.MIN_VERSION)
                    srv.messageToGameWithMon(gaName, true, new SOCPlayerElements
                        (gaName, i, SOCPlayerElement.SET,
                         (ga.hasSeaBoard) ? ELEM_PIECETYPES_SEA : ELEM_PIECETYPES_CLASSIC, counts));
                else
                    for (int j = 0; j < counts.length; ++j)
                        srv.messageToGameWithMon(gaName, true, new SOCPlayerElement
                            (gaName, i, SOCPlayerElement.SET, ELEM_PIECETYPES_SEA[j], counts[j]));
                            // counts[] likely lines up with ELEM_PIECETYPES_CLASSIC, ignoring _SEA's extra element,
                            // but use _SEA here just in case

                if (ga.clientVersionLowest < SOCPlayerElement.VERSION_FOR_CARD_ELEMENTS)
                    srv.messageToGameWithMon(gaName, true, new SOCSetPlayedDevCard(gaName, i, false));
            }

            if (ga.clientVersionLowest >= SOCPlayerElement.VERSION_FOR_CARD_ELEMENTS)
                srv.messageToGameWithMon(gaName, true, new SOCPlayerElement
                    (gaName, -1, SOCPlayerElement.SET, PEType.PLAYED_DEV_CARD_FLAG, 0));

            /**
             * send the number of dev cards.
             * needed for SC_PIRI because if PL<4, startGame() removed some cards.
             */
            srv.messageToGameWithMon(gaName, true,
                (ga.clientVersionLowest >= SOCGameElements.MIN_VERSION)
                ? new SOCGameElements(gaName, GEType.DEV_CARD_COUNT, ga.getNumDevCards())
                : new SOCDevCardCount(gaName, ga.getNumDevCards()));

            /**
             * ga.startGame() picks who goes first, but feedback is nice
             */
            srv.messageToGameKeyed
                (ga, true, false, "start.picking.random.starting.player");  // "Randomly picking a starting player..."

        } finally {
            srv.gameList.releaseMonitorForGame(gaName);
        }

        /**
         * send the game state and start the game.
         * send game state and whose turn it is.
         */
        if (ga.clientVersionLowest >= SOCGameState.VERSION_FOR_GAME_STATE_AS_FIELD)
        {
            srv.messageToGame(gaName, true, new SOCStartGame(gaName, ga.getGameState()));
            sendTurn(ga, false);
        } else {
            final int cpn = ga.getCurrentPlayerNumber();
            final boolean sendRoll = sendGameState(ga, false, false);
            srv.messageToGame(gaName, true, new SOCStartGame(gaName, 0));
            srv.messageToGame(gaName, true, new SOCTurn(gaName, cpn, 0));
            if (sendRoll)
                srv.messageToGame(gaName, true, new SOCRollDicePrompt(gaName, cpn));
        }
    }

    /**
     * After a player action during initial placement: Send new game state.
     * If current player changed, an initial-placement round ended ({@link SOCGame#isInitialPlacementRoundDone(int)}),
     * or regular game play started, announce the new player with
     * {@link #sendTurn(SOCGame, boolean)} or send {@link SOCRollDicePrompt}
     * to trigger auto-roll for the new player's client.
     *<P>
     * Call after an initial road/ship placement's {@link soc.game.SOCGame#putPiece(SOCPlayingPiece)},
     * or after a player has chosen free resources from a gold hex with
     * {@link soc.game.SOCGame#pickGoldHexResources(int, SOCResourceSet)},
     * and only after {@link #sendGameState(SOCGame, boolean, boolean)}.
     *
     * @param ga  The game
     * @param pl  Player who did the gold pick or piece placement action
     * @param c   {@code pl}'s connection
     * @param prevGameState  {@link soc.game.SOCGame#getGameState()} before piece placement,
     *     or for gold pick action the pre-reveal game state returned from {@code ga.pickGoldHexResources(..)}
     * @since 2.0.00
     */
    void sendTurnStateAtInitialPlacement
        (SOCGame ga, SOCPlayer pl, Connection c, final int prevGameState)
    {
        if (! checkTurn(c, ga))
        {
            // Player changed (or normal play started), announce new state and player
            sendTurn(ga, true);
        }
        else if (pl.isRobot() && ga.isInitialPlacementRoundDone(prevGameState))
        {
            // Player didn't change, but bot must be prompted to
            // place its next settlement or roll its first turn
            sendTurn(ga, false);
        }
        else
        {
            final boolean sendRoll = sendGameState(ga, false, false);

            if (sendRoll)
            {
                // When normal play starts, or after placing 2nd free road,
                // announce even though player unchanged,
                // to trigger auto-roll for the player client
                final String gaName = ga.getName();
                srv.messageToGame(gaName, true, new SOCRollDicePrompt(gaName, pl.getPlayerNumber()));
            }
        }
    }

    /**
     * At start of a new turn, send game its new {@link SOCGame#getGameState()}
     * and {@link SOCTurn} for whose turn it is. Optionally also send a prompt to roll.
     *<P>
     * The {@link SOCTurn} sent will have a field for the Game State unless
     * {@link SOCGame#clientVersionLowest} &lt; 2.0.00 ({@link SOCGameState#VERSION_FOR_GAME_STATE_AS_FIELD}),
     * in which case a separate {@link SOCGameState} message will be sent first.
     * Calls {@link #sendGameState(SOCGame, boolean, boolean)} in either case,
     * to send any text prompts or other gamestate-related messages.
     *<P>
     * sendTurn should be called whenever the current player changes, including
     * during and after initial placement.
     *
     * @param ga  the game
     * @param sendRollPrompt  If true, also send a {@code RollDicePrompt} message after {@code Turn}
     */
    void sendTurn(final SOCGame ga, boolean sendRollPrompt)
    {
        if (ga == null)
            return;

        final boolean useGSField = (ga.clientVersionLowest >= SOCGameState.VERSION_FOR_GAME_STATE_AS_FIELD);

        sendRollPrompt |= sendGameState(ga, useGSField, false);

        String gname = ga.getName();
        final int gs = ga.getGameState(),
            cpn = ga.getCurrentPlayerNumber();

        if (ga.clientVersionLowest >= SOCPlayerElement.VERSION_FOR_CARD_ELEMENTS)
            srv.messageToGame(gname, true, new SOCPlayerElement
                (gname, cpn, SOCPlayerElement.SET, PEType.PLAYED_DEV_CARD_FLAG, 0));
        else
            srv.messageToGame(gname, true, new SOCSetPlayedDevCard(gname, cpn, false));

        SOCTurn turnMessage = new SOCTurn(gname, cpn, gs);
        srv.recordGameEvent(gname, turnMessage);
        if (! useGSField)
            turnMessage = new SOCTurn(gname, cpn, 0);
        srv.messageToGame(gname, false, turnMessage);

        if (sendRollPrompt)
            srv.messageToGame(gname, true, new SOCRollDicePrompt(gname, cpn));
    }

    /**
     * Put together the board layout message for this game.
     * Message type will be {@link SOCBoardLayout} or {@link SOCBoardLayout2},
     * depending on {@link SOCBoard#getBoardEncodingFormat() ga.getBoard().getBoardEncodingFormat()}
     * and {@link SOCGame#getClientVersionMinRequired()}.
     *
     * @param  ga   the game
     * @return   a board layout message
     * @throws IllegalArgumentException  if game board's encoding is unrecognized
     */
    public static SOCMessage getBoardLayoutMessage(SOCGame ga)
        throws IllegalArgumentException
    {
        final SOCBoard board;
        int[] hexes;
        int[] numbers;
        int robber;

        board = ga.getBoard();
        final int bef = board.getBoardEncodingFormat();
        if (bef == SOCBoard.BOARD_ENCODING_6PLAYER ||
            bef == SOCBoard.BOARD_ENCODING_ORIGINAL)
        {
            // v1 or v2
            hexes = board.getHexLayout();
            numbers = board.getNumberLayout();
        } else {
            // v3
            hexes = null;
            numbers = null;
        }
        robber = board.getRobberHex();

        if ((bef == 1) && (ga.getClientVersionMinRequired() < SOCBoardLayout2.VERSION_FOR_BOARDLAYOUT2))
        {
            // SOCBoard.BOARD_ENCODING_ORIGINAL: v1
            return new SOCBoardLayout(ga.getName(), hexes, numbers, robber);
        }

        switch (bef)
        {
        case SOCBoard.BOARD_ENCODING_ORIGINAL: // v1
            // fall through to v2

        case SOCBoard.BOARD_ENCODING_6PLAYER:  // v2
            return new SOCBoardLayout2(ga.getName(), bef, hexes, numbers, board.getPortsLayout(), robber);

        case SOCBoard.BOARD_ENCODING_LARGE:    // v3
            final SOCBoardLarge bl = (SOCBoardLarge) board;
            return new SOCBoardLayout2
                (ga.getName(), bef, bl.getLandHexLayout(), board.getPortsLayout(),
                 robber, bl.getPirateHex(), bl.getPlayerExcludedLandAreas(), bl.getRobberExcludedLandAreas(),
                 bl.getAddedLayoutParts());

        default:
            throw new IllegalArgumentException("unknown board encoding v" + bef);
        }
    }

    /**
     * this is a debugging command that gives resources to a player.
     * Format: rsrcs: #cl #or #sh #wh #wo playername
     */
    private void debugGiveResources(Connection c, String mes, SOCGame game)
    {
        final String gaName = game.getName();
        StringTokenizer st = new StringTokenizer(mes.substring(6));
        int[] resources = new int[SOCResourceConstants.WOOD + 1];
        int resourceType = SOCResourceConstants.CLAY;
        String name = "";
        boolean parseError = false;

        while (st.hasMoreTokens())
        {
            if (resourceType <= SOCResourceConstants.WOOD)
            {
                String token = st.nextToken();
                try
                {
                    int amt = Integer.parseInt(token);
                    if (amt < 0)
                        parseError = true;
                    resources[resourceType] = amt;
                    resourceType++;
                }
                catch (NumberFormatException e)
                {
                    parseError = true;
                    break;
                }
            }
            else
            {
                // read entire remaining string, in case there's
                //  a space in the player name ("robot 7"),
                //  by choosing an unlikely separator character
                name = st.nextToken(Character.toString( (char) 1 )).trim();
                break;
            }
        }

        SOCPlayer pl = null;
        if (! parseError)
        {
            pl = debug_getPlayer(c, game, name);
            if (pl == null)
                parseError = true;
        }

        if (parseError)
        {
            srv.messageToPlayer(c, gaName, SOCServer.PN_NON_EVENT, "### Usage: " + DEBUG_COMMANDS_HELP_RSRCS);
            srv.messageToPlayer(c, gaName, SOCServer.PN_NON_EVENT, DEBUG_COMMANDS_HELP_PLAYER);

            return;  // <--- early return ---
        }

        SOCResourceSet rset = new SOCResourceSet();
        int pnum = pl.getPlayerNumber();
        final boolean hasOldClients = (game.clientVersionLowest < SOCPlayerElements.MIN_VERSION);
        StringBuilder outTxt = new StringBuilder("### " + pl.getName() + " gets");  // I18N OK: debug only

        for (resourceType = SOCResourceConstants.CLAY;
             resourceType <= SOCResourceConstants.WOOD; ++resourceType)
        {
            final int amt = resources[resourceType];
            outTxt.append(' ');
            outTxt.append(amt);
            if (amt == 0)
                continue;

            rset.add(amt, resourceType);

            // SOCResourceConstants.CLAY == SOCPlayerElement.CLAY
            if (hasOldClients)
                srv.messageToGame
                    (gaName, true, new SOCPlayerElement(gaName, pnum, SOCPlayerElement.GAIN, resourceType, amt));
        }
        if (! hasOldClients)
            srv.messageToGame
                (gaName, true, new SOCPlayerElements(gaName, pnum, SOCPlayerElement.GAIN, rset));

        pl.getResources().add(rset);

        srv.messageToGame(gaName, true, outTxt.toString());
    }

    /** this is a debugging command that gives a dev card to a player.
     *  <PRE> dev: cardtype player </PRE>
     *  For card-types numbers, see {@link SOCDevCardConstants}
     *  or {@link #DEBUG_COMMANDS_HELP_DEV_TYPES}.
     */
    private void debugGiveDevCard(Connection c, String mes, SOCGame game)
    {
        StringTokenizer st = new StringTokenizer(mes.substring(5));
        String name = "";
        int cardType = -1;
        boolean parseError = false;

        while (st.hasMoreTokens())
        {
            if (cardType < 0)
            {
                try
                {
                    cardType = Integer.parseInt(st.nextToken());
                    if ((cardType < SOCDevCardConstants.MIN_KNOWN) || (cardType >= SOCDevCardConstants.MAXPLUSONE))
                        parseError = true;  // Can't give unknown dev cards
                }
                catch (NumberFormatException e)
                {
                    parseError = true;
                    break;
                }
            }
            else
            {
                // get all of the line, in case there's a space in the player name ("robot 7"),
                //  by choosing an unlikely separator character
                name = st.nextToken(Character.toString( (char) 1 )).trim();
                break;
            }
        }

        final String gaName = game.getName();
        SOCPlayer pl = null;
        if (! parseError)
        {
            pl = debug_getPlayer(c, game, name);
            if (pl == null)
                parseError = true;
        }

        if (parseError)
        {
            for (String txt : new String[]{
                    "### Usage: " + DEBUG_COMMANDS_HELP_DEV,
                    DEBUG_COMMANDS_HELP_PLAYER,
                    DEBUG_COMMANDS_HELP_DEV_TYPES
                })
                srv.messageToPlayer(c, gaName, SOCServer.PN_NON_EVENT, txt);

            return;  // <--- early return ---
        }

        pl.getInventory().addDevCard(1, SOCInventory.NEW, cardType);

        final int pnum = pl.getPlayerNumber();
        if ((cardType != SOCDevCardConstants.KNIGHT)
            || (game.clientVersionLowest >= SOCDevCardConstants.VERSION_FOR_RENUMBERED_TYPES))
        {
            srv.messageToGame(game.getName(), true, new SOCDevCardAction
                (gaName, pnum, SOCDevCardAction.DRAW, cardType));
        } else {
            srv.messageToGameForVersions
                (game, -1, SOCDevCardConstants.VERSION_FOR_RENUMBERED_TYPES - 1,
                 new SOCDevCardAction
                     (gaName, pnum, SOCDevCardAction.DRAW, SOCDevCardConstants.KNIGHT_FOR_VERS_1_X), true);
            srv.messageToGameForVersions
                (game, SOCDevCardConstants.VERSION_FOR_RENUMBERED_TYPES, Integer.MAX_VALUE,
                 new SOCDevCardAction
                     (gaName, pnum, SOCDevCardAction.DRAW, SOCDevCardConstants.KNIGHT), true);

            srv.recordGameEvent(gaName, new SOCDevCardAction
                (gaName, pnum, SOCDevCardAction.DRAW, cardType));
        }
        srv.messageToGameKeyedSpecial(game, true, true, "debug.dev.gets", pl.getName(), cardType );
            // ""### joe gets a Road Building card."
    }

    /**
     * Given a player {@code name} or player number, find that player in the game.
     * If not found by name, or player number doesn't match expected format, sends a message to the
     * requesting user.
     *
     * @param c  Connection of requesting debug user
     * @param ga  Game to find player
     * @param name  Player name, or player position number in format "{@code #3}"
     *     numbered 0 to {@link SOCGame#maxPlayers ga.maxPlayers}-1 inclusive
     * @return  {@link SOCPlayer} with this name or number, or {@code null} if an error was sent to the user
     * @since 1.1.20
     */
    private SOCPlayer debug_getPlayer(final Connection c, final SOCGame ga, final String name)
    {
        if (name.length() == 0)
        {
            return null;  // <--- early return ---
        }

        SOCPlayer pl = null;

        if (name.startsWith("#") && (name.length() > 1) && Character.isDigit(name.charAt(1)))
        {
            String err = null;
            final int max = ga.maxPlayers - 1;
            try
            {
                final int i = Integer.parseInt(name.substring(1).trim());
                if (i > max)
                    err = "Max player number is " + max;
                else if (ga.isSeatVacant(i))
                    err = "Player number " + i + " is vacant";
                else
                    pl = ga.getPlayer(i);
            }
            catch (NumberFormatException e) {
                err = "Player number format is # followed by the number (0 to "
                    + max + " inclusive)";
            }

            if (err != null)
            {
                srv.messageToPlayer(c, ga.getName(), SOCServer.PN_NON_EVENT, "### " + err);

                return null;  // <--- early return ---
            }
        }

        if (pl == null)
            pl = ga.getPlayer(name);
        if (pl == null)
            srv.messageToPlayer(c, ga.getName(), SOCServer.PN_NON_EVENT,
                "### Player name not found: " + name);

        return pl;
    }

    // javadoc inherited from GameHandler
    public void endTurnIfInactive(final SOCGame ga, final long currentTimeMillis)
    {
        final int gameState = ga.getGameState();
        final boolean isDiscardOrPickRsrc = (gameState == SOCGame.WAITING_FOR_DISCARDS)
            || (gameState == SOCGame.WAITING_FOR_PICK_GOLD_RESOURCE)
            || (gameState == SOCGame.STARTS_WAITING_FOR_PICK_GOLD_RESOURCE);

        SOCPlayer pl = ga.getPlayer(ga.getCurrentPlayerNumber());

        if (isDiscardOrPickRsrc)
        {
            // Check if we're waiting on any humans too, not on robots only

            SOCPlayer plEnd = null;  // bot the game is waiting to hear from
            for (int pn = 0; pn < ga.maxPlayers; ++pn)
            {
                final SOCPlayer pli = ga.getPlayer(pn);
                if ((! pli.getNeedToDiscard()) && (pli.getNeedToPickGoldHexResources() == 0))
                    continue;

                if (pli.isRobot())
                {
                    if (plEnd == null)
                        plEnd = pli;
                } else {
                    return;  // <--- Waiting on humans, don't end bot's turn ---
                }
            }

            if (plEnd == null)
                return;  // <--- Not waiting on any bot ---

            pl = plEnd;
        } else {
            if (! pl.isRobot())
                return;  // <--- not a robot's turn, and not isDiscardOrPickRsrc ---
        }

        final SOCTradeOffer plCurrentOffer = pl.getCurrentOffer();
        if (plCurrentOffer != null)
        {
            // Robot is waiting for response to a trade offer;
            // have the humans all responded already?
            boolean waitingForHuman = false;
            for (int pn = 0; pn < ga.maxPlayers; ++pn)
                if (plCurrentOffer.isWaitingReplyFrom(pn) && ! ga.getPlayer(pn).isRobot())
                {
                    waitingForHuman = true;
                    break;
                }

            // If waiting for any humans' response, check against that longer timeout
            if (waitingForHuman)
            {
                final long tradeInactiveTime
                    = currentTimeMillis - (1000L * ROBOT_FORCE_ENDTURN_TRADEOFFER_SECONDS);
                if (ga.lastActionTime > tradeInactiveTime)
                    return;  // <--- Wait longer for humans ---
            }
        }

        new SOCForceEndTurnThread(srv, this, ga, pl).start();
    }

    /**
     * A bot is unresponsive, or a human player has left the game.
     * End this player's turn cleanly, or force-end if needed.
     *<P>
     * Can be called for a player still in the game, or for a player
     * who has left ({@link SOCGame#removePlayer(String, boolean)} has been called).
     * Can be called for a player who isn't current player; in that case
     * it takes action if the game was waiting for the player (picking random
     * resources for discard or gold-hex picks) but won't end the current turn.
     *<P>
     * If they were placing an initial road, also cancels that road's
     * initial settlement.
     *<P>
     * <b>Locks:</b> Must not have ga.takeMonitor() when calling this method.
     * May or may not have <tt>gameList.takeMonitorForGame(ga)</tt>;
     * use <tt>hasMonitorFromGameList</tt> to indicate.
     *<P>
     * Not public, but package visibility, for use by {@link SOCForceEndTurnThread} for {@link SOCGameTimeoutChecker}.
     *
     * @param ga   The game to end turn if called for current player, or to otherwise stop waiting for a player
     * @param plNumber  player.getNumber; may or may not be current player
     * @param plName    player.getName
     * @param plConn    player's client connection
     * @param hasMonitorFromGameList  if false, have not yet called
     *          {@link SOCGameList#takeMonitorForGame(String) gameList.takeMonitorForGame(ga)};
     *          if false, this method will take this monitor at its start,
     *          and release it before returning.
     * @return true if the turn was ended and game is still active;
     *          false if we find that all players have left and
     *          the gamestate has been changed here to {@link SOCGame#OVER OVER}.
     */
    boolean endGameTurnOrForce
        (SOCGame ga, final int plNumber, final String plName, Connection plConn,
         final boolean hasMonitorFromGameList)
    {
        boolean gameStillActive = true;

        final String gaName = ga.getName();
        if (! hasMonitorFromGameList)
        {
            srv.gameList.takeMonitorForGame(gaName);
        }
        final int cpn = ga.getCurrentPlayerNumber();
        final int gameState = ga.getGameState();

        /**
         * Is a board-reset vote is in progress?
         * If they're still a sitting player, to keep the game
         * moving, fabricate their response: vote No.
         */
        boolean gameVotingActiveDuringStart = false;

        if (ga.getResetVoteActive())
        {
            if (gameState <= SOCGame.STARTS_WAITING_FOR_PICK_GOLD_RESOURCE)
                gameVotingActiveDuringStart = true;

            if ((! ga.isSeatVacant(plNumber))
                && (ga.getResetPlayerVote(plNumber) == SOCGame.VOTE_NONE))
            {
                srv.gameList.releaseMonitorForGame(gaName);
                ga.takeMonitor();
                srv.resetBoardVoteNotifyOne(ga, plNumber, plName, false);
                ga.releaseMonitor();
                srv.gameList.takeMonitorForGame(gaName);
            }
        }

        /**
         * Now end their turn, or handle any needed responses if not current player.
         * Don't call forceEndGameTurn()/ga.forceEndTurn() unless we need to.
         */
        if (plNumber == cpn)
        {
            /**
             * End their turn just to keep the game limping along.
             * To prevent deadlock, we must release gamelist's monitor for
             * this game before calling endGameTurn.
             */

            if ((gameState == SOCGame.START1B) || (gameState == SOCGame.START2B) || (gameState == SOCGame.START3B))
            {
                /**
                 * Leaving during initial road placement.
                 * Cancel the settlement they just placed,
                 * and send that cancel to the other players.
                 * Don't change gameState yet.
                 * Note that their most recent init settlement is removed here,
                 * but not earlier settlement(s). (That would impact the robots much more.)
                 */
                SOCPlayer pl = ga.getPlayer(plNumber);
                SOCSettlement pp = new SOCSettlement(pl, pl.getLastSettlementCoord(), null);
                ga.undoPutInitSettlement(pp);
                ga.setGameState(gameState);  // state was changed by undoPutInitSettlement
                srv.messageToGameWithMon(gaName, true, new SOCCancelBuildRequest(gaName, SOCSettlement.SETTLEMENT));
            }

            if (ga.canEndTurn(plNumber) && (gameState != SOCGame.PLACING_FREE_ROAD1))
            {
                srv.gameList.releaseMonitorForGame(gaName);
                ga.takeMonitor();
                endGameTurn(ga, null, true);
                ga.releaseMonitor();
                srv.gameList.takeMonitorForGame(gaName);
            } else {
                /**
                 * Cannot easily end turn: Must back out something in progress.
                 * May or may not end turn; see javadocs
                 * of forceEndGameTurn and game.forceEndTurn.
                 * All start phases are covered here (START1A..START2B)
                 * because canEndTurn returns false in those gameStates.
                 * Also includes PLACING_FREE_ROAD1 so the dev card is returned to player
                 * (unlike when a player actively decides to end their turn in that state).
                 */
                srv.gameList.releaseMonitorForGame(gaName);
                ga.takeMonitor();
                if (gameVotingActiveDuringStart)
                {
                    /**
                     * If anyone has requested a board-reset vote during
                     * game-start phases, we have to tell clients to cancel
                     * the vote request, because {@link soc.message.SOCTurn}
                     * isn't always sent during start phases.  (Voting must
                     * end when the turn ends.)
                     */
                    srv.messageToGame(gaName, true, new SOCResetBoardReject(gaName));
                    ga.resetVoteClear();
                }

                /**
                 * Force turn to end
                 */
                gameStillActive = forceEndGameTurn(ga, plName);
                ga.releaseMonitor();
                if (gameStillActive)
                {
                    srv.gameList.takeMonitorForGame(gaName);
                }
            }
        }
        else
        {
            /**
             * Check if game is waiting for input from the player who
             * is leaving, but who isn't current player.
             * To keep the game moving, fabricate their response.
             * - Board-reset voting: Handled above.
             * - Waiting for discard: Handle here.
             * - Waiting for gold-hex pick: Handle here.
             */
            if (   ((gameState == SOCGame.WAITING_FOR_DISCARDS) && ga.getPlayer(plNumber).getNeedToDiscard())
                || (  ((gameState == SOCGame.WAITING_FOR_PICK_GOLD_RESOURCE)
                       || (gameState == SOCGame.STARTS_WAITING_FOR_PICK_GOLD_RESOURCE))
                    && (ga.getPlayer(plNumber).getNeedToPickGoldHexResources() > 0)  ))
            {
                /**
                 * For discard, tell the discarding player's client that they discarded the resources,
                 * tell everyone else that the player discarded unknown resources.
                 * For gold pick, announce the picked resources.
                 */
                srv.gameList.releaseMonitorForGame(gaName);
                System.err.println("L5789: Waiting too long for bot discard or gain: game="
                    + ga.getName() + ", pn=" + plNumber + "  " + plName);
                ga.takeMonitor();
                forceGamePlayerDiscardOrGain(ga, cpn, plConn, plName, plNumber);
                sendGameState(ga, false, false);  // WAITING_FOR_DISCARDS or MOVING_ROBBER for discard;
                    // PLAY1 or WAITING_FOR_PICK_GOLD_RESOURCE for gain
                ga.releaseMonitor();
                srv.gameList.takeMonitorForGame(gaName);
            }

        }  // current player?

        if (! hasMonitorFromGameList)
        {
            srv.gameList.releaseMonitorForGame(gaName);
        }

        return gameStillActive;
    }

    /**
     * Force this player (not current player) to discard, or gain random resources from a gold hex,
     * and report resources to all players. Does not send gameState, which may have changed when
     * this method called {@link SOCGame#playerDiscardOrGainRandom(int, boolean)}.
     *<P>
     * Discards if {@link SOCGame#getGameState() cg.getGameState()} == {@link SOCGame#WAITING_FOR_DISCARDS},
     * otherwise picks enough random resources for {@link SOCPlayer#getNeedToPickGoldHexResources()}.
     *<P>
     * Also calls {@code pn}'s {@link SOCPlayer#addForcedEndTurn()} because we're forcing an action they
     * should have taken on their own.
     *<P>
     * Assumes, as {@link #endGameTurn(SOCGame, SOCPlayer, boolean)} does:
     * <UL>
     * <LI> ga.takeMonitor already called (not the same as {@link SOCGameList#takeMonitorForGame(String)})
     * <LI> gamelist.takeMonitorForGame is NOT called, we do NOT have that monitor
     * </UL>
     *
     * @param cg  Game object
     * @param cpn Game's current player number
     * @param c   Connection of discarding/gaining player
     * @param plName Discarding/gaining player {@code pn}'s name, for GameTextMsg
     * @param pn  Player number who must discard/gain resources
     * @throws IllegalStateException if {@code pn} is current player, or if incorrect game state or incorrect
     *     player status; see {@link SOCGame#playerDiscardOrGainRandom(int, boolean)} for details
     * @since 1.1.00
     */
    private void forceGamePlayerDiscardOrGain
        (final SOCGame cg, final int cpn, final Connection c, final String plName, final int pn)
        throws IllegalStateException
    {
        final boolean isDiscard = (cg.getGameState() == SOCGame.WAITING_FOR_DISCARDS);

        final SOCResourceSet rset = cg.playerDiscardOrGainRandom(pn, isDiscard);

        cg.getPlayer(pn).addForcedEndTurn();

        // Report resources lost or gained; see also forceEndGameTurn for same reporting code.

        final String gaName = cg.getName();
        final int totalRes = rset.getTotal();
        if (isDiscard)
        {
            if (cg.isGameOptionSet(SOCGameOptionSet.K_PLAY_FO))
            {
                reportRsrcGainLoss(gaName, rset, true, true, pn, -1, null);
            } else {
                if ((c != null) && c.isConnected())
                    reportRsrcGainLoss(gaName, rset, true, true, pn, -1, c);

                srv.messageToGameExcept
                    (gaName, c, pn, new SOCPlayerElement
                        (gaName, pn, SOCPlayerElement.LOSE, PEType.UNKNOWN_RESOURCE, totalRes, true),
                     true);
            }
            srv.messageToGameKeyed(cg, true, true, "action.discarded", plName, totalRes);  // "{0} discarded {1} resources."

            System.err.println("Forced discard: " + totalRes + " from " + plName + " in game " + gaName);
        } else {
            // Send SOCPlayerElement messages, "gains" text
            reportRsrcGainGold(cg, cg.getPlayer(pn), pn, rset, true, false);

            System.err.println("Forced gold picks: " + totalRes + " to " + plName + " in game " + gaName);
        }
    }

    /**
     * Listener callback for scenario events on the large sea board which affect the game or board,
     * not a specific player. For example, a hex might be revealed from fog.
     *<P>
     * <em>Threads:</em> The game's treater thread handles incoming client messages and calls
     * game methods that change state. Those same game methods will trigger the scenario events;
     * so, the treater thread will also run this <tt>gameEvent</tt> callback.
     *
     * @param ga  Game
     * @param evt  Event code
     * @param detail  Game piece, coordinate, or other data about the event, or null, depending on <tt>evt</tt>
     * @see #playerEvent(SOCGame, SOCPlayer, SOCPlayerEvent, boolean, Object)
     * @since 2.0.00
     */
    public void gameEvent(final SOCGame ga, final SOCGameEvent evt, final Object detail)
    {
        switch (evt)
        {
        case SGE_FOG_HEX_REVEALED:
            {
                final SOCBoard board = ga.getBoard();
                final int hexCoord = (Integer) detail,
                          hexType  = board.getHexTypeFromCoord(hexCoord),
                          diceNum  = board.getNumberOnHexFromCoord(hexCoord);
                final String gaName = ga.getName();

                srv.messageToGame
                    (gaName, true, new SOCRevealFogHex(gaName, hexCoord, hexType, diceNum));

                final int cpn = ga.getCurrentPlayerNumber();
                if (cpn != -1)
                {
                    final int res = board.getHexTypeFromNumber(hexCoord);
                    if ((res >= SOCResourceConstants.CLAY) && (res <= SOCResourceConstants.WOOD))
                    {
                        ga.pendingMessagesOut.add
                            (new SOCPlayerElement(gaName, cpn, SOCPlayerElement.GAIN, res, 1, true));
                        ga.pendingMessagesOut.add
                            (new UnlocalizedString
                                (true, "event.fog.reveal",  // "{0} gets 1 {1,rsrcs} by revealing the fog hex."
                                 ga.getPlayer(cpn).getName(), 1, res ));
                    }
                }
            }
            break;

        case SGE_CLVI_WIN_VILLAGE_CLOTH_EMPTY:
            {
                // don't need to send to client to designate this event & winning player number:
                //   general gameOVER code will send that player number

                srv.messageToGameKeyed(ga, true, true, "event.sc_clvi.game.ending.villages");
                    // "Game is ending: Less than half the villages have cloth remaining."
                srv.messageToGameKeyed(ga, true, true, "event.won.special.cond", ((SOCPlayer) detail).getName());
                    // "{0} has won due to this special win condition."
            }
            break;

        case SGE_PIRI_LAST_FORTRESS_FLEET_DEFEATED:
            {
                final String gaName = ga.getName();
                srv.messageToGameKeyedSpecial(ga, true, true, "event.sc_piri.fleet.defeated");
                    // "All pirate fortresses have been recaptured, the pirate fleet is defeated."
                srv.messageToGame(gaName, true, new SOCMoveRobber(gaName, ga.getCurrentPlayerNumber(), 0));
            }
            break;

        default:
            // Some game events, such as SGE_STARTPLAY_BOARD_SPECIAL_NODES_EMPTIED, are ignored at the server.
            // Default case does nothing, prevents a compiler warning.
        }
    }

    /**
     * Listener callback for per-player game/scenario events on the large sea board.
     * For example, there might be an SVP awarded for settlements.
     * Server sends messages to the game to announce it (PLAYERELEMENT,
     * {@link #updatePlayerSVPPendingMessage(SOCGame, SOCPlayer, int, String)}, etc).
     *<P>
     * <em>Threads:</em> The game's treater thread handles incoming client messages and calls
     * game methods that change state. Those same game methods will trigger the scenario events;
     * so, the treater thread will also run this <tt>playerEvent</tt> callback.
     *
     * @param ga  Game
     * @param pl  Player
     * @param evt  Event code
     * @param flagsChanged  True if this event changed {@link SOCPlayer#getPlayerEvents()},
     *             {@link SOCPlayer#getSpecialVP()}, or another flag documented for <tt>evt</tt> in
     *             {@link SOCPlayerEvent}
     * @param obj  Object related to the event, or null; documented for <tt>evt</tt> in {@link SOCPlayerEvent}.
     *             Example: The {@link SOCVillage} for {@link SOCPlayerEvent#CLOTH_TRADE_ESTABLISHED_VILLAGE}.
     * @see #gameEvent(SOCGame, SOCGameEvent, Object)
     * @since 2.0.00
     */
    public void playerEvent(final SOCGame ga, final SOCPlayer pl, final SOCPlayerEvent evt,
        final boolean flagsChanged, final Object obj)
    {
        // Note: Some SOCGameHandler code assumes that player events are fired only during
        // SOCGameMessageHandler.handlePUTPIECE and handleMOVEPIECE.
        // Most handle* methods don't check pendingMessagesOut before sending game state.
        // If a new player event breaks this assumption, adjust SOCGameHandler.playerEvent(...)
        // and related code; search where SOCGame.pendingMessagesOut is used.

        final String gaName = ga.getName(),
                     plName = pl.getName();
        final int pn = pl.getPlayerNumber();

        boolean sendSVP = true;
        boolean sendPlayerEventsBitmask = true;

        switch (evt)
        {
        case SVP_SETTLED_ANY_NEW_LANDAREA:
            {
                final String newSettleEventStr =
                    (playerEvent_newSettlementIsByShip(ga, (SOCSettlement) obj))
                    ? "event.svp.sc_sany.island"  // "growing past the main island"
                    : "event.svp.sc_sany.area";   // "growing to a new area"
                updatePlayerSVPPendingMessage(ga, pl, 1, newSettleEventStr);
            }
            break;

        case SVP_SETTLED_EACH_NEW_LANDAREA:
            {
                final String newSettleEventStr =
                    (playerEvent_newSettlementIsByShip(ga, (SOCSettlement) obj))
                    ? "event.svp.sc_seac.island"  // "settling a new island"
                    : "event.svp.sc_seac.area";   // "settling a new area"
                updatePlayerSVPPendingMessage(ga, pl, 2, newSettleEventStr);
                sendPlayerEventsBitmask = false;
                final int las = pl.getScenarioSVPLandAreas();
                if (las != 0)
                    ga.pendingMessagesOut.add(new SOCPlayerElement
                        (gaName, pn, SOCPlayerElement.SET,
                         PEType.SCENARIO_SVP_LANDAREAS_BITMASK, las));
            }
            break;

        case CLOTH_TRADE_ESTABLISHED_VILLAGE:
            {
                sendSVP = false;
                if (! flagsChanged)
                    sendPlayerEventsBitmask = false;
                ga.pendingMessagesOut.add(new UnlocalizedString
                    ("event.sc_clvi.established", plName));  // "{0} established a trade route with a village."
                if (flagsChanged)
                    srv.messageToPlayerPendingKeyed(pl, gaName, "event.sc_clvi.not.prevented.pirate");
                        // "You are no longer prevented from moving the pirate ship."

                // Player gets 1 cloth for establishing trade
                SOCVillage vi = (SOCVillage) obj;
                srv.messageToGame(gaName, true, new SOCPieceValue
                    (gaName, SOCPlayingPiece.VILLAGE, vi.getCoordinates(), vi.getCloth(), 0));
                srv.messageToGame(gaName, true, new SOCPlayerElement
                    (gaName, pn, SOCPlayerElement.SET, PEType.SCENARIO_CLOTH_COUNT, pl.getCloth()));
            }
            break;

        case DEV_CARD_REACHED_SPECIAL_EDGE:
            {
                sendPlayerEventsBitmask = false;
                sendSVP = false;
                IntPair edge_cardType = (IntPair) obj;
                Connection c = srv.getConnection(plName);
                ga.pendingMessagesOut.add(new UnlocalizedString
                    ("action.built.sc_ftri.dev", plName));  // "{0} gets a Development Card as a gift from the Forgotten Tribe."
                final int ctype = edge_cardType.getB();
                final boolean isObservableVP =
                    ga.isGameOptionSet(SOCGameOptionSet.K_PLAY_FO) || ga.isGameOptionSet(SOCGameOptionSet.K_PLAY_VPO);
                srv.messageToPlayer
                    (c, gaName, pn, new SOCDevCardAction(gaName, pn, SOCDevCardAction.DRAW, ctype));
                srv.messageToGameExcept
                    (gaName, c, pn,
                     new SOCDevCardAction
                         (gaName, pn, SOCDevCardAction.DRAW, (isObservableVP) ? ctype : SOCDevCardConstants.UNKNOWN),
                     true);
                srv.messageToGame(gaName, true, new SOCSimpleAction
                    (gaName, -1, SOCSimpleAction.BOARD_EDGE_SET_SPECIAL, edge_cardType.getA(), 0));
            }
            break;

        case SVP_REACHED_SPECIAL_EDGE:
            {
                updatePlayerSVPPendingMessage(ga, pl, 1, "event.svp.sc_ftri.gift");  // "a gift from the Forgotten Tribe"
                sendPlayerEventsBitmask = false;
                srv.messageToGame(gaName, true, new SOCSimpleAction
                    (gaName, -1, SOCSimpleAction.BOARD_EDGE_SET_SPECIAL, (Integer) obj, 0));
            }
            break;

        case REMOVED_TRADE_PORT:
            {
                sendPlayerEventsBitmask = false;
                sendSVP = false;
                IntPair edge_portType = (IntPair) obj;
                final int edge = edge_portType.getA(),
                          portType = edge_portType.getB();

                if ((edge & 0xFF) <= ga.getBoard().getBoardWidth())
                    // announce removal from board, unless (for debugging)
                    // this port wasn't really on the board at clients
                    srv.messageToGame(gaName, true, new SOCSimpleAction
                        (gaName, pn, SOCSimpleAction.TRADE_PORT_REMOVED, edge, portType));

                if (ga.getGameState() == SOCGame.PLACING_INV_ITEM)
                {
                    // Removal happens during ship piece placement, which is followed at server with sendGameState.
                    // When sendGameState gives the new state, client will prompt current player to place now.
                    // We just need to send the client PLACING_EXTRA, for the port type and not-cancelable flag.
                    Connection c = srv.getConnection(plName);
                    srv.messageToPlayer(c, gaName, pn, new SOCInventoryItemAction
                        (gaName, pn, SOCInventoryItemAction.PLACING_EXTRA, -portType, false, false, false));
                } else {
                    // port was added to player's inventory;
                    // if this message changes, also update SOCGameHandler.processDebugCommand_scenario
                    srv.messageToGame(gaName, true, new SOCInventoryItemAction
                        (gaName, pn, SOCInventoryItemAction.ADD_PLAYABLE, -portType, false, false, true));
                }
            }
            break;

        default:
            break;  // Suppress warning; not all enum values need a handler here
        }

        if (sendSVP)
            ga.pendingMessagesOut.add(new SOCPlayerElement
                (gaName, pn, SOCPlayerElement.SET,
                 PEType.SCENARIO_SVP, pl.getSpecialVP()));

        if (sendPlayerEventsBitmask)
            ga.pendingMessagesOut.add(new SOCPlayerElement
                (gaName, pn, SOCPlayerElement.SET,
                 PEType.PLAYEREVENTS_BITMASK, pl.getPlayerEvents()));
    }

    /**
     * For Special VP player events, check if a new settlement was apparently reached by land or sea.
     * Most new LandAreas are on other islands, but a few (SC_TTD) are on the main island.
     * @param ga  Game with this new settlement
     * @param se  Newly placed settlement to check, passed to
     *     {@link #playerEvent(SOCGame, SOCPlayer, SOCPlayerEvent, boolean, Object)}
     * @return  Does the new settlement have more adjacent ships than roads?
     * @since 2.0.00
     */
    private boolean playerEvent_newSettlementIsByShip(final SOCGame ga, final SOCSettlement se)
    {
        if (se == null)
            return true;  // shouldn't happen, but fail gracefully; most new areas are on new islands

        final SOCBoard board = ga.getBoard();

        int shipCount = 0, roadCount = 0;
        for (final int edge : board.getAdjacentEdgesToNode(se.getCoordinates()))
        {
            SOCRoutePiece pp = board.roadOrShipAtEdge(edge);
            if (pp == null)
                continue;

            if (pp.isRoadNotShip())
                ++roadCount;
            else
                ++shipCount;
        }

        return (shipCount > roadCount);
    }

    /**
     * A player has been awarded Special Victory Points (SVP), so send
     * a {@link SOCSVPTextMessage} to the game about the SVP description,
     * and also call {@link SOCPlayer#addSpecialVPInfo(int, String)}.
     * Should be called before sending {@link SOCPlayerElement}({@link PEType#SCENARIO_SVP SCENARIO_SVP}),
     * not after.
     *<P>
     * Adds the message to {@link SOCGame#pendingMessagesOut}; note that
     * right now, that field is checked only in
     * {@link SOCGameMessageHandler#handlePUTPIECE(SOCGame, Connection, SOCPutPiece)}
     * and {@link SOCGameMessageHandler#handleMOVEPIECE(SOCGame, Connection, SOCMovePiece)},
     * because no other method currently awards SVP.
     * @param ga  Game
     * @param pl  Player
     * @param svp  Number of SVP
     * @param descKey  String key for description of the player's action that led to SVP
     * @since 2.0.00
     * @see #sendGamePendingMessages(SOCGame, boolean)
     */
    private static void updatePlayerSVPPendingMessage(SOCGame ga, SOCPlayer pl, final int svp, final String descKey)
    {
        pl.addSpecialVPInfo(svp, descKey);
        final String gaName = ga.getName();
        ga.pendingMessagesOut.add(new SOCSVPTextMessage(gaName, pl.getPlayerNumber(), svp, descKey));
    }

    /**
     * Sends the contents of this game's {@link SOCGame#pendingMessagesOut} and its players'
     * {@link SOCPlayer#pendingMessagesOut}, then empties those lists.
     * To avoid unnecessary work here, check if the game's pending list is empty before calling this method.
     *<P>
     * Calls {@link SOCServer#recordGameEvent(String, SOCMessage)} or
     * {@link SOCServer#recordGameEventTo(String, int, SOCMessage)} for queued each message.
     *<P>
     * <B>I18N:</B> Checks {@code pendingMessagesOut} for {@link SOCKeyedMessage}s and handles them accordingly.
     * Currently this is the only method that checks for those, because other places send text messages
     * immediately instead of queueing them and localizing/sending later.
     * Also checks for {@link UnlocalizedString}s, to be localized and sent with
     * {@link SOCServer#messageToGameKeyed(SOCGame, boolean, boolean, String, Object...)}
     * or {@link SOCServer#messageToGameKeyedSpecial(SOCGame, boolean, boolean, String, Object...)}.
     *<P>
     * <B>Locks:</B> If {@code takeMon} is true, takes and releases
     * {@link SOCGameList#takeMonitorForGame(String) gameList.takeMonitorForGame(gameName)}.
     * Otherwise call {@link SOCGameList#takeMonitorForGame(String) gameList.takeMonitorForGame(gameName)}
     * before calling this method.
     *
     * @param ga  game with pending messages
     * @param takeMon Should this method take and release game's monitor via
     *     {@link SOCGameList#takeMonitorForGame(String) gameList.takeMonitorForGame(gameName)}?
     *     True unless caller already holds that monitor.
     * @see #updatePlayerSVPPendingMessage(SOCGame, SOCPlayer, int, String)
     * @since 2.0.00
     */
    void sendGamePendingMessages(SOCGame ga, final boolean takeMon)
    {
        final String gaName = ga.getName();

        if (takeMon)
            srv.gameList.takeMonitorForGame(gaName);

        for (final Object msg : ga.pendingMessagesOut)
        {
            if (msg instanceof SOCKeyedMessage)
                srv.messageToGameKeyedType(ga, true, (SOCKeyedMessage) msg, false);
            else if (msg instanceof SOCMessage)
                srv.messageToGameWithMon(gaName, true, (SOCMessage) msg);
            else if (msg instanceof UnlocalizedString)
            {
                final UnlocalizedString us = (UnlocalizedString) msg;
                if (us.isSpecial)
                    srv.messageToGameKeyedSpecial(ga, true, false, us.key, us.params);
                else
                    srv.messageToGameKeyed(ga, true, false, us.key, us.params);
            }
            // else: ignore
        }
        ga.pendingMessagesOut.clear();

        for (SOCPlayer p : ga.getPlayers())
        {
            final int pn = p.getPlayerNumber();
            final List<Object> pq = p.pendingMessagesOut;
            final int L = pq.size();
            if (L >= 0)
            {
                final Connection c = srv.getConnection(p.getName());
                if (c != null)
                    for (int i = 0; i < L; ++i)
                        srv.messageToPlayer(c, gaName, pn, ((SOCMessage) pq.get(i)));

                pq.clear();
            }
        }

        if (takeMon)
            srv.gameList.releaseMonitorForGame(gaName);
    }

}<|MERGE_RESOLUTION|>--- conflicted
+++ resolved
@@ -2751,26 +2751,16 @@
                 if (hasOnlyBotPlayers && ! (ga.isSeatVacant(pn) || pl.isRobot()))
                     hasOnlyBotPlayers = false;
 
-<<<<<<< HEAD
-            if ((ga.clientVersionHighest >= SOCDevCardAction.VERSION_FOR_MULTIPLE) || (joiningConn != null))
-            {
-                List<Integer> vpCardsITypes = new ArrayList<>();
-                for (SOCInventoryItem i : vpCards)
-                    vpCardsITypes.add( i.itype );
-                final SOCDevCardAction dcaMsg = new SOCDevCardAction(gname, pn, SOCDevCardAction.ADD_OLD, vpCardsITypes);
-=======
                 final List<SOCInventoryItem> vpCards = pl.getInventory().getByState(SOCInventory.KEPT);
                 if (vpCards.isEmpty())
                     continue;
->>>>>>> b4518226
 
                 if ((ga.clientVersionHighest >= SOCDevCardAction.VERSION_FOR_MULTIPLE) || (joiningConn != null))
                 {
-                    List<Integer> vpCardsITypes = new ArrayList<Integer>();
+                List<Integer> vpCardsITypes = new ArrayList<>();
                     for (SOCInventoryItem i : vpCards)
-                        vpCardsITypes.add(Integer.valueOf(i.itype));
-                    final SOCDevCardAction dcaMsg = new SOCDevCardAction
-                        (gname, pn, SOCDevCardAction.ADD_OLD, vpCardsITypes);
+                        vpCardsITypes.add( i.itype );
+                final SOCDevCardAction dcaMsg = new SOCDevCardAction(gname, pn, SOCDevCardAction.ADD_OLD, vpCardsITypes);
 
                     if (joiningConn != null)
                     {
