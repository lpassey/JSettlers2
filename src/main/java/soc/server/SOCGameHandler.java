/**
 * Java Settlers - An online multiplayer version of the game Settlers of Catan
 * This file Copyright (C) 2013-2020 Jeremy D Monin <jeremy@nand.net>.
 * Contents were formerly part of SOCServer.java;
 * portions of this file Copyright (C) 2003  Robert S. Thomas <thomas@infolab.northwestern.edu>
 * Portions of this file Copyright (C) 2012 Paul Bilnoski <paul@bilnoski.net>
 * Portions of this file Copyright (C) 2017 Ruud Poutsma <rtimon@gmail.com>
 *
 * This program is free software; you can redistribute it and/or
 * modify it under the terms of the GNU General Public License
 * as published by the Free Software Foundation; either version 3
 * of the License, or (at your option) any later version.
 *
 * This program is distributed in the hope that it will be useful,
 * but WITHOUT ANY WARRANTY; without even the implied warranty of
 * MERCHANTABILITY or FITNESS FOR A PARTICULAR PURPOSE.  See the
 * GNU General Public License for more details.
 *
 * You should have received a copy of the GNU General Public License
 * along with this program.  If not, see <http://www.gnu.org/licenses/>.
 *
 * The maintainer of this program can be reached at jsettlers@nand.net
 **/
package soc.server;

import java.text.DateFormat;
import java.util.ArrayList;
import java.util.Date;
import java.util.Enumeration;
import java.util.HashMap;
import java.util.HashSet;
import java.util.Hashtable;
import java.util.Iterator;
import java.util.List;
import java.util.Map;
import java.util.NoSuchElementException;
import java.util.Set;
import java.util.StringTokenizer;
import java.util.Vector;

import soc.debug.D;
import soc.game.*;
import soc.message.SOCAcceptOffer;  // for javadocs only
import soc.message.SOCBankTrade;
import soc.message.SOCBoardLayout;
import soc.message.SOCBoardLayout2;
import soc.message.SOCBotJoinGameRequest;
import soc.message.SOCCancelBuildRequest;
import soc.message.SOCChangeFace;
import soc.message.SOCChoosePlayerRequest;
import soc.message.SOCClearOffer;
import soc.message.SOCDebugFreePlace;
import soc.message.SOCDevCardAction;
import soc.message.SOCDevCardCount;
import soc.message.SOCDiceResult;
import soc.message.SOCDiscard;
import soc.message.SOCDiscardRequest;
import soc.message.SOCFirstPlayer;
import soc.message.SOCGameElements;
import soc.message.SOCGameElements.GEType;
import soc.message.SOCGameMembers;
import soc.message.SOCGameServerText;
import soc.message.SOCGameState;
import soc.message.SOCGameStats;
import soc.message.SOCGameTextMsg;
import soc.message.SOCInventoryItemAction;
import soc.message.SOCJoinGame;
import soc.message.SOCJoinGameAuth;
import soc.message.SOCKeyedMessage;
import soc.message.SOCLocalizedStrings;
import soc.message.SOCLargestArmy;
import soc.message.SOCLastSettlement;
import soc.message.SOCLeaveGame;
import soc.message.SOCLongestRoad;
import soc.message.SOCMessage;
import soc.message.SOCMovePiece;
import soc.message.SOCMoveRobber;
import soc.message.SOCPieceValue;
import soc.message.SOCPlayerElement;
import soc.message.SOCPlayerElement.PEType;
import soc.message.SOCPlayerElements;
import soc.message.SOCPlayerStats;
import soc.message.SOCPotentialSettlements;
import soc.message.SOCPutPiece;
import soc.message.SOCResetBoardReject;
import soc.message.SOCRevealFogHex;
import soc.message.SOCRollDice;
import soc.message.SOCRollDicePrompt;
import soc.message.SOCSVPTextMessage;
import soc.message.SOCScenarioInfo;
import soc.message.SOCSetPlayedDevCard;
import soc.message.SOCSetSeatLock;
import soc.message.SOCSetSpecialItem;
import soc.message.SOCSetTurn;
import soc.message.SOCSimpleAction;
import soc.message.SOCSimpleRequest;
import soc.message.SOCSitDown;
import soc.message.SOCStartGame;
import soc.message.SOCStatusMessage;
import soc.message.SOCTurn;
import soc.proto.Data;
import soc.server.genericServer.Connection;
import soc.util.IntPair;
import soc.util.SOCFeatureSet;
import soc.util.SOCGameList;
import soc.util.SOCStringManager;
import soc.util.Version;

/**
 * Server class to handle game-specific actions and messages for the SoC game type.
 * Clients' inbound messages are received by {@link SOCGameMessageHandler}, which
 * calls this game handler for frequently used game logic and response methods.
 * Use {@link #getMessageHandler()} to obtain the game handler's message handler.
 *<P>
 * Before v2.0.00, these methods and fields were part of {@link SOCServer}.
 * So, some may have {@code @since} javadoc labels with versions older than 2.0.00.
 *
 * @author Jeremy D Monin &lt;jeremy@nand.net&gt;
 * @since 2.0.00
 */
public class SOCGameHandler extends GameHandler
    implements SOCGameEventListener
{
    /**
     * Force robot to end their turn after this much inactivity,
     * while they've made a trade offer. Default is 60 seconds.
     * This is longer than the usual robot turn timeout,
     * and used only if waiting for a human player's response.
     *<P>
     * This field was originally in SOCServer, moved in v2.0.00.
     * @see SOCServer#ROBOT_FORCE_ENDTURN_SECONDS
     * @see SOCServer#checkForExpiredTurns(long)
     * @since 1.1.11
     */
    public static int ROBOT_FORCE_ENDTURN_TRADEOFFER_SECONDS = 60;

    /**
     * Used by {@link #SOC_DEBUG_COMMANDS_HELP}, etc.
     * @see #DEBUG_COMMANDS_HELP_PLAYER
     */
    private static final String DEBUG_COMMANDS_HELP_RSRCS
        = "rsrcs: #cl #or #sh #wh #wo player";

    /**
     * Used by {@link #SOC_DEBUG_COMMANDS_HELP}, etc.
     * @see #DEBUG_COMMANDS_HELP_PLAYER
     */
    private static final String DEBUG_COMMANDS_HELP_DEV
        = "dev: #typ player";

    /**
     * Debug help: player name or number. Used by {@link #SOC_DEBUG_COMMANDS_HELP}, etc.
     * @since 1.1.20
     */
    private static final String DEBUG_COMMANDS_HELP_PLAYER
        = "'Player' is a player name or #number (upper-left is #0, increasing clockwise)";

    /**
     * Debug help: 1-line summary of dev card types, from {@link SOCDevCardConstants}.
     * @see #SOC_DEBUG_COMMANDS_HELP
     * @since 1.1.17
     */
    private static final String DEBUG_COMMANDS_HELP_DEV_TYPES =
        "### 1:road  2:year of plenty  3:mono  4:gov  5:market  6:univ  7:temple  8:chapel  9:soldier";

    /**
     * Used by {@link #SOC_DEBUG_COMMANDS_HELP}, etc. Used with {@link SOCGame#debugFreePlacement}.
     */
    private static final String DEBUG_CMD_FREEPLACEMENT = "*FREEPLACE*";

    /**
     * Debug command prefix for scenario-related debugging. Used with
     * {@link #processDebugCommand_scenario(Connection, SOCGame, String)}.
     * @since 2.0.00
     */
    private static final String DEBUG_CMD_PFX_SCENARIO = "*SCEN* ";

    /**
     * Debug help text to place at the end of {@link SOCServer#DEBUG_COMMANDS_HELP} via {@link #getDebugCommandsHelp()}.
     */
    private static final String[] SOC_DEBUG_COMMANDS_HELP =
        {
        DEBUG_CMD_FREEPLACEMENT + " 1 or 0  Start or end 'Free Placement' mode",
        "--- Debug Resources ---",
        DEBUG_COMMANDS_HELP_RSRCS,
        "Example  rsrcs: 0 3 0 2 0 Myname  or  rsrcs: 0 3 0 2 0 #3",
        DEBUG_COMMANDS_HELP_DEV,
        "Example  dev: 2 Myname   or  dev: 2 #3",
        DEBUG_COMMANDS_HELP_PLAYER,
        "Development card types are:",  // see SOCDevCardConstants
        "1 road-building",
        "2 year of plenty",
        "3 monopoly",
        "4 governors house",
        "5 market",
        "6 university",
        "7 temple",
        "8 chapel",
        "9 robber",
        "--- Scenario Debugging ---",  // see processDebugCommand_scenario(..)
        "For SC_FTRI: *scen* giveport #typenum #placeflag player",
        };

    /**
     * The 5 resource types, for sending {@link SOCPlayerElements}:
     * {@link PEType#CLAY}, ORE, SHEEP, WHEAT, {@link PEType#WOOD}.
     * @see #ELEM_RESOURCES_WITH_UNKNOWN
     * @since 2.0.00
     */
    public static final PEType[] ELEM_RESOURCES =
        {PEType.CLAY, PEType.ORE, PEType.SHEEP, PEType.WHEAT, PEType.WOOD};

    /**
     * The 5 resource types plus Unknown, for sending {@link SOCPlayerElements}:
     * {@link PEType#CLAY}, ORE, SHEEP, WHEAT, {@link PEType#WOOD},
     * {@link PEType#UNKNOWN_RESOURCE}.
     * @see #ELEM_RESOURCES
     * @since 2.0.00
     */
    public static final PEType[] ELEM_RESOURCES_WITH_UNKNOWN =
        {PEType.CLAY, PEType.ORE, PEType.SHEEP, PEType.WHEAT, PEType.WOOD, PEType.UNKNOWN_RESOURCE};

    /**
     * Classic board piece type elements, for sending {@link SOCPlayerElements}:
     * {@link #ELEM_PIECETYPES_SEA} without {@link PEType#SHIPS}.
     * @since 2.0.00
     */
    private static final PEType[] ELEM_PIECETYPES_CLASSIC =
        { PEType.ROADS, PEType.SETTLEMENTS, PEType.CITIES };

    /**
     * Sea board piece type elements, for sending {@link SOCPlayerElements}:
     * {@link #ELEM_PIECETYPES_CLASSIC} plus {@link PEType#SHIPS}.
     * @since 2.0.00
     */
    private static final PEType[] ELEM_PIECETYPES_SEA =
        { PEType.ROADS, PEType.SETTLEMENTS, PEType.CITIES, PEType.SHIPS };

    /**
     * For {@link #joinGame}; element types for last Settlement node, unknown resources,
     * {@link PEType#NUMKNIGHTS}, and classic piece types, for sending {@link SOCPlayerElements}:
     * {@link #ELEM_JOINGAME_WITH_PIECETYPES_SEA} without {@link PEType#SHIPS}.
     * @since 2.0.00
     */
    private static final PEType[] ELEM_JOINGAME_WITH_PIECETYPES_CLASSIC =
        { PEType.LAST_SETTLEMENT_NODE, PEType.UNKNOWN_RESOURCE, PEType.NUMKNIGHTS,
          PEType.ROADS, PEType.SETTLEMENTS, PEType.CITIES };

    /**
     * For {@link #joinGame}; element types for last Settlement node, unknown resources,
     * {@link PEType#NUMKNIGHTS}, and classic piece types, for sending {@link SOCPlayerElements}:
     * {@link #ELEM_JOINGAME_WITH_PIECETYPES_CLASSIC} plus {@link PEType#SHIPS}.
     * @since 2.0.00
     */
    private static final PEType[] ELEM_JOINGAME_WITH_PIECETYPES_SEA =
        { PEType.LAST_SETTLEMENT_NODE, PEType.UNKNOWN_RESOURCE, PEType.NUMKNIGHTS,
          PEType.ROADS, PEType.SETTLEMENTS, PEType.CITIES, PEType.SHIPS };

    /**
     * For {@link #joinGame}; {@link SOCGameElements} types for number of development cards,
     * number of rounds played, and player numbers for first player, longest road, largest army.
     * @since 2.0.00
     */
    private static final GEType[] ELEM_JOINGAME_DEVCARDS_ROUNDS_PLNUMS_FIRST_LONGEST_LARGEST =
        { GEType.DEV_CARD_COUNT, GEType.ROUND_COUNT, GEType.FIRST_PLAYER,
          GEType.LONGEST_ROAD_PLAYER, GEType.LARGEST_ARMY_PLAYER };

    /**
     * Game message handler for {@link SOCGameHandler}, shared by all game instances of this type.
     * @since 2.0.00
     */
    private final SOCGameMessageHandler gameMessageHandler;

    public SOCGameHandler(final SOCServer server)
    {
        super(server);
        gameMessageHandler = new SOCGameMessageHandler(server, this);
    }

    // javadoc inherited from GameHandler
    public GameMessageHandler getMessageHandler()
    {
        return gameMessageHandler;
    }

    // javadoc inherited from GameHandler
    public boolean processDebugCommand
        (final Connection debugCli, final SOCGame ga, final String dcmd, final String dcmdU)
    {
        if (dcmdU.startsWith("RSRCS:"))
        {
            debugGiveResources(debugCli, dcmd, ga);
            return true;
        }
        else if (dcmdU.startsWith("DEV:"))
        {
            debugGiveDevCard(debugCli, dcmd, ga);
            return true;
        }
        else if (dcmd.charAt(0) != '*')
        {
            return false;
        }

        if (dcmdU.startsWith(DEBUG_CMD_FREEPLACEMENT))
        {
            processDebugCommand_freePlace(debugCli, ga, dcmd.substring(DEBUG_CMD_FREEPLACEMENT.length()).trim());
            return true;
        } else if (dcmdU.startsWith(DEBUG_CMD_PFX_SCENARIO))
        {
            processDebugCommand_scenario(debugCli, ga, dcmd.substring(DEBUG_CMD_PFX_SCENARIO.length()).trim());
            return true;
        } else {
            return false;
        }
    }

    // javadoc inherited from GameHandler
    public final String[] getDebugCommandsHelp()
    {
        return SOC_DEBUG_COMMANDS_HELP;
    }

    /**
     * Process the <tt>*FREEPLACE*</tt> Free Placement debug command.
     * Can turn it off at any time, but can only turn it on during
     * your own turn after rolling (during game state {@link SOCGame#PLAY1}).
     * @param c   Connection (client) sending this message
     * @param ga  Game to which this applies; not null
     * @param arg  1 or 0, to turn on or off, or empty string or
     *    null to print current value
     * @since 1.1.12
     */
    final void processDebugCommand_freePlace
        (final Connection c, final SOCGame ga, final String arg)
    {
        final String gaName = ga.getName();
        final boolean wasInitial = ga.isInitialPlacement();
        final boolean ppValue = ga.isDebugFreePlacement();

        final boolean ppWanted;
        if ((arg == null) || (arg.length() == 0))
            ppWanted = ppValue;
        else
            ppWanted = arg.equals("1");

        if (ppValue != ppWanted)
        {
            if (! ppWanted)
            {
                try
                {
                    ga.setDebugFreePlacement(false);
                }
                catch (IllegalStateException e)
                {
                    if (wasInitial)
                    {
                        srv.messageToPlayer
                          (c, gaName, "* To exit this debug mode, all players must have either");
                        srv.messageToPlayer
                          (c, gaName, "  1 settlement and 1 road, or all must have at least 2 of each.");
                    } else {
                        srv.messageToPlayer
                          (c, gaName, "* Could not exit this debug mode: " + e.getMessage());
                    }
                    return;  // <--- early return ---
                }
            } else {
                if (c.getVersion() < SOCDebugFreePlace.VERSION_FOR_DEBUGFREEPLACE)
                {
                    srv.messageToPlayer
                        (c, gaName, "* Requires client version "
                         + Version.version(SOCDebugFreePlace.VERSION_FOR_DEBUGFREEPLACE)
                         + " or newer.");
                    return;  // <--- early return ---
                }
                SOCPlayer cliPl = ga.getPlayer(c.getData());
                if (cliPl == null)
                    return;  // <--- early return ---
                if (ga.getCurrentPlayerNumber() != cliPl.getPlayerNumber())
                {
                    srv.messageToPlayer
                        (c, gaName, "* Can do this only on your own turn.");
                    return;  // <--- early return ---
                }
                if ((ga.getGameState() != SOCGame.PLAY1)
                    && ! ga.isInitialPlacement())
                {
                    srv.messageToPlayer
                        (c, gaName, "* Can do this only after rolling the dice.");
                    return;  // <--- early return ---
                }

                ga.setDebugFreePlacement(true);
            }
        }

        srv.messageToPlayer
            (c, gaName, "- Free Placement mode is "
             + (ppWanted ? "ON -" : "off -" ));

        if (ppValue != ppWanted)
        {
            srv.messageToPlayer(c, new SOCDebugFreePlace(gaName, ga.getCurrentPlayerNumber(), ppWanted));
            if (wasInitial && ! ppWanted)
            {
                if (! checkTurn(c, ga))
                {
                    // Player changed (or play started), announce new player.
                    sendTurn(ga, false);
                } else {
                    sendGameState(ga, false, false);
                }
            }
        }
    }

    /**
     * Process any {@code *SCEN*} scenario debug commands.
     *
     *<H5>Currently recognized commands, per scenario:</H5>
     *<UL>
     *  <LI> <B>{@link SOCGameOption#K_SC_FTRI SC_FTRI}:</B>
     *    <UL>
     *      <LI> giveport #typenum #placeflag player
     *    </UL>
     *<UL>
     * If you add a debug command, also update {@link #SOC_DEBUG_COMMANDS_HELP}.
     *
     * @param c   Connection (client) sending this message
     * @param ga  Game to which this applies; not null
     * @param argStr  Debug command string from the user.
     *     Caller must remove prefix {@link #DEBUG_CMD_PFX_SCENARIO} and call {@link String#trim()}.
     *     Returns immediately if "".
     * @since 2.0.00
     */
    private final void processDebugCommand_scenario
        (final Connection c, final SOCGame ga, final String argStr)
    {
        if (argStr.isEmpty())
            return;

        final String gaName = ga.getName();

        if (ga.getGameOptionStringValue("SC") == null)
        {
            srv.messageToPlayer(c, gaName, "This game has no scenario");
            return;
        }
        if (! ga.isGameOptionSet(SOCGameOption.K_SC_FTRI))
        {
            srv.messageToPlayer(c, gaName, "This scenario has no debug commands");
            return;
        }

        // Tokenize the command arguments:
        // Don't use string.split("\\s+") because the last argument might be a player name with a space,
        // and "un-splitting" isn't easy
        StringTokenizer st = new StringTokenizer(argStr);
        if (! st.hasMoreTokens())
            return;  // unlikely: argStr was already trimmed and then checked length != 0

        final String subCmd = st.nextToken();

        // _SC_FTRI debug commands:
        if (subCmd.equalsIgnoreCase("giveport"))
        {
            // giveport #typenum #placeflag player

            boolean parseOK = false;
            int ptype = 0;
            boolean placeNow = false;
            SOCPlayer pl = null;

            try
            {
                ptype = Integer.parseInt(st.nextToken());
                int i = Integer.parseInt(st.nextToken());
                placeNow = (i == 1);
                if (placeNow || (i == 0))  // must be 0 or 1
                {
                    parseOK = (ptype >= SOCBoard.MISC_PORT) && (ptype <= SOCBoard.WOOD_PORT);
                    if (parseOK)
                    {
                        // get all of the rest for player name, by choosing an unlikely delimiter character
                        String plName = st.nextToken(Character.toString( (char) 1 )).trim();
                        pl = debug_getPlayer(c, ga, plName);
                        if (pl == null)
                            return;  // debug_getPlayer has sent not-found message
                    }
                }
            }
            catch (NumberFormatException e) {}
            catch (NoSuchElementException e) { parseOK = false; }  // not enough tokens; can occur at name when parseOK.

            if (! parseOK)
            {
                srv.messageToPlayer(c, gaName, "### Usage: giveport #typenum #placeflag player");
                srv.messageToPlayer(c, gaName, "### typenum: 0 for 3:1 port, or 1 to 5 (clay, ore, sheep, wheat, wood)");
                srv.messageToPlayer(c, gaName, "### placeflag: 1 to force placement now, 0 to add to inventory");
                return;
            }

            // Note: some logic from SOCGame.removePort(..); update there if this changes.
            // Message-send logic is from playerEvent(..).
            if (placeNow)
            {
                if ((ga.getCurrentPlayerNumber() != pl.getPlayerNumber())
                    || (pl.getPortMovePotentialLocations(false) == null))
                {
                    srv.messageToPlayer(c, gaName, "Player must be current and have a potential location for the port");
                    return;
                }

                // Fake placement off-board so we can call ga.removePort,
                // which will handle game states and notification, at a
                // vertical edge just past the side of the board: 0x113, 0x115, ...
                final int edge = (ga.getBoard().getBoardWidth() + 2) | 0x101;
                ga.placePort(null, edge, ptype);
                ga.removePort(pl, edge);
                // removePort calls gameEventListener.playerEvent(REMOVED_TRADE_PORT),
                // which sends some messages but not GAMESTATE
                sendGameState(ga);
            } else {
                pl.getInventory().addItem
                    (SOCInventoryItem.createForScenario(ga, -ptype, true, false, false, ! placeNow));
                srv.messageToGame(gaName, new SOCInventoryItemAction
                    (gaName, pl.getPlayerNumber(), SOCInventoryItemAction.ADD_PLAYABLE, -ptype, false, false, true));
            }

        } else {
            srv.messageToPlayer(c, gaName, "Unknown debug command: " + subCmd);
        }
    }

    final public void calcGameClientFeaturesRequired(SOCGame ga)
    {
        SOCFeatureSet fs = null;

        if (ga.isGameOptionSet("SBL"))
        {
            fs = new SOCFeatureSet((String) null);
            fs.add(SOCFeatureSet.CLIENT_SEA_BOARD);
        }

        if (ga.maxPlayers > 4)
        {
            if (fs == null)
                fs = new SOCFeatureSet((String) null);
            fs.add(SOCFeatureSet.CLIENT_6_PLAYERS);
        }

        String scKey = ga.getGameOptionStringValue("SC");
        if (scKey != null)
        {
            if (fs == null)
                fs = new SOCFeatureSet((String) null);
            SOCScenario sc = SOCScenario.getScenario(scKey);
            int scVers = (sc != null) ? sc.minVersion : Integer.MAX_VALUE;
            fs.add(SOCFeatureSet.CLIENT_SCENARIO_VERSION, scVers);
        }

        if (fs != null)
            ga.setClientFeaturesRequired(fs);
    }

    /**
     * Make sure it's the player's turn.
     *
     * @param c  the connection for player
     * @param ga the game
     *
     * @return true if it is the player's turn;
     *         false if another player's turn, or if this player isn't in the game
     */
    final boolean checkTurn(Connection c, SOCGame ga)
    {
        if ((c == null) || (ga == null))
            return false;

        try
        {
            return (ga.getCurrentPlayerNumber() == ga.getPlayer(c.getData()).getPlayerNumber());
        }
        catch (Throwable th)
        {
            return false;
        }
    }

    /**
     * Pre-checking already done, end the current player's turn in this game.
     * Alter game state and send messages to players.
     * (Clear all the Ask Special Building, Reset Board Request, and Trade Offer flags; send Game State; send Turn).
     *<P>
     * Calls {@link SOCGame#endTurn()}, which may also end the game.
     * On the 6-player board, this may begin the {@link SOCGame#SPECIAL_BUILDING Special Building Phase},
     * or end a player's placements during that phase.
     * Otherwise, calls {@link #sendTurn(SOCGame, boolean)} and begins
     * the next player's turn.
     *<P>
     * Assumes:
     * <UL>
     * <LI> ga.canEndTurn already called, to validate player
     * <LI> ga.takeMonitor already called (not the same as {@link SOCGameList#takeMonitorForGame(String)})
     * <LI> gamelist.takeMonitorForGame is NOT called, we do NOT have that monitor
     * </UL>
     *<P>
     * As a special case, endTurn is used to begin the Special Building Phase during the
     * start of a player's own turn, if permitted.  (Added in 1.1.09)
     *<P>
     * A simplified version of this logic (during initial placement) is used in
     * {@link SOCGameMessageHandler#handlePUTPIECE(SOCGame, Connection, SOCPutPiece)}.
     *
     * @param ga Game to end turn
     * @param pl Current player in <tt>ga</tt>, or null. Not needed except in SPECIAL_BUILDING.
     *           If null, will be determined within this method.
     * @param callEndTurn  Almost always true; if false, don't call {@link SOCGame#endTurn()}
     *           because it was called before calling this method.
     *           If false, be sure to set {@code pl} to the player whose turn it was before {@code endTurn()} was called.
     */
    void endGameTurn(SOCGame ga, SOCPlayer pl, final boolean callEndTurn)
    {
        // Reminder: if this method's logic is changed or added to,
        // please also look at SOCGameMessageHandler.handlePUTPIECE
        // to see if the simplified version there should also be
        // updated.

        final String gname = ga.getName();

        if (ga.getGameState() == SOCGame.SPECIAL_BUILDING)
        {
            if (pl == null)
                pl = ga.getPlayer(ga.getCurrentPlayerNumber());
            pl.setAskedSpecialBuild(false);
            srv.messageToGame(gname, new SOCPlayerElement
                (gname, pl.getPlayerNumber(), SOCPlayerElement.SET, PEType.ASK_SPECIAL_BUILD, 0));
        }

        final boolean hadBoardResetRequest = (-1 != ga.getResetVoteRequester());

        /**
         * End the Turn:
         */
        if (callEndTurn)
        {
            ga.endTurn();  // May set state to OVER, if new player has enough points to win.
                           // May begin or continue the Special Building Phase.
        }

        /**
         * Send the results out:
         */

        if (hadBoardResetRequest)
        {
            // Cancel voting at end of turn
            srv.messageToGame(gname, new SOCResetBoardReject(gname));
        }

        /**
         * clear any trade offers
         */
        srv.gameList.takeMonitorForGame(gname);
        if (ga.clientVersionLowest >= SOCClearOffer.VERSION_FOR_CLEAR_ALL)
        {
            srv.messageToGameWithMon(gname, new SOCClearOffer(gname, -1));
        } else {
            for (int i = 0; i < ga.maxPlayers; i++)
                srv.messageToGameWithMon(gname, new SOCClearOffer(gname, i));
        }
        srv.gameList.releaseMonitorForGame(gname);

        /**
         * send new state number; if game is now OVER,
         * also send end-of-game messages.
         * Send whose turn it is.
         */
        sendTurn(ga, false);
        if (ga.getGameState() == SOCGame.SPECIAL_BUILDING)
            srv.messageToGameKeyed
                (ga, true, "action.sbp.turn.to.place", ga.getPlayer(ga.getCurrentPlayerNumber()).getName());
                // "Special building phase: {0}''s turn to place."
    }

    /**
     * Try to force-end the current player's turn in this game.
     * Alter game state and send messages to players.
     * Will call {@link #endGameTurn(SOCGame, SOCPlayer, boolean)} if appropriate.
     * Will send gameState and current player (turn) to clients.
     *<P>
     * If the current player has lost connection, send the {@link SOCLeaveGame LEAVEGAME}
     * message out <b>before</b> calling this method.
     *<P>
     * Assumes, as {@link #endGameTurn(SOCGame, SOCPlayer, boolean)} does:
     * <UL>
     * <LI> ga.canEndTurn already called, returned false
     * <LI> ga.takeMonitor already called (not the same as {@link SOCGameList#takeMonitorForGame(String)})
     * <LI> gamelist.takeMonitorForGame is NOT called, we do NOT have that monitor
     * </UL>
     * @param ga Game to force end turn
     * @param plName Current player's name. Needed because if they have been disconnected by
     *          {@link #leaveGame(SOCGame, Connection, boolean)},
     *          their name within game object is already null.
     * @return true if the turn was ended and game is still active;
     *          false if we find that all players have left and
     *          the gamestate has been changed here to {@link SOCGame#OVER}.
     *
     * @see #endGameTurnOrForce(SOCGame, int, String, Connection, boolean)
     * @see SOCGame#forceEndTurn()
     */
    private final boolean forceEndGameTurn(SOCGame ga, final String plName)
    {
        final String gaName = ga.getName();
        final int cpn = ga.getCurrentPlayerNumber();
        final int endFromGameState = ga.getGameState();

        SOCPlayer cp = ga.getPlayer(cpn);
        if (cp.hasAskedSpecialBuild())
        {
            cp.setAskedSpecialBuild(false);
            srv.messageToGame(gaName, new SOCPlayerElement
                (gaName, cpn, SOCPlayerElement.SET, PEType.ASK_SPECIAL_BUILD, 0));
        }

        final SOCForceEndTurnResult res = ga.forceEndTurn();
            // State now hopefully PLAY1, or SPECIAL_BUILDING;
            // also could be initial placement (START1A or START2A or START3A).
        if (SOCGame.OVER == ga.getGameState())
            return false;  // <--- Early return: All players have left ---

        /**
         * Report any resources lost or gained.
         * See also forceGamePlayerDiscardOrGain for same reporting code.
         */
        SOCResourceSet resGainLoss = res.getResourcesGainedLost();
        if (resGainLoss != null)
        {
            /**
             * If gold hex or returning resources to player (not discarding), report actual types/amounts.
             * For discard, tell the discarding player's client that they discarded the resources,
             * tell everyone else that the player discarded unknown resources.
             */
            if (! res.isLoss())
            {
                if ((endFromGameState == SOCGame.WAITING_FOR_PICK_GOLD_RESOURCE)
                    || (endFromGameState == SOCGame.STARTS_WAITING_FOR_PICK_GOLD_RESOURCE))
                {
                    // Send SOCPlayerElement messages, "gains" text
                    reportRsrcGainGold(ga, cp, cpn, resGainLoss, true, false);
                } else {
                    // Send SOCPlayerElement messages
                    reportRsrcGainLoss(gaName, resGainLoss, false, false, cpn, -1, null);
                }
            } else {
                Connection c = srv.getConnection(plName);
                if ((c != null) && c.isConnected())
                    reportRsrcGainLoss(gaName, resGainLoss, true, true, cpn, -1, c);
                int totalRes = resGainLoss.getTotal();
                srv.messageToGameExcept
                    (gaName, c, new SOCPlayerElement
                        (gaName, cpn, SOCPlayerElement.LOSE, PEType.UNKNOWN_RESOURCE, totalRes, true),
                     true);
                srv.messageToGameKeyed(ga, true, "action.discarded", plName, totalRes);  //  "{0} discarded {1} resources."
            }
        }

        /**
         * report any dev-card or item returned to player's hand
         */
        final SOCInventoryItem itemCard = res.getReturnedInvItem();
        SOCInventoryItemAction retItemActionMsg = null;
            // details of item returning to player's hand, maybe send to other players too

        if (itemCard != null)
        {
            Connection c = srv.getConnection(plName);
            if ((c != null) && c.isConnected())
            {
                if (itemCard instanceof SOCDevCard)
                {
                    int card = itemCard.itype;
                    if ((card == SOCDevCardConstants.KNIGHT)
                        && (c.getVersion() < SOCDevCardConstants.VERSION_FOR_RENUMBERED_TYPES))
                        card = SOCDevCardConstants.KNIGHT_FOR_VERS_1_X;
                    srv.messageToPlayer(c, new SOCDevCardAction(gaName, cpn, SOCDevCardAction.ADD_OLD, card));
                } else {
                    retItemActionMsg = new SOCInventoryItemAction
                        (gaName, cpn,
                         (itemCard.isPlayable() ? SOCInventoryItemAction.ADD_PLAYABLE : SOCInventoryItemAction.ADD_OTHER),
                         itemCard.itype, itemCard.isKept(), itemCard.isVPItem(), itemCard.canCancelPlay);
                    srv.messageToPlayer(c, retItemActionMsg);
                }
            }

            boolean announceAsInvItemAction = false;  // Announce item to game with same retItemActionMsg sent to player?
            boolean announceAsUnknown = true;  // Announce this item to game as an unknown dev card type?
                // Ignored if announceAsInvItemAction true.

            if (! (itemCard instanceof SOCDevCard))
            {
                // SOCInventoryItem: Add any new kinds here, to announce to all players.
                // If it needs a special message, do so and set announceAsUnknown = false
                // If it's private and doesn't need a special message, set handled = true and let it announce as unknown
                boolean handled = false;

                if (ga.isGameOptionSet(SOCGameOption.K_SC_FTRI))
                {
                    // endFromGameState is PLACING_INV_ITEM.
                    // "Gift port" item details are public, send return message to whole game:
                    handled = true;
                    announceAsInvItemAction = true;
                    announceAsUnknown = false;
                }

                // Fallback:
                if (! handled)
                    System.err.println
                        ("forceEndGameTurn: Unhandled inventory item type " + itemCard.itype
                         + " class " + itemCard.getClass());
            }

            if (announceAsInvItemAction)
            {
                srv.messageToGameExcept(gaName, c, retItemActionMsg, true);
            }
            else if (announceAsUnknown)
            {
                if (ga.clientVersionLowest >= SOCDevCardConstants.VERSION_FOR_RENUMBERED_TYPES)
                {
                    srv.messageToGameExcept
                        (gaName, c, new SOCDevCardAction
                            (gaName, cpn, SOCDevCardAction.ADD_OLD, SOCDevCardConstants.UNKNOWN), true);
                } else {
                    srv.messageToGameForVersionsExcept
                        (ga, -1, SOCDevCardConstants.VERSION_FOR_RENUMBERED_TYPES - 1,
                         c, new SOCDevCardAction
                             (gaName, cpn, SOCDevCardAction.ADD_OLD, SOCDevCardConstants.UNKNOWN_FOR_VERS_1_X), true);
                    srv.messageToGameForVersionsExcept
                        (ga, SOCDevCardConstants.VERSION_FOR_RENUMBERED_TYPES, Integer.MAX_VALUE,
                         c, new SOCDevCardAction
                             (gaName, cpn, SOCDevCardAction.ADD_OLD, SOCDevCardConstants.UNKNOWN), true);
                }

                srv.messageToGameKeyed(ga, true, "forceend.devcard.returned", plName);
                    // "{0}''s just-played development card was returned."
            }
        }

        /**
         * For initial placements, we don't end turns as normal.
         * (Player number may go forward or backwards, new state isn't ROLL_OR_CARD, etc.)
         * Update clients' gamestate, but don't call endGameTurn.
         */
        final int forceRes = res.getResult();
        if ((forceRes == SOCForceEndTurnResult.FORCE_ENDTURN_SKIP_START_ADV)
            || (forceRes == SOCForceEndTurnResult.FORCE_ENDTURN_SKIP_START_ADVBACK))
        {
            if (res.didUpdateFP() || res.didUpdateLP())
            {
                final int fpn = ga.getFirstPlayer();
                final SOCMessage msg =
                    (ga.clientVersionLowest >= SOCGameElements.MIN_VERSION)
                    ? new SOCGameElements(gaName, GEType.FIRST_PLAYER, fpn)
                    : new SOCFirstPlayer(gaName, fpn);

                // will cause clients to recalculate lastPlayer too
                srv.messageToGame(gaName, msg);
            }
            sendTurn(ga, false);
            return true;  // <--- Early return ---
        }

        /**
         * If the turn can now end, proceed as if player requested it.
         * Otherwise, send current gamestate.  We'll all wait for other
         * players to send discard messages, and afterwards this turn can end.
         */
        if (ga.canEndTurn(cpn))
            endGameTurn(ga, null, true);  // could force gamestate to OVER, if a client leaves
        else
            sendGameState(ga, false, false);

        return (ga.getGameState() != SOCGame.OVER);
    }

    /**
     * Client has been approved to join game; send JOINGAMEAUTH and the entire state of the game to client.
     * Unless <tt>isTakingOver</tt>, announce {@link SOCJoinGame} client join event to other players.
     *<P>
     * Does not add the client to the game's or server's list of players,
     * that should be done before calling this method.
     *<P>
     * Assumes {@link SOCServer#connectToGame(Connection, String, Map, SOCGame)} was already called.
     *<P>
     * Assumes NEWGAME (or NEWGAMEWITHOPTIONS) has already been sent out.
     * The game's first message<B>*</B> sent to the connecting client is JOINGAMEAUTH, unless isReset.
     *<P>
     * Among other messages, player names are sent via SITDOWN, and pieces on board
     * sent by PUTPIECE.  See comments here for further details.
     * If <tt>isTakingOver</tt>, some details are sent by calling
     * {@link #sitDown_sendPrivateInfo(SOCGame, Connection, int)}.
     * The group of messages sent here ends with GAMEMEMBERS, SETTURN and GAMESTATE.
     * If state is {@link SOCGame#OVER}: Right after sending GAMESTATE, calls
     * {@link #sendGameStateOVER(SOCGame, Connection) sendGameStateOver(gameData, c)}.
     *<P>
     * After all that is sent, the entire game is sent a JOINGAME for the new game member.
     *<P>
     * *<B>I18N:</B> If the game has a {@link SOCScenario} and the client needs scenario info or localized strings
     * for the scenario name and description, {@link SOCScenarioInfo} or {@link SOCLocalizedStrings} is
     * sent before JOINGAMEAUTH.  This handles i18n and scenarios added or changed between the client's
     * and server's versions.
     *
     * @param gameData Game to join
     * @param c        The connection of joining client
     * @param isReset  Game is a board-reset of an existing game.  This is always false when
     *          called from SOCServer instead of from inside the SOCGameHandler.
     * @param isTakingOver  Client is re-joining; this connection replaces an earlier one which
     *          is defunct because of a network problem.
     *          If <tt>isTakingOver</tt>, don't send anything to other players.
     * @see SOCServer#createOrJoinGameIfUserOK(Connection, String, String, String, Map)
     * @since 1.1.00
     */
    @SuppressWarnings("unchecked")  // for new ArrayList<SOCSpecialItem>[]
    public void joinGame
        (final SOCGame gameData, final Connection c, final boolean isReset, final boolean isTakingOver)
    {
        boolean hasRobot = false;  // If game's already started, true if any bot is seated (can be taken over)
        final String gameName = gameData.getName(), cliName = c.getData();
        final int gameState = gameData.getGameState(), cliVers = c.getVersion();

        if (! isReset)
        {
            // First, send updated scenario info or localized strings if needed
            // (SOCScenarioInfo or SOCLocalizedStrings); checks c.getVersion(), scd.scenariosInfoSent etc.
            final String gameScen = gameData.getGameOptionStringValue("SC");
            if (gameScen != null)
                srv.sendGameScenarioInfo(gameScen, null, c, false, false);

            // Now, join game
            final SOCBoard board = gameData.getBoard();
            final int bh, bw;
            final int[] boardVS;
            if (board instanceof SOCBoardLarge)
            {
                bh = board.getBoardHeight();
                bw = board.getBoardWidth();
                boardVS = ((SOCBoardLarge) board).getAddedLayoutPart("VS");  // might be null, is OK
            } else {
                bh = bw = 0;
                boardVS = null;
            }
            c.put(new SOCJoinGameAuth(gameName, bh, bw, boardVS));

            final SOCClientData scd = (SOCClientData) c.getAppData();
            if ((! scd.sentPostAuthWelcome) || (c.getVersion() < SOCStringManager.VERSION_FOR_I18N))
            {
                c.put(new SOCStatusMessage
                       (SOCStatusMessage.SV_OK, c.getLocalized("netmsg.status.welcome")));
                           // "Welcome to Java Settlers of Catan!"
                scd.sentPostAuthWelcome = true;
            }
        }

        for (int i = 0; i < gameData.maxPlayers; i++)
        {
            /**
             * send them the already-seated player information;
             * if isReset, don't send, because sitDown will
             * be sent from resetBoardAndNotify.
             */
            if (! isReset)
            {
                SOCPlayer pl = gameData.getPlayer(i);
                String plName = pl.getName();
                if ((plName != null) && ! gameData.isSeatVacant(i))
                {
                    final boolean isRobot = pl.isRobot();
                    if (isRobot)
                        hasRobot = true;
                    c.put(new SOCSitDown(gameName, plName, i, isRobot));
                }
            }

            /**
             * send the seat lock information, if client needs per-seat messages
             */
            if (cliVers < SOCSetSeatLock.VERSION_FOR_ALL_SEATS)
            {
                final SOCGame.SeatLockState sl = gameData.getSeatLock(i);
                // old client doesn't have CLEAR_ON_RESET
                srv.messageToPlayer(c, new SOCSetSeatLock
                    (gameName, i,
                     (sl != SOCGame.SeatLockState.CLEAR_ON_RESET) ? sl : SOCGame.SeatLockState.LOCKED));
            }
        }

        if (cliVers >= SOCSetSeatLock.VERSION_FOR_ALL_SEATS)
            srv.messageToPlayer(c, new SOCSetSeatLock(gameName, gameData.getSeatLocks()));

        /**
         * Send board layout info.
         * Optimization: If the game is still forming, client already has data for the empty board.
         */
        if ((gameState != SOCGame.NEW)
            || (cliVers < SOCBoardLayout.VERSION_FOR_OMIT_IF_EMPTY_NEW_GAME))
        {
            c.put(getBoardLayoutMessage(gameData));
            //    No need to catch IllegalArgumentException:
            //    Since game is already started, getBoardLayoutMessage has previously
            //    been called for the creating player, and the board encoding is OK.
        }

        for (final SOCPotentialSettlements psMsg : gatherBoardPotentials(gameData, cliVers))
            c.put(psMsg);

        /**
         * Any other misc data to send if game hasn't started yet:
         */
        if (gameState < SOCGame.START1A)
        {
<<<<<<< HEAD
            // Some boards may have multiple land areas.
            // See also below, and startGame which has very similar code.
            final HashSet<Integer> psSet;
            final HashSet<Integer>[] lan;
            final int pan;
            final SOCBoardLarge bl = (SOCBoardLarge) gameData.getBoard();
            lan = bl.getLandAreasLegalNodes();
            pan = bl.getStartingLandArea();
            psSet = (lan == null)
                ? (gameData.getPlayer(0).getPotentialSettlements())
                : null;  // send lan instead of psList

            final SOCPotentialSettlements psMsg;
            if (lan == null)
            {
                psMsg = new SOCPotentialSettlements
                    (gameName, -1, new ArrayList<Integer>(psSet));
            } else {
                final List<Integer> psList = (psSet != null) ? new ArrayList<Integer>(psSet) : null;
                psMsg = new SOCPotentialSettlements
                    (gameName, -1, psList, pan, lan, SOCBoardAtServer.getLegalSeaEdges(gameData));
            }
            c.put(psMsg);

=======
>>>>>>> 397c056a
            if (gameData.isGameOptionSet(SOCGameOption.K_SC_CLVI))
                c.put(new SOCPlayerElement
                    (gameName, -1, SOCPlayerElement.SET,
                     PEType.SCENARIO_CLOTH_COUNT, ((SOCBoardLarge) (gameData.getBoard())).getCloth()));
                // individual villages' cloth counts are sent soon below
        }

        /**
         * If normal game play has started:
         * _SC_CLVI: Send updated Cloth counts for any changed villages.
         * _SC_FTRI: Send any changed Special Edges.
         */
        if (gameData.hasSeaBoard && (gameState >= SOCGame.ROLL_OR_CARD))
        {
            final SOCBoardLarge bl = (SOCBoardLarge) gameData.getBoard();

            // SC_CLVI:
            final HashMap<Integer, SOCVillage> villages = bl.getVillages();
            if (villages != null)
                for (final SOCVillage vi : villages.values())
                {
                    final int cl = vi.getCloth();
                    if (cl != SOCVillage.STARTING_CLOTH)
                        srv.messageToGame(gameName, new SOCPieceValue
                            (gameName, SOCPlayingPiece.VILLAGE, vi.getCoordinates(), cl, 0));
                }

            // SC_FTRI:
            boolean sendEdgeChanges = bl.hasSpecialEdges();
            if (! sendEdgeChanges)
            {
                // In case they've all been removed already during game play,
                // check the board for any Special Edge layout part
                for (String ap : SOCBoardLarge.SPECIAL_EDGE_LAYOUT_PARTS)
                {
                    if (bl.getAddedLayoutPart(ap) != null)
                    {
                        sendEdgeChanges = true;
                        break;
                    }
                }
            }
            if (sendEdgeChanges)
                joinGame_sendBoardSpecialEdgeChanges(gameData, bl, c);
        }

        /**
         * Send the current player number.
         * Before v2.0.00, this wasn't sent so early; was sent
         * just before SOCGameState and the "joined the game" text.
         * This earlier send has been tested against 1.1.07 (released 2009-10-31).
         */
        if (cliVers >= SOCGameElements.MIN_VERSION)
            c.put(new SOCGameElements
                (gameName, GEType.CURRENT_PLAYER, gameData.getCurrentPlayerNumber()));
        else
            c.put(new SOCSetTurn(gameName, gameData.getCurrentPlayerNumber()));

        /**
         * Send the game's Special Item info, if any, if game has started:
         */
        final String[] gameSITypes;
        if (gameState >= SOCGame.START1A)
        {
            Set<String> ty = gameData.getSpecialItemTypes();
            gameSITypes = (ty != null) ? ty.toArray(new String[ty.size()]) : null;
        } else {
            gameSITypes = null;
        }

        /**
         * Holds any special items shared between game and player. Those must be sent just once, not twice,
         * when per-game and then per-player special item info is sent. Per-player loop should check
         * {@code gameSItoPlayer.get(typeKey)[playerNumber].get(itemIndex)}; unused per-player lists
         * and typeKeys are null, so check each dereference; also check itemIndex versus list length.
         */
        final HashMap<String, ArrayList<SOCSpecialItem>[]> gameSItoPlayer;

        if (gameSITypes == null)
        {
            gameSItoPlayer = null;
        } else {
            gameSItoPlayer = new HashMap<String, ArrayList<SOCSpecialItem>[]>();

            for (int i = 0; i < gameSITypes.length; ++i)
            {
                final String tkey = gameSITypes[i];
                ArrayList<SOCSpecialItem> gsi = gameData.getSpecialItems(tkey);
                if (gsi == null)
                    continue;  // shouldn't happen

                final int L = gsi.size();
                for (int gi = 0; gi < L; ++gi)  // use this loop type to avoid ConcurrentModificationException if locking bug
                {
                    final SOCSpecialItem si = gsi.get(gi);
                    if (si == null)
                    {
                        c.put(new SOCSetSpecialItem(gameName, SOCSetSpecialItem.OP_CLEAR, tkey, gi, -1, -1));
                        continue;
                    }

                    int pi = -1;  // player index, or -1: if pl != null, must search pl's items for a match
                    final SOCPlayer pl = si.getPlayer();
                    if (pl != null)
                    {
                        ArrayList<SOCSpecialItem> iList = pl.getSpecialItems(tkey);
                        if (iList != null)
                        {
                            for (int k = 0; k < iList.size(); ++k)
                            {
                                if (si == iList.get(k))
                                {
                                    pi = k;
                                    break;
                                }
                            }
                        }
                    }

                    c.put(new SOCSetSpecialItem(gameData, SOCSetSpecialItem.OP_SET, tkey, gi, pi, si));

                    if (pi != -1)
                    {
                        // remember for use when sending per-player info

                        ArrayList<SOCSpecialItem>[] toAllPl = gameSItoPlayer.get(tkey);
                        if (toAllPl == null)
                        {
                            toAllPl = new ArrayList[gameData.maxPlayers];
                            gameSItoPlayer.put(tkey, toAllPl);
                        }

                        ArrayList<SOCSpecialItem> iList = toAllPl[pl.getPlayerNumber()];
                        if (iList == null)
                        {
                            iList = new ArrayList<SOCSpecialItem>();
                            toAllPl[pl.getPlayerNumber()] = iList;
                        }

                        int iLL = iList.size();
                        while (iLL <= pi)
                        {
                            iList.add(null);
                            ++iLL;
                        }

                        iList.set(pi, si);
                    }
                }
            }
        }

        /**
         * send the per-player information
         */
        for (int i = 0; i < gameData.maxPlayers; i++)
        {
            SOCPlayer pl = gameData.getPlayer(i);

            /**
             * send scenario info before any putpiece, so they know their
             * starting land areas and scenario events
             */
            int itm = pl.getSpecialVP();
            if (itm != 0)
            {
                srv.messageToPlayer(c, new SOCPlayerElement
                    (gameName, i, SOCPlayerElement.SET, PEType.SCENARIO_SVP, itm));

                ArrayList<SOCPlayer.SpecialVPInfo> svpis = pl.getSpecialVPInfo();
                if (svpis != null)
                    for (SOCPlayer.SpecialVPInfo svpi : svpis)
                        srv.messageToPlayer(c, new SOCSVPTextMessage
                            (gameName, i, svpi.svp, c.getLocalized(svpi.desc), true));
            }

            itm = pl.getPlayerEvents();
            if (itm != 0)
                srv.messageToPlayer(c, new SOCPlayerElement
                    (gameName, i, SOCPlayerElement.SET, PEType.PLAYEREVENTS_BITMASK, itm));

            itm = pl.getScenarioSVPLandAreas();
            if (itm != 0)
                srv.messageToPlayer(c, new SOCPlayerElement
                    (gameName, i, SOCPlayerElement.SET, PEType.SCENARIO_SVP_LANDAREAS_BITMASK, itm));

            itm = pl.getStartingLandAreasEncoded();
            if (itm != 0)
                srv.messageToPlayer(c, new SOCPlayerElement
                    (gameName, i, SOCPlayerElement.SET, PEType.STARTING_LANDAREAS, itm));

            itm = pl.getCloth();
            if (itm != 0)
                srv.messageToPlayer(c, new SOCPlayerElement
                    (gameName, i, SOCPlayerElement.SET, PEType.SCENARIO_CLOTH_COUNT, itm));

            // Send piece info even if player has left the game (pl.getName() == null).
            // This lets them see "their" pieces before srv.sitDown(), if they rejoin at same position.

            Enumeration<SOCPlayingPiece> piecesEnum = pl.getPieces().elements();
            while (piecesEnum.hasMoreElements())
            {
                SOCPlayingPiece piece = piecesEnum.nextElement();

                if (piece.getType() == SOCPlayingPiece.CITY)
                    c.put(new SOCPutPiece(gameName, i, SOCPlayingPiece.SETTLEMENT, piece.getCoordinates()));

                c.put(new SOCPutPiece(gameName, i, piece.getType(), piece.getCoordinates()));
            }

            // _SC_PIRI: special-case piece not part of getPieces
            {
                final SOCFortress piece = pl.getFortress();
                if (piece != null)
                {
                    final int coord = piece.getCoordinates(),
                              str   = piece.getStrength();

                    c.put(new SOCPutPiece(gameName, i, piece.getType(), coord));

                    if (str != SOCFortress.STARTING_STRENGTH)
                        c.put(new SOCPieceValue(gameName, SOCPlayingPiece.FORTRESS, coord, str, 0));
                }
            }

            // _SC_PIRI: for display, send count of warships only after SOCShip pieces are sent
            itm = pl.getNumWarships();
            if (itm != 0)
                srv.messageToPlayer(c, new SOCPlayerElement
                    (gameName, i, SOCPlayerElement.SET, PEType.SCENARIO_WARSHIP_COUNT, itm));

            /**
             * send node coord of the last settlement, resources,
             * knight cards played, number of playing pieces in hand
             */
            final int[] counts = new int[(gameData.hasSeaBoard) ? 7 : 6];
            counts[0] = pl.getLastSettlementCoord();
            counts[1] = pl.getResources().getTotal();  // will send with SOCPlayerElement.UNKNOWN
            counts[2] = pl.getNumKnights();
            counts[3] = pl.getNumPieces(SOCPlayingPiece.ROAD);
            counts[4] = pl.getNumPieces(SOCPlayingPiece.SETTLEMENT);
            counts[5] = pl.getNumPieces(SOCPlayingPiece.CITY);
            if (gameData.hasSeaBoard)
                counts[6] = pl.getNumPieces(SOCPlayingPiece.SHIP);
            if (cliVers >= SOCPlayerElements.MIN_VERSION)
            {
                c.put(new SOCPlayerElements
                    (gameName, i, SOCPlayerElement.SET,
                     (gameData.hasSeaBoard) ? ELEM_JOINGAME_WITH_PIECETYPES_SEA : ELEM_JOINGAME_WITH_PIECETYPES_CLASSIC,
                     counts));
            } else {
                c.put(new SOCLastSettlement(gameName, i, counts[0]));
                    // client too old for SOCPlayerElement.LAST_SETTLEMENT_NODE
                for (int j = 1; j < counts.length; ++j)
                    c.put(new SOCPlayerElement
                        (gameName, i, SOCPlayerElement.SET, ELEM_JOINGAME_WITH_PIECETYPES_CLASSIC[j], counts[j]));
            }

            final int numDevCards = pl.getInventory().getTotal();
            final int unknownType =
                (cliVers >= SOCDevCardConstants.VERSION_FOR_RENUMBERED_TYPES)
                ? SOCDevCardConstants.UNKNOWN
                : SOCDevCardConstants.UNKNOWN_FOR_VERS_1_X;
            final SOCMessage cardUnknownMsg =
                new SOCDevCardAction(gameName, i, SOCDevCardAction.ADD_OLD, unknownType);
            for (int j = 0; j < numDevCards; j++)
                c.put(cardUnknownMsg);

            if (gameSITypes != null)
            {
                // per-player Special Item info

                for (int j = 0; j < gameSITypes.length; ++j)
                {
                    final String tkey = gameSITypes[j];
                    ArrayList<SOCSpecialItem> plsi = pl.getSpecialItems(tkey);
                    if (plsi == null)
                        continue;  // shouldn't happen

                    // pi loop body checks gameSItoPlayer to see if already sent (object shared with game)
                    final ArrayList<SOCSpecialItem>[] toAllPl = gameSItoPlayer.get(tkey);
                    final ArrayList<SOCSpecialItem> iList = (toAllPl != null) ? toAllPl[i] : null;

                    final int L = plsi.size();
                    for (int pi = 0; pi < L; ++pi)  // use this loop type to avoid ConcurrentModificationException
                    {
                        final SOCSpecialItem si = plsi.get(pi);
                        if (si == null)
                        {
                            c.put(new SOCSetSpecialItem
                                    (gameName, SOCSetSpecialItem.OP_CLEAR, tkey, -1, pi, i));
                            continue;
                        }

                        if ((iList != null) && (iList.size() > pi) && (iList.get(pi) == si))
                            continue;  // already sent (shared with game)

                        c.put(new SOCSetSpecialItem(gameData, SOCSetSpecialItem.OP_SET, tkey, -1, pi, si));
                    }
                }
            }

            if ((i == 0) && (cliVers < SOCGameElements.MIN_VERSION))
            {
                // per-game data, send once; send here only if client is
                // too old to send together with other game elements,
                // otherwise send soon with longest road / largest army

                c.put(new SOCFirstPlayer(gameName, gameData.getFirstPlayer()));

                c.put(new SOCDevCardCount(gameName, gameData.getNumDevCards()));
            }

            c.put(new SOCChangeFace(gameName, i, pl.getFaceId()));

            if (i == 0)
            {
                // per-game data, send once

                c.put(new SOCDiceResult(gameName, gameData.getCurrentDice()));
            }
        }

        ///
        /// send dev card count, rounds count, first player, who has longest road and largest army
        ///
        final SOCPlayer lrPlayer = gameData.getPlayerWithLongestRoad(),
                        laPlayer = gameData.getPlayerWithLargestArmy();
        final int lrPlayerNum = (lrPlayer != null) ? lrPlayer.getPlayerNumber() : -1,
                  laPlayerNum = (laPlayer != null) ? laPlayer.getPlayerNumber() : -1;
        if (cliVers < SOCGameElements.MIN_VERSION)
        {
            c.put(new SOCLongestRoad(gameName, lrPlayerNum));
            c.put(new SOCLargestArmy(gameName, laPlayerNum));
        } else {
            c.put(new SOCGameElements
                (gameName, ELEM_JOINGAME_DEVCARDS_ROUNDS_PLNUMS_FIRST_LONGEST_LARGEST,
                 new int[]{ gameData.getNumDevCards(), gameData.getRoundCount(),
                     gameData.getFirstPlayer(), lrPlayerNum, laPlayerNum }
                 ));
        }

        /**
         * If we're rejoining and taking over a seat after a network problem,
         * send our resource and hand information.
         */
        if (isTakingOver)
        {
            SOCPlayer cliPl = gameData.getPlayer(cliName);
            if (cliPl != null)
            {
                int pn = cliPl.getPlayerNumber();
                if ((pn != -1) && ! gameData.isSeatVacant(pn))
                    sitDown_sendPrivateInfo(gameData, c, pn);
            }
        }

        /**
         * Send chat recap; same sequence is in SOCServerMessageHandler.handleJOINCHANNEL_postAuth with
         * different message type
         */
        final SOCChatRecentBuffer buf = srv.gameList.getChatBuffer(gameName);
        {
            List<SOCChatRecentBuffer.Entry> recents;
            synchronized(buf)
            {
                recents = buf.getAll();
            }
            if (! recents.isEmpty())
            {
                c.put(new SOCGameTextMsg(gameName, SOCGameTextMsg.SERVER_FOR_CHAT,
                        c.getLocalized("member.join.recap_begin")));  // [:: ]"Recap of recent chat ::"
                for (SOCChatRecentBuffer.Entry e : recents)
                    c.put(new SOCGameTextMsg(gameName, e.nickname, e.text));
                c.put(new SOCGameTextMsg(gameName, SOCGameTextMsg.SERVER_FOR_CHAT,
                        c.getLocalized("member.join.recap_end")));    // [:: ]"Recap ends ::"
            }
        }

        Vector<String> memberNames = null;

        srv.gameList.takeMonitorForGame(gameName);

        /**
         * Almost done; send GAMEMEMBERS as a hint to client that we're almost ready for its input.
         * There's no new data in GAMEMEMBERS, because player names have already been sent by
         * the SITDOWN messages above.
         */
        try
        {
            Vector<Connection> gameMembers = srv.gameList.getMembers(gameName);
            int n = gameMembers.size();
            memberNames = new Vector<String>(n);
            for (int i = 0; i < n; ++i)
                memberNames.add(gameMembers.get(i).getData());
        }
        catch (Exception e)
        {
            D.ebugPrintln("Exception in SGH.joinGame (gameMembers) - " + e);
        } finally {
            srv.gameList.releaseMonitorForGame(gameName);
        }

        if (memberNames != null)
            c.put(new SOCGameMembers(gameName, memberNames));

<<<<<<< HEAD
=======
        if (membersCommand != null)
            c.put(membersCommand);

>>>>>>> 397c056a
        // before v2.0.00, current player number (SETTURN) was sent here,
        // between membersCommand and GAMESTATE.

        c.put(new SOCGameState(gameName, gameState));
        if (gameState == SOCGame.OVER)
            sendGameStateOVER(gameData, c);

        if (D.ebugOn)
            D.ebugPrintln("*** " + cliName + " joined the game " + gameName + " at "
                + DateFormat.getTimeInstance(DateFormat.SHORT).format(new Date()));

        //messageToGame(gameName, new SOCGameServerText(gameName, SERVERNAME, n+" joined the game"));
        /**
         * Let everyone else know about the change
         */
        if (isTakingOver)
        {
            return;
        }
        srv.messageToGame(gameName, new SOCJoinGame(cliName, "", SOCMessage.EMPTYSTR, gameName));

        if ((! isReset) && gameState >= SOCGame.START2A)
        {
            srv.messageToPlayerKeyed
                (c, gameName,
                 (hasRobot) ? "member.join.game.started.bots"  // "This game has started. To play, take over a robot."
                            : "member.join.game.started");     // "This game has started; no new players can sit down."
        }
    }

    /**
     * Players' potential settlements and related values.
     * Will have either 1 per player, or 1 for all players (playerNumber == -1):
     *<P>
     * If game hasn't started yet, each player's potentialSettlements are identical,
     * so gather that info once for all players (unless clients are too old for a message having pn == -1).
     *<P>
     * Otherwise each player has a unique potential settlement list,
     * to populate legal sets before sending any of their PutPieces.
     *<P>
     * Before v2.3.00 this code was part of {@code joinGame}.
     * @param gameData  Game to gather potentials from
     * @param cliVers  Client version, or {@link Integer#MAX_VALUE} for latest version
     * @since 2.3.00
     */
    public static SOCPotentialSettlements[] gatherBoardPotentials
        (final SOCGame gameData, final int cliVers)
    {
        final String gameName = gameData.getName();
        final SOCPotentialSettlements[] ret;

        if ((gameData.getGameState() < SOCGame.START1A)
            && (cliVers >= SOCPotentialSettlements.VERSION_FOR_PLAYERNUM_ALL))
        {
            // Some boards may have multiple land areas.
            // See also below, and startGame which has very similar code.
            final HashSet<Integer> psSet;
            final HashSet<Integer>[] lan;
            final int pan;
            if (gameData.hasSeaBoard)
            {
                final SOCBoardLarge bl = (SOCBoardLarge) gameData.getBoard();
                lan = bl.getLandAreasLegalNodes();
                pan = bl.getStartingLandArea();
                psSet = (lan == null)
                    ? (gameData.getPlayer(0).getPotentialSettlements())
                    : null;  // send lan instead of psList
            } else {
                psSet = gameData.getPlayer(0).getPotentialSettlements();
                lan = null;
                pan = 0;
            }

            final SOCPotentialSettlements psMsg;
            if (lan == null)
            {
                psMsg = new SOCPotentialSettlements
                    (gameName, -1, new ArrayList<Integer>(psSet));
            } else {
                final List<Integer> psList = (psSet != null) ? new ArrayList<Integer>(psSet) : null;
                psMsg = new SOCPotentialSettlements
                    (gameName, -1, psList, pan, lan, SOCBoardAtServer.getLegalSeaEdges(gameData));
            }

            ret = new SOCPotentialSettlements[]{ psMsg };

        } else {
            // Game has started (initial placement or normal play),
            // and/or at least 1 client is too old for "all players" pn=-1 message

            ret = new SOCPotentialSettlements[gameData.maxPlayers];
            final int[][] lse = SOCBoardAtServer.getLegalSeaEdges(gameData);  // null except in SC_PIRI

            for (int pn = 0; pn < gameData.maxPlayers; ++pn)
            {
                final SOCPlayer pl = gameData.getPlayer(pn);
                final List<Integer> psList = new ArrayList<Integer>(pl.getPotentialSettlements());

                // Some boards may have multiple land areas.
                // See also above, and startGame which has very similar code.
                final HashSet<Integer>[] lan;
                if (gameData.hasSeaBoard && (pn == 0))
                {
                    // Send legal node info once, not per-player.
                    // Assumes all players have same legal nodes.
                    // Legal Sea Edges is sent once, as a list of all players' LSE, as part of pn=0 message.
                    final SOCBoardLarge bl = (SOCBoardLarge) gameData.getBoard();
                    lan = bl.getLandAreasLegalNodes();
                } else {
                    lan = null;
                }

                final int[][] plLse = (lse != null) ? (new int[][] { lse[pn] }) : null;
                final SOCPotentialSettlements psMsg;
                if (lan == null)
                {
                    if (lse == null)
                        psMsg = new SOCPotentialSettlements(gameName, pn, psList);
                    else
                        psMsg = new SOCPotentialSettlements(gameName, pn, psList, plLse);
                } else {
                    psMsg = new SOCPotentialSettlements(gameName, pn, psList, 0, lan, plLse);
                }
                ret[pn] = psMsg;
            }
        }

        return ret;
    }

    /**
     * Client is joining this game, which uses {@link SOCBoardLarge} with {@link SOCBoardLarge#hasSpecialEdges()};
     * send any changes to special edges from the starting board layout.
     *<P>
     * Compares the current {@link SOCBoardLarge#getSpecialEdges()} against each
     * {@link SOCBoardLarge#getAddedLayoutPart(String)} which defines special edges
     * (currently {@code "CE"}, {@code "VE"}).
     *<P>
     * Called as part of {@link #joinGame(SOCGame, Connection, boolean, boolean)}.
     * @param game   Game being joined
     * @param board  Game's board layout
     * @param c      Client joining
     */
    private final void joinGame_sendBoardSpecialEdgeChanges
        (final SOCGame game, final SOCBoardLarge board, final Connection c)
    {
        final String gaName = game.getName();

        // - Iterate through added layout parts vs getSpecialEdgeType, to see if any removed or changed.
        // - Build array of each seType's original edge coordinates;
        //   seCoord[i] == special edges of type SPECIAL_EDGE_TYPES[i]

        int[][] seCoord = new int[SOCBoardLarge.SPECIAL_EDGE_LAYOUT_PARTS.length][];

        for (int i = 0; i < SOCBoardLarge.SPECIAL_EDGE_LAYOUT_PARTS.length; ++i)
        {
            final String part = SOCBoardLarge.SPECIAL_EDGE_LAYOUT_PARTS[i];
            final int[] edges = board.getAddedLayoutPart(part);
            if (edges == null)
                continue;
            seCoord[i] = edges;

            final int edgeSEType = SOCBoardLarge.SPECIAL_EDGE_TYPES[i];
            for (int j = 0; j < edges.length; ++j)
            {
                final int edge = edges[j];
                final int seType = board.getSpecialEdgeType(edge);

                if (seType != edgeSEType)
                    // removed (type 0) or changed type
                    c.put(new SOCSimpleAction(gaName, -1, SOCSimpleAction.BOARD_EDGE_SET_SPECIAL, edge, seType));
            }
        }

        // - Iterate through getSpecialEdges map vs type's added layout part, to see if any added.

        final Iterator<Map.Entry<Integer, Integer>> seIter = board.getSpecialEdges();
        while (seIter.hasNext())
        {
            Map.Entry<Integer, Integer> entry = seIter.next();
            final int edge = entry.getKey(), seType = entry.getValue();

            boolean found = false;
            for (int i = 0; i < SOCBoardLarge.SPECIAL_EDGE_LAYOUT_PARTS.length; ++i)
            {
                if (seType == SOCBoardLarge.SPECIAL_EDGE_TYPES[i])
                {
                    if (seCoord[i] != null)
                    {
                        // search its type's original-edges array; there aren't
                        // many edges per type, so simple linear search is okay

                        for (int j = 0; j < seCoord[i].length; ++j)
                        {
                            if (edge == seCoord[i][j])
                            {
                                found = true;
                                break;
                            }
                        }
                    }

                    break;
                }
            }

            if (! found)
                // added since start of game
                c.put(new SOCSimpleAction(gaName, -1, SOCSimpleAction.BOARD_EDGE_SET_SPECIAL, edge, seType));
        }
    }

    // javadoc inherited from GameHandler
    public void sitDown_sendPrivateInfo(final SOCGame ga, final Connection c, final int pn)
    {
        final String gaName = ga.getName();
        final SOCPlayer pl = ga.getPlayer(pn);

        /**
         * send all the private information
         */
        SOCResourceSet resources = pl.getResources();
        // CLAY, ORE, SHEEP, WHEAT, WOOD, UNKNOWN
        final int[] counts = resources.getAmounts(true);
        if (c.getVersion() >= SOCPlayerElements.MIN_VERSION)
            srv.messageToPlayer(c, new SOCPlayerElements
                (gaName, pn, SOCPlayerElement.SET, ELEM_RESOURCES_WITH_UNKNOWN, counts));
        else
            for (int i = 0; i < counts.length; ++i)
                srv.messageToPlayer(c, new SOCPlayerElement
                    (gaName, pn, SOCPlayerElement.SET, ELEM_RESOURCES_WITH_UNKNOWN[i], counts[i]));

        SOCInventory cardsInv = pl.getInventory();

        final boolean cliVersionRecent = (c.getVersion() >= SOCDevCardConstants.VERSION_FOR_RENUMBERED_TYPES);

        /**
         * remove the unknown cards
         */
        final SOCDevCardAction cardUnknown = (cliVersionRecent)
            ? new SOCDevCardAction(gaName, pn, SOCDevCardAction.PLAY, SOCDevCardConstants.UNKNOWN)
            : new SOCDevCardAction(gaName, pn, SOCDevCardAction.PLAY, SOCDevCardConstants.UNKNOWN_FOR_VERS_1_X);
        for (int i = cardsInv.getTotal(); i > 0; --i)
        {
            srv.messageToPlayer(c, cardUnknown);
        }

        /**
         * send all new dev cards first, then all playable, then all kept (VP cards)
         */
        for (int dcState = SOCInventory.NEW; dcState <= SOCInventory.KEPT; ++dcState)
        {
            final int dcAge = (dcState == SOCInventory.NEW) ? SOCInventory.NEW : SOCInventory.OLD;
            final int addCmd = (dcAge == SOCInventory.NEW) ? SOCDevCardAction.ADD_NEW : SOCDevCardAction.ADD_OLD;

            for (final SOCInventoryItem iitem : cardsInv.getByState(dcState))
            {
                final SOCMessage addMsg;
                if (iitem instanceof SOCDevCard)
                {
                    final int dcType = iitem.itype;
                    if (cliVersionRecent || (dcType != SOCDevCardConstants.KNIGHT))
                        addMsg = new SOCDevCardAction(gaName, pn, addCmd, dcType);
                    else
                        addMsg = new SOCDevCardAction(gaName, pn, addCmd, SOCDevCardConstants.KNIGHT_FOR_VERS_1_X);
                } else {
                    // SC_FTRI "gift port" to be placed later
                    // or another general inventory item
                    addMsg = new SOCInventoryItemAction
                        (gaName, pn,
                         (iitem.isPlayable() ? SOCInventoryItemAction.ADD_PLAYABLE : SOCInventoryItemAction.ADD_OTHER),
                         iitem.itype, iitem.isKept(), iitem.isVPItem(), iitem.canCancelPlay);
                }

                srv.messageToPlayer(c, addMsg);

            }  // for (item)
        }  // for (dcState)

        /**
         * send game state info such as requests for discards
         */
        sendGameState(ga);

        if ((ga.getCurrentDice() == 7) && pl.getNeedToDiscard())
        {
            srv.messageToPlayer(c, new SOCDiscardRequest(gaName, pl.getResources().getTotal() / 2));
        }
        else if (ga.hasSeaBoard)
        {
            final int numGoldRes = pl.getNeedToPickGoldHexResources();
            if (numGoldRes > 0)
                srv.messageToPlayer(c, new SOCSimpleRequest
                    (gaName, pn, SOCSimpleRequest.PROMPT_PICK_RESOURCES, numGoldRes));
        }

        /**
         * send what face this player is using
         */
        srv.messageToGame(gaName, new SOCChangeFace(gaName, pn, pl.getFaceId()));
    }

    // javadoc inherited from GameHandler. Return true if game is empty and should be ended.
    public boolean leaveGame(SOCGame ga, Connection c, final boolean hasReplacement)
    {
        final String gm = ga.getName();
        final String plName = c.getData();  // Retain name, since will become null within game obj.

        boolean gameHasHumanPlayer = false;
        boolean gameHasObserver = false;
        @SuppressWarnings("unused")
        boolean gameVotingActiveDuringStart = false;  // TODO checks/messages; added in v1.1.01, TODO not used yet

        final int gameState = ga.getGameState();

        boolean isPlayer = false;
        int playerNumber;    // removing this player number
        for (playerNumber = 0; playerNumber < ga.maxPlayers;
                playerNumber++)
        {
            SOCPlayer player = ga.getPlayer(playerNumber);

            if ((player != null) && (player.getName() != null)
                && (player.getName().equals(plName)))
            {
                isPlayer = true;

                /**
                 * About to remove this player from the game. Before doing so:
                 * If a board-reset vote is in progress, they cannot vote
                 * once they have left. So to keep the game moving,
                 * fabricate their response: vote No.
                 */
                if (ga.getResetVoteActive())
                {
                    if (gameState <= SOCGame.STARTS_WAITING_FOR_PICK_GOLD_RESOURCE)
                        gameVotingActiveDuringStart = true;

                    if (ga.getResetPlayerVote(playerNumber) == SOCGame.VOTE_NONE)
                    {
                        srv.gameList.releaseMonitorForGame(gm);
                        ga.takeMonitor();
                        srv.resetBoardVoteNotifyOne(ga, playerNumber, plName, false);
                        ga.releaseMonitor();
                        srv.gameList.takeMonitorForGame(gm);
                    }
                }

                /**
                 * Remove the player.
                 */
                ga.removePlayer(plName, hasReplacement);  // player obj name becomes null

                //broadcastGameStats(cg);
                break;
            }
        }

        SOCLeaveGame leaveMessage = new SOCLeaveGame(plName, "-", gm);
        srv.messageToGameWithMon(gm, leaveMessage);
        srv.recordGameEvent(gm, leaveMessage);

        if (D.ebugOn)
            D.ebugPrintln("*** " + plName + " left the game " + gm + " at "
                + DateFormat.getTimeInstance(DateFormat.SHORT).format(new Date()));
        srv.messageToGameKeyed(ga, false, "member.left.game", plName);  // "{0} left the game"

        /**
         * check if there is at least one person playing the game
         */
        for (int pn = 0; pn < ga.maxPlayers; pn++)
        {
            SOCPlayer player = ga.getPlayer(pn);

            if ((player != null) && (player.getName() != null) && (!ga.isSeatVacant(pn)) && (!player.isRobot()))
            {
                gameHasHumanPlayer = true;
                break;
            }
        }

        //D.ebugPrintln("*** gameHasHumanPlayer = "+gameHasHumanPlayer+" for "+gm);

        /**
         * if no human players, check if there is at least one person watching the game (observing).
         * Even with observers, end it unless ga.isBotsOnly or PROP_JSETTLERS_BOTS_BOTGAMES_TOTAL != 0
         * or game is still forming (no one has sat yet, but they probably want to sit soon).
         */
        if ( (! gameHasHumanPlayer) && ! srv.gameList.isGameEmpty(gm))
        {
            Enumeration<Connection> membersEnum = srv.gameList.getMembers(gm).elements();

            while (membersEnum.hasMoreElements())
            {
                Connection member = membersEnum.nextElement();

                //D.ebugPrintln("*** "+member.data+" is a member of "+gm);
                boolean nameMatch = false;

                for (int pn = 0; pn < ga.maxPlayers; pn++)
                {
                    SOCPlayer player = ga.getPlayer(pn);

                    if ((player != null) && (player.getName() != null) && (player.getName().equals(member.getData())))
                    {
                        nameMatch = true;
                        break;
                    }
                }

                if (! nameMatch)
                {
                    gameHasObserver = true;
                    break;
                }
            }

            if (gameHasObserver && ! ((gameState == SOCGame.NEW) || ga.isBotsOnly))
            {
                if (0 == srv.getConfigIntProperty(SOCServer.PROP_JSETTLERS_BOTS_BOTGAMES_TOTAL, 0))
                    gameHasObserver = false;
            }

        }
        //D.ebugPrintln("*** gameHasObserver = "+gameHasObserver+" for "+gm);

        /**
         * if the leaving member was playing the game, and
         * the game isn't over, then decide:
         * - Do we need to force-end the current turn?
         * - Do we need to cancel their initial settlement placement?
         * - Should we replace the leaving player with a robot?
         */
        if (isPlayer && (gameHasHumanPlayer || gameHasObserver)
                && ((ga.getPlayer(playerNumber).getPublicVP() > 0)
                    || (gameState == SOCGame.START1A)
                    || (gameState == SOCGame.START1B))
                && (gameState < SOCGame.OVER)
                && ! (gameState < SOCGame.START1A))
        {
            boolean foundNoRobots;

            if (ga.getPlayer(playerNumber).isRobot())
            {
                /**
                 * don't replace bot with bot; force end-turn instead.
                 */
                foundNoRobots = true;
            }
            else
            {
                /**
                 * get a robot to replace this human player;
                 * just in case, check game-version vs robots-version,
                 * like at new-game (readyGameAskRobotsJoin).
                 */
                foundNoRobots = ! findRobotAskJoinGame(ga, Integer.valueOf(playerNumber), true);
            }  // if (should try to find a robot)

            /**
             * What to do if no robot was found to fill their spot?
             * Must keep the game going, might need to force-end current turn.
             */
            if (foundNoRobots)
            {
                final boolean stillActive = endGameTurnOrForce(ga, playerNumber, plName, c, true);
                if (! stillActive)
                {
                    // force game destruction below
                    gameHasHumanPlayer = false;
                    gameHasObserver = false;
                }
            }
        } else {
            // observer leaving: If game is bot-only, don't end the game despite no human players/observers
            if (ga.isBotsOnly && (ga.getGameState() < SOCGame.OVER))
                gameHasObserver = true;
        }

        return ! (gameHasHumanPlayer || gameHasObserver);
    }

    /**
     * When a human player has left an active game, or a game is starting and a
     * bot from that game's {@link SOCServer#robotJoinRequests} has disconnected,
     * look for a robot player which can take a seat and continue the game.
     *<P>
     * If found the bot will be added to {@link SOCServer#robotJoinRequests} and
     * sent a {@link SOCBotJoinGameRequest}. Otherwise the game will be sent a
     * {@link SOCGameServerText} explaining failure to find any robot; human players
     * might need to leave the game and start a new one.
     * @param ga   Game to look in
     * @param seatNumberObj  Seat number to fill, as an {@link Integer} object.
     *     If {@code ! gameIsActive}, this comes from {@link SOCServer#robotJoinRequests}
     *     via {@link SOCServer#leaveConnection(Connection)}.
     * @param gameIsActive  True if for active game, not a game still starting
     * @return true if an available bot was found
     * @since 2.0.00
     */
    public boolean findRobotAskJoinGame
        (final SOCGame ga, Object seatNumberObj, final boolean gameIsActive)
    {
        if (gameIsActive)
            srv.messageToGameKeyed(ga, false, "member.bot.join.fetching");  // "Fetching a robot player..."

        if (srv.robots.isEmpty())
        {
            srv.messageToGameKeyed(ga, false, "member.bot.join.no.bots.server");
                // "No robot can join the game, there are no robots on this server."

            return false;  // <--- Early return: No bot available ---
        }
        else if (ga.getClientVersionMinRequired() > Version.versionNumber())
        {
            srv.messageToGameKeyed
                (ga, false, "member.bot.join.interror.version", ga.getClientVersionMinRequired());
                // "Internal error: The robots can't join this game; game's version {0} is newer than the robots.

            return false;  // <--- Early return: No bot available ---
        }

        Connection robotConn = null;  // the bot selected to join
        boolean nameMatch = true;  // false if can select a bot that isn't already playing in or requested in this game
        final String gaName = ga.getName();
        final boolean gameHasLimitedFeats = (ga.getClientFeaturesRequired() != null);
        Hashtable<Connection, Object> requestedBots = srv.robotJoinRequests.get(gaName);

        if (! (seatNumberObj instanceof Integer))  // should not happen; check just in case
        {
            seatNumberObj = null;
            // nameMatch remains true; will announce can't find a bot
        } else {

            /**
             * request a robot that isn't already playing this game or
             * is not already requested to play in this game
             */

            final HashSet<String> gameBots = new HashSet<String>();
            for (int i = 0; i < ga.maxPlayers; i++)
            {
                SOCPlayer pl = ga.getPlayer(i);
                if (pl != null)
                {
                    String pname = pl.getName();
                    if (pname != null)
                        gameBots.add(pname);
                }
            }

            final int[] robotIndexes = srv.robotShuffleForJoin();  // Shuffle to distribute load

            for (int idx = 0; idx < srv.robots.size(); idx++)
            {
                robotConn = srv.robots.get(robotIndexes[idx]);

                nameMatch = gameBots.contains(robotConn.getData());

                if ((! nameMatch) && (requestedBots != null))
                    nameMatch = requestedBots.containsKey(robotConn);

                if (! nameMatch)
                {
                    if (gameHasLimitedFeats && ! ga.canClientJoin((((SOCClientData) (robotConn.getAppData())).feats)))
                        nameMatch = true;  // try the next bot instead
                    else
                        break;
                }
            }
        }

        if (! nameMatch)
        {
            /**
             * make the request
             */
            // D.ebugPrintln("@@@ JOIN GAME REQUEST for " + robotConn.getData());

            final int seatNumber = ((Integer) seatNumberObj).intValue();

            if (ga.getSeatLock(seatNumber) != SOCGame.SeatLockState.UNLOCKED)
            {
                // make sure bot can sit
                ga.setSeatLock(seatNumber, SOCGame.SeatLockState.UNLOCKED);
                srv.messageToGameWithMon
                    (gaName, new SOCSetSeatLock(gaName, seatNumber, SOCGame.SeatLockState.UNLOCKED));
            }

            /**
             * record the request
             */
            if (requestedBots == null)
            {
                requestedBots = new Hashtable<Connection, Object>();
                requestedBots.put(robotConn, seatNumberObj);
                srv.robotJoinRequests.put(gaName, requestedBots);
            }
            else
            {
                requestedBots.put(robotConn, seatNumberObj);
            }

            robotConn.put(new SOCBotJoinGameRequest(gaName, seatNumber, ga.getGameOptions()));
        }
        else
        {
            srv.messageToGameKeyed(ga, false, "member.bot.join.cantfind");  // "*** Can't find a robot! ***"

            return false;  // <--- Early return: No bot available ---
        }

        return true;
    }

    /**
     * {@inheritDoc}
     *<P>
     * Equivalent to: {@link #sendGameState(SOCGame, boolean, boolean) sendGameState(ga, false, true)}.
     */
    public void sendGameState(SOCGame ga)
    {
        sendGameState(ga, false, true);
    }

    /**
     * Send all game members the current state of the game with a message.
     * May also send other messages to the game and/or specific players if noted here.
     * Note that the current (or new) player number is not sent here.
     *<P>
     * See {@link SOCGameState} for complete list of game states,
     * related messages sent, and expected client responses.
     *<P>
     * Summarized here:
     *<P>
     * State {@link SOCGame#ROLL_OR_CARD}:
     * If {@code sendRollPrompt}, send game a {@code RollDicePrompt} announcement.
     * Clients v2.0.00 or newer ({@link SOCStringManager#VERSION_FOR_I18N}) will print
     * "It's Joe's turn to roll the dice." Older clients will be sent a text message
     * to say that.
     *<P>
     * State {@link SOCGame#WAITING_FOR_DISCARDS}:
     * If a 7 is rolled, will also say who must discard (in a GAMESERVERTEXT).
     * Can use {@code omitGameStateMessage} to send only that GAMESERVERTEXT
     * if responding to a player's discard.<BR>
     * <B>Note:</B> This method sends only the prompt text, not the {@link SOCDiscardRequest}s
     * sent by {@link #sendGameState_sendDiscardRequests(SOCGame, String)}.
     *<P>
     * State {@link SOCGame#WAITING_FOR_ROB_CHOOSE_PLAYER}:
     * If current player must choose which player to rob,
     * will also prompt their client to choose (in a CHOOSEPLAYERREQUEST).
     *<P>
     * State {@link SOCGame#STARTS_WAITING_FOR_PICK_GOLD_RESOURCE}:
     * To announce the player must pick a resource to gain from the gold hex initial placement,
     * please call {@link #sendGameState_sendGoldPickAnnounceText(SOCGame, String, Connection, SOCGame.RollResult)}.
     *<P>
     * State {@link SOCGame#WAITING_FOR_PICK_GOLD_RESOURCE}:
     * If a gold hex is rolled, does not say who
     * must pick resources to gain (because of timing).  Please call
     * {@link #sendGameState_sendGoldPickAnnounceText(SOCGame, String, Connection, SOCGame.RollResult)}
     * after sending the resource gain text ("x gets 1 sheep").
     *<P>
     * State {@link SOCGame#OVER OVER}: Announces winner, each player's total VP, and related game and player stats.
     *<P>
     * <b>Note:</b> If game is now {@code OVER} and the {@link SOCGame#isBotsOnly} flag is set,
     * {@link #sendGameStateOVER(SOCGame, Connection)} will call {@link SOCServer#destroyGameAndBroadcast(String, String)}.
     * Be sure that callers to {@code sendGameState} don't assume the game will still exist after calling this method.
     * Also, {@code destroyGame} might create more {@link SOCGame#isBotsOnly} games, depending on server settings.
     *<P>
     * <b>Locks:</b> Does not hold {@link SOCGameList#takeMonitor()} or
     * {@link SOCGameList#takeMonitorForGame}<tt>(gaName)</tt> when called.
     * Some callers call {@link SOCGame#takeMonitor()} before calling; not important here.
     *
     * @see #sendTurn(SOCGame, boolean)
     * @see #sendGameState(SOCGame)
     * @see #sendGameStateOVER(SOCGame, Connection)
     *
     * @param ga  the game
     * @param omitGameStateMessage  if true, don't send the {@link SOCGameState} message itself
     *    but do send any other messages as described above. For use just after sending a message which
     *    includes a Game State field. Ignored if gamestate >= {@link SOCGame#OVER}.
     * @param sendRollPrompt  If true and state is {@link SOCGame#ROLL_OR_CARD}, send game a {@code RollDicePrompt}.
     * @return  If true, caller ({@code sendTurn}) should send game a {@code RollDicePrompt}
     *    because {@code sendRollPrompt} is false, although they may send other messages first.
     * @since 1.1.00
     */
    boolean sendGameState(SOCGame ga, final boolean omitGameStateMessage, final boolean sendRollPrompt)
    {
        if (ga == null)
            return false;

        final int gaState = ga.getGameState();
        final int cpn = ga.getCurrentPlayerNumber();
        final String gname = ga.getName();
        boolean wantRollPrompt = false;

        if (gaState == SOCGame.OVER)
        {
            /**
             * Before sending state "OVER", enforce current player number.
             * This helps the client's copy of game recognize winning condition.
             */
            srv.messageToGame(gname, (ga.clientVersionLowest >= SOCGameElements.MIN_VERSION)
                ? new SOCGameElements(gname, GEType.CURRENT_PLAYER, cpn)
                : new SOCSetTurn(gname, cpn));
        }

        if ((! omitGameStateMessage) || (gaState >= SOCGame.OVER))
            srv.messageToGame(gname, new SOCGameState(gname, gaState));

        SOCPlayer player = null;

        if (cpn != -1)
            player = ga.getPlayer(cpn);

        switch (gaState)
        {
        case SOCGame.START1A:
        case SOCGame.START2A:
        case SOCGame.START3A:
            srv.messageToGameKeyed(ga, true, "prompt.turn.to.build.stlmt",  player.getName());
                // "It's Joe's turn to build a settlement."
            if ((gaState >= SOCGame.START2A)
                && ga.isGameOptionSet(SOCGameOption.K_SC_3IP))
            {
                // reminder to player before their 2nd, 3rd settlements
                Connection con = srv.getConnection(player.getName());
                if (con != null)
                {
                    srv.messageToPlayerKeyed(con, gname, "prompt.gameopt._SC_3IP.part1");
                        // "This game gives you 3 initial settlements and roads."
                    srv.messageToPlayerKeyed(con, gname, "prompt.gameopt._SC_3IP.part2");
                        // "Your free resources will be from the third settlement."
                }
            }
            break;

        case SOCGame.START1B:
        case SOCGame.START2B:
        case SOCGame.START3B:
            srv.messageToGameKeyed(ga, true,
                ((ga.hasSeaBoard) ? "prompt.turn.to.build.road.or.ship"  // "It's Joe's turn to build a road or ship."
                    : "prompt.turn.to.build.road"),
                player.getName());
            break;

        case SOCGame.ROLL_OR_CARD:
            if (ga.clientVersionLowest < SOCStringManager.VERSION_FOR_I18N)
            {
                // v2.0.00 and newer clients will announce this with localized text;
                // older clients need text sent from the server
                final String prompt = "It's " + player.getName() + "'s turn to roll the dice.";
                    // "It's Joe's turn to roll the dice."
                    // I18N OK: Pre-2.0.00 clients always use english
                srv.messageToGameForVersions
                    (ga, 0, SOCStringManager.VERSION_FOR_I18N - 1,
                     new SOCGameTextMsg(gname, SOCServer.SERVERNAME, prompt), true);
            }
            if (sendRollPrompt)
                srv.messageToGame(gname, new SOCRollDicePrompt(gname, player.getPlayerNumber()));
            else
                wantRollPrompt = true;
            break;

        case SOCGame.WAITING_FOR_DISCARDS:
            {
                ArrayList<String> names = new ArrayList<String>();

                for (int i = 0; i < ga.maxPlayers; i++)
                    if (ga.getPlayer(i).getNeedToDiscard())
                        names.add(ga.getPlayer(i).getName());

                if (names.size() == 1)
                    srv.messageToGameKeyed(ga, true, "prompt.discard.1", names.get(0));  // "Joe needs to discard"
                else
                    srv.messageToGameKeyedSpecial(ga, true, "prompt.discard.n", names);  // "Joe and Ed need to discard"
            }
            break;

        // case SOCGame.STARTS_WAITING_FOR_PICK_GOLD_RESOURCE and
        // case SOCGame.WAITING_FOR_PICK_GOLD_RESOURCE are now
            // handled in SOCGameMessageHandler.handlePUTPIECE and handleROLLDICE,
            // so that the new state is sent after resource texts ("x gets 1 sheep") and not before.
            // These methods directly call sendGameState_sendGoldPickAnnounceText.

        case SOCGame.WAITING_FOR_ROBBER_OR_PIRATE:
            srv.messageToGameKeyed(ga, true, "robber.willmove.choose", player.getName());  // "{0} must choose to move the robber or the pirate."
            break;

        case SOCGame.PLACING_ROBBER:
            srv.messageToGameKeyed(ga, true, "robber.willmove", player.getName());  // "{0} will move the robber."
            break;

        case SOCGame.PLACING_PIRATE:
            srv.messageToGameKeyed(ga, true, "robber.willmove.pirate", player.getName());  // "{0} will move the pirate ship."
            break;

        case SOCGame.WAITING_FOR_ROB_CHOOSE_PLAYER:
            /**
             * ask the current player to choose a player to steal from
             */
            Connection con = srv.getConnection(ga.getPlayer(cpn).getName());
            if (con != null)
            {
                final boolean canChooseNone = ga.isGameOptionSet(SOCGameOption.K_SC_PIRI);
                boolean[] choices = new boolean[ga.maxPlayers];
                for (SOCPlayer pl : ga.getPossibleVictims())
                    choices[pl.getPlayerNumber()] = true;

                con.put(new SOCChoosePlayerRequest(gname, choices, canChooseNone));
            }
            break;

        case SOCGame.OVER:
            sendGameStateOVER(ga, null);
            break;

        }  // switch ga.getGameState

        return wantRollPrompt;
    }

    /**
     * If any player needs to discard, prompt them to discard half (round down);
     * call in game state {@link SOCGame#WAITING_FOR_DISCARDS} after calling {@link #sendGameState(SOCGame)}.
     * This method sends only {@link SOCDiscardRequest}s, not the prompt text "Joe and Lily must discard"
     * sent by {@code sendGameState}.
     *<P>
     * Checks each player's {@link SOCGame#isSeatVacant(int)} and {@link SOCPlayer#getNeedToDiscard()} flags.
     * Number of resources to discard is calculated here:
     * <tt>{@link SOCPlayer#getResources()}.{@link SOCResourceSet#getTotal() getTotal()} / 2</tt>.
     *
     * @param ga  Game to prompt
     * @param gaName  Game name for convenience; not {@code null}
     * @since 2.0.00
     */
    final void sendGameState_sendDiscardRequests(SOCGame ga, final String gaName)
    {
        for (int pn = 0; pn < ga.maxPlayers; ++pn)
        {
            final SOCPlayer pl = ga.getPlayer(pn);
            if (( ! ga.isSeatVacant(pn)) && pl.getNeedToDiscard())
            {
                // Request to discard half (round down)
                Connection con = srv.getConnection(pl.getName());
                if (con != null)
                    con.put(new SOCDiscardRequest(gaName, pl.getResources().getTotal() / 2));
            }
        }
    }

    /**
     * Send a game text message "x, y, and z need to pick resources from the gold hex."
     * and, for each picking player, a
     * {@link SOCPlayerElement}({@link PEType#NUM_PICK_GOLD_HEX_RESOURCES NUM_PICK_GOLD_HEX_RESOURCES}).
     * To prompt the specific players to choose a resource, also sends their clients a
     * {@link SOCSimpleRequest}({@link SOCSimpleRequest#PROMPT_PICK_RESOURCES PROMPT_PICK_RESOURCES}).
     *<P>
     * Used in game state {@link SOCGame#STARTS_WAITING_FOR_PICK_GOLD_RESOURCE}
     * and {@link SOCGame#WAITING_FOR_PICK_GOLD_RESOURCE}.
     *<P>
     * The text and SOCPlayerElement messages are sent to the entire game.
     * Any {@code PROMPT_PICK_RESOURCES} are sent to those player clients only.
     * If you know that only 1 player will pick gold, pass their <tt>playerCon</tt> for efficiency.
     *<P>
     * This is separate from {@link #sendGameState(SOCGame)} because when the dice are rolled,
     * <tt>sendGameState</tt> is called, then resource distribution messages are sent out,
     * then this method is called.
     *
     * @param ga  Game object
     * @param gname  Game name
     * @param playerCon  <tt>null</tt>, or current player's client connection to send the
     *          {@code PROMPT_PICK_RESOURCES} if they are the only one to pick gold.
     *          If more than 1 player has {@link SOCPlayer#getNeedToPickGoldHexResources()},
     *          no message will be sent to <tt>playerCon</tt>.
     * @param roll  For gold gained from dice rolls, the roll details, otherwise null.
     *          In scenario SC_PIRI, is used to avoid announcing twice for a pick after victory against pirate fleet.
     * @since 2.0.00
     */
    final void sendGameState_sendGoldPickAnnounceText
        (SOCGame ga, final String gname, Connection playerCon, SOCGame.RollResult roll)
    {
        /**
         * If not 0, this number of the free-resource picks are from
         * winning an SC_PIRI fleet battle, not from a gold hex
         */
        final int ignoreAmountFromPirateFleet;
        if ((roll != null) && ga.isGameOptionSet(SOCGameOption.K_SC_PIRI) && (roll.sc_piri_fleetAttackRsrcs != null))
            ignoreAmountFromPirateFleet = roll.sc_piri_fleetAttackRsrcs.getAmount(SOCResourceConstants.GOLD_LOCAL);
        else
            ignoreAmountFromPirateFleet = 0;

        int count = 0, amount = 0, firstPN = -1;
        ArrayList<String> names = new ArrayList<String>();
        int[] num = new int[ga.maxPlayers];

        for (int pn = 0; pn < ga.maxPlayers; ++pn)
        {
            final SOCPlayer pp = ga.getPlayer(pn);
            int numGoldRes = pp.getNeedToPickGoldHexResources();
            if (numGoldRes > 0)
            {
                num[pn] = numGoldRes;
                if ((ignoreAmountFromPirateFleet > 0) && (pp == roll.sc_piri_fleetAttackVictim))
                    numGoldRes -= ignoreAmountFromPirateFleet;
                if (numGoldRes > 0)
                {
                    names.add(pp.getName());
                    count++;
                    if (count == 1)
                    {
                        amount = numGoldRes;
                        firstPN = pn;
                    }
                }
            }
        }

        if (count > 1)
            srv.messageToGameKeyedSpecial(ga, true, "prompt.pick.gold.n", names);
                // "... need to pick resources from the gold hex."
        else if (count == 1)
            srv.messageToGameKeyed(ga, true, "prompt.pick.gold.1", names.get(0));
                // "Joe needs to pick resources from the gold hex."

        final boolean singlePlayerGetsPickRequest = ((playerCon != null) && (count == 1));
        for (int pn = 0; pn < ga.maxPlayers; ++pn)
        {
            if (num[pn] > 0)
            {
                srv.messageToGame(gname, new SOCPlayerElement
                    (gname, pn, SOCPlayerElement.SET, PEType.NUM_PICK_GOLD_HEX_RESOURCES, num[pn]));

                if (! singlePlayerGetsPickRequest)
                {
                    Connection plCon = srv.getConnection(ga.getPlayer(pn).getName());
                    if (plCon != null)
                        srv.messageToPlayer(plCon, new SOCSimpleRequest
                            (gname, pn, SOCSimpleRequest.PROMPT_PICK_RESOURCES, num[pn]));
                }
            }
        }

        if (singlePlayerGetsPickRequest)
            srv.messageToPlayer(playerCon, new SOCSimpleRequest
                (gname, firstPN, SOCSimpleRequest.PROMPT_PICK_RESOURCES, amount));
    }

    /**
     *  Either announce Game Over to entire game (with side effects), or send end-of-game
     *  info to a single {@code joiningConn}'s connection (no side effects):
     *<P>
     *  If game is OVER, send messages reporting winner, final score,
     *  and each player's victory-point cards.
     *<P>
     *  If {@code joiningConn != null}, returns at that point.
     *  The rest of the method has side effects, like stat increments and DB updates,
     *  which should happen only once per game.
     *<P>
     *  Give stats on game length, and send each player their connect time.
     *  If player has finished more than 1 game since connecting, send their win-loss count.
     *<P>
     *  Increments server stats' numberOfGamesFinished.
     *  If db is active, calls {@link SOCServer#storeGameScores(SOCGame)} to save game stats.
     *<P>
     *  If {@link SOCGame#isBotsOnly}, calls {@link SOCServer#destroyGameAndBroadcast(String, String)} to make room
     *  for more games to run: The bots don't know on their own to leave, it's easier for the
     *  server to dismiss them within {@code destroyGame}.
     *<P>
     *  Make sure {@link SOCGameState}({@link SOCGame#OVER OVER}) is sent before calling this method.
     *
     * @param ga This game is over; state should be OVER
     * @param joiningConn  Send the messages only to this connection, not all game members, if not {@code null}
     * @since 1.1.00
     */
    private void sendGameStateOVER(final SOCGame ga, final Connection joiningConn)
    {
        final String gname = ga.getName();

        /**
         * Find and announce the winner
         * (the real "found winner" code is in SOCGame.checkForWinner;
         *  that was already called before sendGameStateOVER.)
         */
        SOCPlayer winPl = ga.getPlayer(ga.getCurrentPlayerNumber());

        if ((joiningConn == null) && (winPl.getTotalVP() < ga.vp_winner) && ! ga.hasScenarioWinCondition)
        {
            // Should not happen: By rules FAQ, only current player can be winner.
            // This is fallback code.
            for (int i = 0; i < ga.maxPlayers; i++)
            {
                if (winPl.getTotalVP() >= ga.vp_winner)
                {
                    winPl = ga.getPlayer(i);
                    break;
                }
            }
        }

        if (joiningConn == null)
            srv.messageToGameKeyed(ga, true, "stats.game.winner.withpoints", winPl.getName(), winPl.getTotalVP());
                // "{0} has won the game with {1,number} points."
        else
            srv.messageToPlayerKeyed
                (joiningConn, gname, "stats.game.winner.withpoints", winPl.getName(), winPl.getTotalVP());

        ///
        /// send a message saying what VP cards each player has;
        /// before v2.0.00 this was sent as text messages after GameStats, not data messages before it
        ///
        for (int pn = 0; pn < ga.maxPlayers; ++pn)
        {
            final SOCPlayer pl = ga.getPlayer(pn);
            final List<SOCInventoryItem> vpCards = pl.getInventory().getByState(SOCInventory.KEPT);
            if (vpCards.isEmpty())
                continue;

            if ((ga.clientVersionHighest >= SOCDevCardAction.VERSION_FOR_MULTIPLE) || (joiningConn != null))
            {
                List<Integer> vpCardsITypes = new ArrayList<Integer>();
                for (SOCInventoryItem i : vpCards)
                    vpCardsITypes.add(Integer.valueOf(i.itype));
                final SOCDevCardAction dcaMsg = new SOCDevCardAction(gname, pn, SOCDevCardAction.ADD_OLD, vpCardsITypes);

                if (joiningConn != null)
                {
                    if (joiningConn.getVersion() >= SOCDevCardAction.VERSION_FOR_MULTIPLE)
                        joiningConn.put(dcaMsg);
                    // else:
                    //    Server v1.x never sent these to a client joining a game after it ends;
                    //    don't send them to a 1.x client
                } else if (ga.clientVersionLowest >= SOCDevCardAction.VERSION_FOR_MULTIPLE) {
                    // clients are all 2.0 or newer
                    srv.messageToGame(gname, dcaMsg);
                } else {
                    // mixed versions:
                    // v2.0.00 and newer clients will announce this with localized text;
                    // older clients need it sent from the server.
                    final String txt = SOCStringManager.getFallbackServerManagerForClient().formatSpecial
                        (ga, "{0} has {1,dcards}.", pl.getName(), vpCards);
                            // "Joe has a Gov.House (+1VP) and a Market (+1VP)"
                            // I18N OK: Pre-2.0.00 clients always use english
                    srv.messageToGameForVersions(ga, 0, SOCDevCardAction.VERSION_FOR_MULTIPLE - 1,
                        new SOCGameTextMsg(gname, SOCServer.SERVERNAME, txt), true);
                    srv.messageToGameForVersions(ga, SOCDevCardAction.VERSION_FOR_MULTIPLE, Integer.MAX_VALUE,
                        dcaMsg, true);
                }
            } else {
                // clients are all v1.x, and there's no joiningConn
                srv.messageToGame
                    (gname, SOCStringManager.getFallbackServerManagerForClient().formatSpecial
                        (ga, "{0} has {1,dcards}.", pl.getName(), vpCards));
                            // "Joe has a Gov.House (+1VP) and a Market (+1VP)"
                            // I18N OK: Pre-2.0.00 clients always use english
            }
        }

        /// send a message with the revealed final scores;
        /// client can use this message as a signal to reveal
        /// hidden interesting game info
        {
            int[] scores = new int[ga.maxPlayers];
            boolean[] isRobot = new boolean[ga.maxPlayers];
            for (int i = 0; i < ga.maxPlayers; ++i)
            {
                scores[i] = ga.getPlayer(i).getTotalVP();
                isRobot[i] = ga.getPlayer(i).isRobot();
            }

            final SOCGameStats statsMsg = new SOCGameStats(gname, scores, isRobot);
            if (joiningConn == null)
                srv.messageToGame(gname, statsMsg);
            else
                joiningConn.put(statsMsg);
        }

        if (joiningConn != null)
        {
            return;  // <--- Early return, to avoid side effects that should happen only once ---
        }

        /**
         * send game-length and connect-length messages, possibly win-loss count.
         */
        {
            Date now = new Date();
            Date gstart = ga.getStartTime();
            if (gstart != null)
            {
                final int gameRounds = ga.getRoundCount();
                long gameSeconds = ((now.getTime() - gstart.getTime())+500L) / 1000L;
                final long gameMinutes = gameSeconds / 60L;
                gameSeconds = gameSeconds % 60L;

                if (gameSeconds == 0)
                    srv.messageToGameKeyed
                        (ga, true, "stats.game.was.roundsminutes", gameRounds, gameMinutes);
                        // "This game was # rounds, and took # minutes."
                else
                    srv.messageToGameKeyed
                        (ga, true, "stats.game.was.roundsminutessec", gameRounds, gameMinutes, gameSeconds);
                        // "This game was # rounds, and took # minutes # seconds." [or 1 second.]

                // Ignore possible "1 minutes"; that game is too short to worry about.
            }

            /**
             * Update each player's win-loss count for this session.
             * Tell each player their resource roll totals.
             * Tell each player how long they've been connected.
             * (Robot players aren't told this, it's not necessary.)
             */
            for (int i = 0; i < ga.maxPlayers; i++)
            {
                if (ga.isSeatVacant(i))
                    continue;

                SOCPlayer pl = ga.getPlayer(i);
                Connection plConn = srv.getConnection(pl.getName());
                SOCClientData cd;
                if (plConn != null)
                {
                    // Update win-loss count, even for robots
                    cd = (SOCClientData) plConn.getAppData();
                    if (pl == winPl)
                        cd.wonGame();
                    else
                        cd.lostGame();
                } else {
                    cd = null;  // To satisfy compiler warning
                }

                if (pl.isRobot())
                    continue;  // <-- Don't bother to send any stats text to robots --

                if (plConn != null)
                {
                    if (plConn.getVersion() >= SOCPlayerStats.VERSION_FOR_RES_ROLL)
                    {
                        // Send total resources rolled
                        srv.messageToPlayer(plConn, new SOCPlayerStats(pl, SOCPlayerStats.STYPE_RES_ROLL));
                    }

                    // Send client how long they've been connected
                    // and, if more than 1 game has been played,
                    // their win-loss count for this session
                    srv.processDebugCommand_connStats(plConn, ga, true);
                }
            }  // for each player

        }  // send game timing stats, win-loss stats

        if (null == ga.savedGameModel)
        {
            srv.gameOverIncrGamesFinishedCount();
            srv.storeGameScores(ga);
        }

        if (ga.isBotsOnly)
        {
            srv.destroyGameAndBroadcast(gname, "sendGameStateOVER");
        }

        // Server structure more or less ensures sendGameStateOVER(ga, null) is called only once.
        // TODO consider refactor to be completely sure, especially for storeGameScores.
    }

    /**
     * The current player is stealing from another player.
     * Send messages saying what was stolen.
     *
     * @param ga  the game
     * @param pe  the perpetrator
     * @param vi  the victim
     * @param rsrc  type of resource stolen, as in {@link Data.ResourceType#SHEEP},
     *          or {@link SOCResourceConstants#CLOTH_STOLEN_LOCAL} for cloth
     *          (scenario option {@link SOCGameOption#K_SC_CLVI _SC_CLVI}).
     */
    void reportRobbery(SOCGame ga, SOCPlayer pe, SOCPlayer vi, final int rsrc)
    {
        if (ga == null)
            return;

        final String gaName = ga.getName();
        final String peName = pe.getName();
        final String viName = vi.getName();
        final int pePN = pe.getPlayerNumber();
        final int viPN = vi.getPlayerNumber();

        if (rsrc == SOCResourceConstants.CLOTH_STOLEN_LOCAL)
        {
            // Send players' cloth counts and text.
            // Client's game will recalculate players' VP based on
            // the cloth counts, so we don't need to also send VP.

            srv.messageToGame(gaName,
                new SOCPlayerElement(gaName, viPN, SOCPlayerElement.SET,
                    PEType.SCENARIO_CLOTH_COUNT, vi.getCloth(), true));
            srv.messageToGame(gaName,
                new SOCPlayerElement(gaName, pePN, SOCPlayerElement.SET,
                    PEType.SCENARIO_CLOTH_COUNT, pe.getCloth()));
            srv.messageToGameKeyed(ga, true, "robber.stole.cloth.from", peName, viName);  // "{0} stole a cloth from {1}."

            return;  // <--- early return: cloth is announced to entire game ---
        }

        SOCPlayerElement gainRsrc = null;
        SOCPlayerElement loseRsrc = null;
        SOCPlayerElement gainUnknown;
        SOCPlayerElement loseUnknown;

        // This works because SOCPlayerElement.SHEEP == SOCResourceConstants.SHEEP.
        gainRsrc = new SOCPlayerElement(gaName, pePN, SOCPlayerElement.GAIN, rsrc, 1);
        loseRsrc = new SOCPlayerElement(gaName, viPN, SOCPlayerElement.LOSE, rsrc, 1, true);

        /**
         * send the game data messages
         */
        Connection peCon = srv.getConnection(peName);
        Connection viCon = srv.getConnection(viName);
        srv.messageToPlayer(peCon, gainRsrc);
        srv.messageToPlayer(peCon, loseRsrc);
        srv.messageToPlayer(viCon, gainRsrc);
        srv.messageToPlayer(viCon, loseRsrc);
        // Don't send generic message to pe or vi
        List<Connection> sendNotTo = new ArrayList<Connection>(2);
        sendNotTo.add(peCon);
        sendNotTo.add(viCon);
        gainUnknown = new SOCPlayerElement(gaName, pePN, SOCPlayerElement.GAIN, PEType.UNKNOWN_RESOURCE, 1);
        loseUnknown = new SOCPlayerElement(gaName, viPN, SOCPlayerElement.LOSE, PEType.UNKNOWN_RESOURCE, 1);
        srv.messageToGameExcept(gaName, sendNotTo, gainUnknown, true);
        srv.messageToGameExcept(gaName, sendNotTo, loseUnknown, true);

        /**
         * send the text messages:
         * "You stole a sheep from viName."  [In v1.x.xx, "stole a sheep resource"]
         * "peName stole a sheep from you."
         * "peName stole a resource from viName."
         */
        srv.messageToPlayerKeyedSpecial(peCon, ga, "robber.you.stole.resource.from", -1, rsrc, viName);  // "You stole {0,rsrcs} from {2}."
        srv.messageToPlayerKeyedSpecial(viCon, ga, "robber.stole.resource.from.you", peName, -1, rsrc);  // "{0} stole {1,rsrcs} from you."
        srv.messageToGameKeyedSpecialExcept(ga, true, sendNotTo, "robber.stole.resource.from", peName, viName);  // "{0} stole a resource from {1}."
    }

    /**
     * Report a trade that has taken place between players, using {@link SOCPlayerElement}.
     * Also announces the trade to pre-v2.0.00 clients with a {@link SOCGameTextMsg}
     * ("Joe gave 1 sheep for 1 wood from Lily.").
     *<P>
     * Caller must also report trade player numbers by sending a {@link SOCAcceptOffer}
     * message to the game after calling this method. In v2.0.00 and newer clients,
     * that message announces the trade instead of {@link SOCGameTextMsg}.
     *
     * @param ga        the game
     * @param offering  the number of the player making the offer
     * @param accepting the number of the player accepting the offer
     * @see #reportBankTrade(SOCGame, SOCResourceSet, SOCResourceSet)
     */
    void reportTrade(SOCGame ga, int offering, int accepting)
    {
        final String gaName = ga.getName();
        final SOCTradeOffer offer = ga.getPlayer(offering).getCurrentOffer();
        final SOCResourceSet giveSet = offer.getGiveSet(),
                             getSet  = offer.getGetSet();

        reportRsrcGainLoss(gaName, giveSet, true, false, offering, accepting, null);
        reportRsrcGainLoss(gaName, getSet, false, false, offering, accepting, null);
        if (ga.clientVersionLowest < SOCStringManager.VERSION_FOR_I18N)
        {
            // v2.0.00 and newer clients will announce this with localized text;
            // older clients need it sent from the server.
            // I18N OK: Pre-2.0.00 clients always use english
            final String txt = SOCStringManager.getFallbackServerManagerForClient().formatSpecial
                (ga, "{0} gave {1,rsrcs} for {2,rsrcs} from {3}.",
                 ga.getPlayer(offering).getName(), giveSet, getSet, ga.getPlayer(accepting).getName());
            srv.messageToGameForVersions
                (ga, 0, SOCStringManager.VERSION_FOR_I18N - 1,
                 new SOCGameTextMsg(gaName, SOCServer.SERVERNAME, txt), true);
        }
    }

    /**
     * report that the current player traded with the bank or a port,
     * using {@link SOCPlayerElement} and {@link SOCBankTrade} messages
     * (or {@link SOCGameTextMsg} to older clients).
     *
     * @param ga        the game
     * @param give      the number of the player making the offer
     * @param get       the number of the player accepting the offer
     * @see #reportTrade(SOCGame, int, int)
     */
    void reportBankTrade(SOCGame ga, SOCResourceSet give, SOCResourceSet get)
    {
        final String gaName = ga.getName();
        final int    cpn    = ga.getCurrentPlayerNumber();

        reportRsrcGainLoss(gaName, give, true, false, cpn, -1, null);
        reportRsrcGainLoss(gaName, get, false, false, cpn, -1, null);

        SOCBankTrade bt = null;
        if (ga.clientVersionHighest >= SOCStringManager.VERSION_FOR_I18N)
            bt = new SOCBankTrade(gaName, give, get, cpn);

        if (ga.clientVersionLowest >= SOCStringManager.VERSION_FOR_I18N)
        {
            srv.messageToGame(gaName, bt);
        } else {
            if (bt != null)
                srv.messageToGameForVersions
                    (ga, SOCStringManager.VERSION_FOR_I18N, Integer.MAX_VALUE, bt, true);

            // Text announcement for older clients:

            // use total rsrc counts to determine bank or port
            final int giveTotal = give.getTotal(),
                      getTotal  = get.getTotal();
            final boolean isUndo = (giveTotal < getTotal);
            final boolean isFromBank;  // from port if false
            StringBuilder fmt = new StringBuilder("{0} traded {1,rsrcs} for {2,rsrcs} from ");
            if (isUndo)
                isFromBank = ((getTotal / giveTotal) == 4);
            else
                isFromBank = ((giveTotal / getTotal) == 4);

            fmt.append(isFromBank ? "the bank." : "a port.");
            if (isUndo)
                fmt.append(" (Undo previous trade)");

            // v2.0.00 and newer clients will announce this with localized text;
            // older clients need it sent from the server.
            // I18N OK: Pre-2.0.00 clients always use english
            final String txt = SOCStringManager.getFallbackServerManagerForClient().formatSpecial
                (ga, fmt.toString(), ga.getPlayer(cpn).getName(), give, get);
            srv.messageToGameForVersions
                (ga, 0, SOCStringManager.VERSION_FOR_I18N - 1,
                 new SOCGameTextMsg(gaName, SOCServer.SERVERNAME, txt), true);
        }
    }

    /**
     * Report the resources gained/lost by a player, and optionally (for trading)
     * lost/gained by a second player.
     * Sends PLAYERELEMENT messages, either to entire game, or to player only.
     *<P>
     * Used to report the resources gained from a roll, discard, or discovery (year-of-plenty) pick.
     * Also used to report the "give" or "get" half of a resource trade.
     *<P>
     * Takes and releases the gameList monitor for this game.
     *
     * @param gaName  Game name
     * @param resourceSet    Resource set (from a roll, or the "give" or "get" side of a trade).
     *                Resource type {@link SOCResourceConstants#UNKNOWN UNKNOWN} or
     *                {@link SOCResourceConstants#GOLD_LOCAL GOLD_LOCAL} is ignored.
     *                Only positive resource amounts are sent (negative is ignored).
     * @param isLoss  If true, "give" ({@link SOCPlayerElement#LOSE}), otherwise "get" ({@link SOCPlayerElement#GAIN})
     * @param isNews  Is this element change notably good or an unexpected bad change or loss?
     *                Sets the {@link SOCPlayerElement#isNews()} flag in messages sent by this method.
     *                If there are multiple resource types, flag is set only for the first type sent
     *                to avoid several alert sounds at client.
     * @param mainPlayer     Player number "giving" if isLose==true, otherwise "getting".
     *                For each nonzero resource involved, PLAYERELEMENT messages will be sent about this player.
     * @param tradingPlayer  Player number on other side of trade, or -1 if no second player is involved.
     *                If not -1, PLAYERELEMENT messages will also be sent about this player.
     * @param playerConn     Null to announce to the entire game, or mainPlayer's connection to send messages
     *                there instead of sending to all players in game.  Because trades are public, there is no
     *                such parameter for tradingPlayer.
     *
     * @see #reportTrade(SOCGame, int, int)
     * @see #reportBankTrade(SOCGame, SOCResourceSet, SOCResourceSet)
     * @see #reportRsrcGainGold(SOCGame, SOCPlayer, int, SOCResourceSet, boolean, boolean)
     * @see SOCGameMessageHandler#handleDISCARD(SOCGame, Connection, SOCDiscard)
     * @see SOCGameMessageHandler#handlePICKRESOURCES(SOCGame, Connection, SOCPickResources)
     * @see SOCGameMessageHandler#handleROLLDICE(SOCGame, Connection, SOCRollDice)
     */
    void reportRsrcGainLoss
        (final String gaName, final ResourceSet resourceSet, final boolean isLoss, boolean isNews,
         final int mainPlayer, final int tradingPlayer, Connection playerConn)
    {
        final int losegain  = isLoss ? SOCPlayerElement.LOSE : SOCPlayerElement.GAIN;  // for pnA
        final int gainlose  = isLoss ? SOCPlayerElement.GAIN : SOCPlayerElement.LOSE;  // for pnB

        srv.gameList.takeMonitorForGame(gaName);

        for (int res = Data.ResourceType.CLAY_VALUE; res <= Data.ResourceType.WOOD_VALUE; ++res)
        {
            // This works because SOCPlayerElement.SHEEP == SOCResourceConstants.SHEEP.

            final int amt = resourceSet.getAmount(res);
            if (amt <= 0)
                continue;

            if (playerConn != null)
                srv.messageToPlayer(playerConn, new SOCPlayerElement(gaName, mainPlayer, losegain, res, amt, isNews));
            else
                srv.messageToGameWithMon(gaName, new SOCPlayerElement(gaName, mainPlayer, losegain, res, amt, isNews));
            if (tradingPlayer != -1)
                srv.messageToGameWithMon(gaName, new SOCPlayerElement(gaName, tradingPlayer, gainlose, res, amt, isNews));
            if (isNews)
                isNews = false;
        }

        srv.gameList.releaseMonitorForGame(gaName);
    }

    /**
     * Report to game members what a player picked from the gold hex.
     * Sends {@link SOCPlayerElement} for resources and to reset the
     * {@link PEType#NUM_PICK_GOLD_HEX_RESOURCES} counter.
     * Sends text "playername has picked ___ from the gold hex.".
     * @param ga      Game with gaining player
     * @param player  Player gaining
     * @param pn      <tt>player</tt>{@link SOCPlayer#getPlayerNumber() .getPlayerNumber()}
     * @param rsrcs   Resources picked
     * @param isNews  Is this element change notably good or an unexpected bad change or loss?
     *                Sets the {@link SOCPlayerElement#isNews()} flag in messages sent by this method.
     *                If there are multiple resource types, flag is set only for the first type sent
     *                to avoid several alert sounds at client.
     * @param includeGoldHexText  If true, text ends with "from the gold hex." after the resource name.
     * @since 2.0.00
     */
    void reportRsrcGainGold
        (final SOCGame ga, final SOCPlayer player, final int pn, final SOCResourceSet rsrcs,
         final boolean isNews, final boolean includeGoldHexText)
    {
        final String gn = ga.getName();

        // Send SOCPlayerElement messages
        reportRsrcGainLoss(gn, rsrcs, false, isNews, pn, -1, null);
        srv.messageToGameKeyedSpecial(ga, true,
            ((includeGoldHexText) ? "action.picked.rsrcs.goldhex" : "action.picked.rsrcs"),
            player.getName(), rsrcs);
        srv.messageToGame(gn, new SOCPlayerElement
            (gn, pn, SOCPlayerElement.SET, PEType.NUM_PICK_GOLD_HEX_RESOURCES, 0));
    }

    // javadoc inherited from GameHandler
    /**
     * {@inheritDoc}
     *<P>
     * Once the board is made, sends the updated {@link SOCPotentialSettlements potential settlements}.
     *<P>
     * If this code changes, must also update {@link soctest.game.TestBoardLayouts#testSingleLayout(SOCScenario, int)}.
     */
    public void startGame(SOCGame ga)
    {
        if (ga == null)
            return;

        final String gaName = ga.getName();

        srv.numberOfGamesStarted++;  // TODO once multiple handler threads, encapsulate this

        /**
         * start the game, place any initial pieces.
         * If anything is added to this game object setup code,
         * update soctest.TestBoardLayouts.testSingleLayout(..).
         */

        ga.setGameEventListener(this);  // for playerEvent, gameEvent callbacks (since 2.0.00)
        ga.startGame();

        final int[][] legalSeaEdges;  // used on sea board; if null, all are legal
        if (ga.hasSeaBoard)
            legalSeaEdges = SOCBoardAtServer.startGame_scenarioSetup(ga);
        else
            legalSeaEdges = null;

        srv.gameList.takeMonitorForGame(gaName);

        try
        {

            /**
             * send the board layout
             */
            try
            {
                srv.messageToGameWithMon(gaName, getBoardLayoutMessage(ga));

                // For scenario option _SC_CLVI, the board layout message
                // includes villages and the general supply cloth count.
                // For _SC_PIRI, it includes the Pirate Path (additional layout part "PP").
            } catch (IllegalArgumentException e) {
                System.err.println("startGame: Cannot send board for " + gaName + ": " + e.getMessage());
                // the enclosing try-finally will releaseMonitorForGame(gaName) before returning

                return;
            }

<<<<<<< HEAD
            // See also joinGame which has very similar code,
            // and sends classic game's sole SOCPotentialSettlements message.

            // Send the updated Potential/Legal Settlement node list
            // Note: Assumes all players have same potential settlements
            //    (sends with playerNumber -1 == all)
            // Some boards may have multiple land areas.
=======
            if (ga.hasSeaBoard)
            {
                // See also gatherBoardPotentials which has very similar code
                // and sends classic game's sole SOCPotentialSettlements message.

                // Send the updated Potential/Legal Settlement node list:
                // Since game is starting, assumes all players have same potential settlements.
                // Some boards may have multiple land areas.
>>>>>>> 397c056a

            final SOCBoardLarge bl = (SOCBoardLarge) ga.getBoard();
            final HashSet<Integer>[] lan = bl.getLandAreasLegalNodes();
            final int pan = bl.getStartingLandArea();

            if (lan == null)
                srv.messageToGameWithMon
                    (gaName, new SOCPotentialSettlements
                        (gaName, -1, new ArrayList<Integer>(ga.getPlayer(0).getPotentialSettlements())));
            else
                srv.messageToGameWithMon
                     (gaName, new SOCPotentialSettlements(gaName, -1, null, pan, lan, legalSeaEdges));

            /**
             * send the player info
             */
            boolean sentInitPiecesState = false;
            for (int i = 0; i < ga.maxPlayers; i++)
            {
                if (ga.isSeatVacant(i))
                    continue;

                final SOCPlayer pl = ga.getPlayer(i);

                final int[] counts = new int[(ga.hasSeaBoard) ? 4 : 3];
                counts[0] = pl.getNumPieces(SOCPlayingPiece.ROAD);
                counts[1] = pl.getNumPieces(SOCPlayingPiece.SETTLEMENT);
                counts[2] = pl.getNumPieces(SOCPlayingPiece.CITY);

                if (ga.hasSeaBoard)
                {
                    // Some scenarios like SC_PIRI may place initial pieces at fixed locations.
                    // Usually, pieces will be empty.
                    final Vector<SOCPlayingPiece> pieces = pl.getPieces();
                    if (! pieces.isEmpty())
                    {
                        if (! sentInitPiecesState)
                        {
                            // Temporary state change, to avoid initial-piece placement actions.
                            // The actual game state will be sent soon.
                            srv.messageToGameWithMon
                                (gaName, new SOCGameState(gaName, SOCGame.READY));
                            sentInitPiecesState = true;
                        }

                        for (SOCPlayingPiece pp : pieces)
                            srv.messageToGameWithMon
                                (gaName, new SOCPutPiece(gaName, i, pp.getType(), pp.getCoordinates()));

                        SOCPlayingPiece pp = pl.getFortress();
                        if (pp != null)
                            srv.messageToGameWithMon
                                (gaName, new SOCPutPiece(gaName, i, pp.getType(), pp.getCoordinates()));
                    }

                    counts[3] = pl.getNumPieces(SOCPlayingPiece.SHIP);
                }

                if (ga.clientVersionLowest >= SOCPlayerElements.MIN_VERSION)
                    srv.messageToGameWithMon(gaName, new SOCPlayerElements
                        (gaName, i, SOCPlayerElement.SET,
                         (ga.hasSeaBoard) ? ELEM_PIECETYPES_SEA : ELEM_PIECETYPES_CLASSIC, counts));
                else
                    for (int j = 0; j < counts.length; ++j)
                        srv.messageToGameWithMon(gaName, new SOCPlayerElement
                            (gaName, i, SOCPlayerElement.SET, ELEM_PIECETYPES_SEA[j], counts[j]));

                if (ga.clientVersionLowest < SOCPlayerElement.VERSION_FOR_CARD_ELEMENTS)
                    srv.messageToGameWithMon(gaName, new SOCSetPlayedDevCard(gaName, i, false));
            }

            if (ga.clientVersionLowest >= SOCPlayerElement.VERSION_FOR_CARD_ELEMENTS)
                srv.messageToGameWithMon(gaName, new SOCPlayerElement
                    (gaName, -1, SOCPlayerElement.SET, PEType.PLAYED_DEV_CARD_FLAG, 0));

            /**
             * send the number of dev cards.
             * needed for SC_PIRI because if PL<4, startGame() removed some cards.
             */
            srv.messageToGameWithMon(gaName, (ga.clientVersionLowest >= SOCGameElements.MIN_VERSION)
                ? new SOCGameElements(gaName, GEType.DEV_CARD_COUNT, ga.getNumDevCards())
                : new SOCDevCardCount(gaName, ga.getNumDevCards()));

            /**
             * ga.startGame() picks who goes first, but feedback is nice
             */
            srv.messageToGameKeyed
                (ga, false, "start.picking.random.starting.player");  // "Randomly picking a starting player..."

        } finally {
            srv.gameList.releaseMonitorForGame(gaName);
        }

        /**
         * send the game state and start the game.
         * send game state and whose turn it is.
         */
        if (ga.clientVersionLowest >= SOCGameState.VERSION_FOR_GAME_STATE_AS_FIELD)
        {
            srv.messageToGame(gaName, new SOCStartGame(gaName, ga.getGameState()));
            sendTurn(ga, false);
        } else {
            final int cpn = ga.getCurrentPlayerNumber();
            final boolean sendRoll = sendGameState(ga, false, false);
            srv.messageToGame(gaName, new SOCStartGame(gaName, 0));
            srv.messageToGame(gaName, new SOCTurn(gaName, cpn, 0));
            if (sendRoll)
                srv.messageToGame(gaName, new SOCRollDicePrompt(gaName, cpn));
        }
    }

    /**
     * After a player action during initial placement: Send new game state.
     * If current player changed, an initial-placement round ended ({@link SOCGame#isInitialPlacementRoundDone(int)}),
     * or regular game play started, announce the new player with
     * {@link #sendTurn(SOCGame, boolean)} or send {@link SOCRollDicePrompt}
     * to trigger auto-roll for the new player's client.
     *<P>
     * Call after an initial road/ship placement's {@link soc.game.SOCGame#putPiece(SOCPlayingPiece)},
     * or after a player has chosen free resources from a gold hex with
     * {@link soc.game.SOCGame#pickGoldHexResources(int, SOCResourceSet)},
     * and only after {@link #sendGameState(SOCGame, boolean, boolean)}.
     *
     * @param ga  The game
     * @param pl  Player who did the gold pick or piece placement action
     * @param c   {@code pl}'s connection
     * @param prevGameState  {@link soc.game.SOCGame#getGameState()} before piece placement,
     *     or for gold pick action the pre-reveal game state returned from {@code ga.pickGoldHexResources(..)}
     * @since 2.0.00
     */
    void sendTurnStateAtInitialPlacement
        (SOCGame ga, SOCPlayer pl, Connection c, final int prevGameState)
    {
        if (! checkTurn(c, ga))
        {
            // Player changed (or normal play started), announce new state and player
            sendTurn(ga, true);
        }
        else if (pl.isRobot() && ga.isInitialPlacementRoundDone(prevGameState))
        {
            // Player didn't change, but bot must be prompted to
            // place its next settlement or roll its first turn
            sendTurn(ga, false);
        }
        else
        {
            final boolean sendRoll = sendGameState(ga, false, false);

            if (sendRoll)
            {
                // When normal play starts, or after placing 2nd free road,
                // announce even though player unchanged,
                // to trigger auto-roll for the player client
                final String gaName = ga.getName();
                srv.messageToGame(gaName, new SOCRollDicePrompt(gaName, pl.getPlayerNumber()));
            }
        }
    }

    /**
     * At start of a new turn, send game its new {@link SOCGame#getGameState()}
     * and {@link SOCTurn} for whose turn it is. Optionally also send a prompt to roll.
     *<P>
     * The {@link SOCTurn} sent will have a field for the Game State unless
     * {@link SOCGame#clientVersionLowest} &lt; 2.0.00 ({@link SOCGameState#VERSION_FOR_GAME_STATE_AS_FIELD}),
     * in which case a separate {@link SOCGameState} message will be sent first.
     * Calls {@link #sendGameState(SOCGame, boolean, boolean)} in either case,
     * to send any text prompts or other gamestate-related messages.
     *<P>
     * sendTurn should be called whenever the current player changes, including
     * during and after initial placement.
     *
     * @param ga  the game
     * @param sendRollPrompt  If true, also send a {@code RollDicePrompt} message after {@code Turn}
     */
    void sendTurn(final SOCGame ga, boolean sendRollPrompt)
    {
        if (ga == null)
            return;

        final boolean useGSField = (ga.clientVersionLowest >= SOCGameState.VERSION_FOR_GAME_STATE_AS_FIELD);

        sendRollPrompt |= sendGameState(ga, useGSField, false);

        String gname = ga.getName();
        final int gs = ga.getGameState(),
            cpn = ga.getCurrentPlayerNumber();

        if (ga.clientVersionLowest >= SOCPlayerElement.VERSION_FOR_CARD_ELEMENTS)
            srv.messageToGame(gname, new SOCPlayerElement
                (gname, cpn, SOCPlayerElement.SET, PEType.PLAYED_DEV_CARD_FLAG, 0));
        else
            srv.messageToGame(gname, new SOCSetPlayedDevCard(gname, cpn, false));

        final SOCTurn turnMessage = new SOCTurn(gname, cpn, (useGSField) ? gs : 0);
        srv.messageToGame(gname, turnMessage);
        srv.recordGameEvent(gname, turnMessage);

        if (sendRollPrompt)
            srv.messageToGame(gname, new SOCRollDicePrompt(gname, cpn));
    }

    /**
     * Put together the board layout message for this game.
     * Message type will be {@link SOCBoardLayout} or {@link SOCBoardLayout2},
     * depending on {@link SOCBoard#getBoardEncodingFormat() ga.getBoard().getBoardEncodingFormat()}
     * and {@link SOCGame#getClientVersionMinRequired()}.
     *
     * @param  ga   the game
     * @return   a board layout message
     * @throws IllegalArgumentException  if game board's encoding is unrecognized
     */
    public static SOCMessage getBoardLayoutMessage(SOCGame ga)
        throws IllegalArgumentException
    {
        final SOCBoard board;
        int[] hexes;
        int[] numbers;
        int robber;

        board = ga.getBoard();
        final int bef = board.getBoardEncodingFormat();
        if (bef == SOCBoard.BOARD_ENCODING_6PLAYER ||
            bef == SOCBoard.BOARD_ENCODING_ORIGINAL)
        {
            // v1 or v2
            hexes = board.getHexLayout();
            numbers = board.getNumberLayout();
        } else {
            // v3
            hexes = null;
            numbers = null;
        }
        robber = board.getRobberHex();

        if ((bef == 1) && (ga.getClientVersionMinRequired() < SOCBoardLayout2.VERSION_FOR_BOARDLAYOUT2))
        {
            // SOCBoard.BOARD_ENCODING_ORIGINAL: v1
            return new SOCBoardLayout(ga.getName(), hexes, numbers, robber);
        }

        switch (bef)
        {
        case SOCBoard.BOARD_ENCODING_ORIGINAL: // v1
            // fall through to v2

        case SOCBoard.BOARD_ENCODING_6PLAYER:  // v2
            return new SOCBoardLayout2(ga.getName(), bef, hexes, numbers, board.getPortsLayout(), robber);

        case SOCBoard.BOARD_ENCODING_LARGE:    // v3
            final SOCBoardLarge bl = (SOCBoardLarge) board;
            return new SOCBoardLayout2
                (ga.getName(), bef, bl.getLandHexLayout(), board.getPortsLayout(),
                 robber, bl.getPirateHex(), bl.getPlayerExcludedLandAreas(), bl.getRobberExcludedLandAreas(),
                 bl.getAddedLayoutParts());

        default:
            throw new IllegalArgumentException("unknown board encoding v" + bef);
        }
    }

    /**
     * this is a debugging command that gives resources to a player.
     * Format: rsrcs: #cl #or #sh #wh #wo playername
     */
    private final void debugGiveResources(Connection c, String mes, SOCGame game)
    {
        final String gaName = game.getName();
        StringTokenizer st = new StringTokenizer(mes.substring(6));
        int[] resources = new int[Data.ResourceType.WOOD_VALUE + 1];
        int resourceType = Data.ResourceType.CLAY_VALUE;
        String name = "";
        boolean parseError = false;

        while (st.hasMoreTokens())
        {
            if (resourceType <= Data.ResourceType.WOOD_VALUE)
            {
                String token = st.nextToken();
                try
                {
                    int amt = Integer.parseInt(token);
                    if (amt < 0)
                        parseError = true;
                    resources[resourceType] = amt;
                    resourceType++;
                }
                catch (NumberFormatException e)
                {
                    parseError = true;
                    break;
                }
            }
            else
            {
                // read entire remaining string, in case there's
                //  a space in the player name ("robot 7"),
                //  by choosing an unlikely separator character
                name = st.nextToken(Character.toString( (char) 1 )).trim();
                break;
            }
        }

        SOCPlayer pl = null;
        if (! parseError)
        {
            pl = debug_getPlayer(c, game, name);
            if (pl == null)
                parseError = true;
        }

        if (parseError)
        {
            srv.messageToPlayer(c, gaName, "### Usage: " + DEBUG_COMMANDS_HELP_RSRCS);
            srv.messageToPlayer(c, gaName, DEBUG_COMMANDS_HELP_PLAYER);

            return;  // <--- early return ---
        }

        SOCResourceSet rset = new SOCResourceSet();
        int pnum = pl.getPlayerNumber();
        final boolean hasOldClients = (game.clientVersionLowest < SOCPlayerElements.MIN_VERSION);
        StringBuilder outTxt = new StringBuilder("### " + pl.getName() + " gets");  // I18N OK: debug only

        for (resourceType = Data.ResourceType.CLAY_VALUE;
             resourceType <= Data.ResourceType.WOOD_VALUE; ++resourceType)
        {
            final int amt = resources[resourceType];
            outTxt.append(' ');
            outTxt.append(amt);
            if (amt == 0)
                continue;

            rset.add(amt, resourceType);

            // SOCResourceConstants.CLAY == SOCPlayerElement.CLAY
            if (hasOldClients)
                srv.messageToGame
                    (gaName, new SOCPlayerElement(gaName, pnum, SOCPlayerElement.GAIN, resourceType, amt));
        }
        if (! hasOldClients)
            srv.messageToGame
                (gaName, new SOCPlayerElements(gaName, pnum, SOCPlayerElement.GAIN, rset));

        pl.getResources().add(rset);

        srv.messageToGame(gaName, outTxt.toString());
    }

    /** this is a debugging command that gives a dev card to a player.
     *  <PRE> dev: cardtype player </PRE>
     *  For card-types numbers, see {@link SOCDevCardConstants}
     *  or {@link #DEBUG_COMMANDS_HELP_DEV_TYPES}.
     */
    private final void debugGiveDevCard(Connection c, String mes, SOCGame game)
    {
        StringTokenizer st = new StringTokenizer(mes.substring(5));
        String name = "";
        int cardType = -1;
        boolean parseError = false;

        while (st.hasMoreTokens())
        {
            if (cardType < 0)
            {
                try
                {
                    cardType = Integer.parseInt(st.nextToken());
                    if ((cardType < SOCDevCardConstants.MIN_KNOWN) || (cardType >= SOCDevCardConstants.MAXPLUSONE))
                        parseError = true;  // Can't give unknown dev cards
                }
                catch (NumberFormatException e)
                {
                    parseError = true;
                    break;
                }
            }
            else
            {
                // get all of the line, in case there's a space in the player name ("robot 7"),
                //  by choosing an unlikely separator character
                name = st.nextToken(Character.toString( (char) 1 )).trim();
                break;
            }
        }

        SOCPlayer pl = null;
        if (! parseError)
        {
            pl = debug_getPlayer(c, game, name);
            if (pl == null)
                parseError = true;
        }

        if (parseError)
        {
            srv.messageToPlayer(c, game.getName(), "### Usage: " + DEBUG_COMMANDS_HELP_DEV);
            srv.messageToPlayer(c, game.getName(), DEBUG_COMMANDS_HELP_PLAYER);
            srv.messageToPlayer(c, game.getName(), DEBUG_COMMANDS_HELP_DEV_TYPES);

            return;  // <--- early return ---
        }

        pl.getInventory().addDevCard(1, SOCInventory.NEW, cardType);

        final int pnum = pl.getPlayerNumber();
        if ((cardType != SOCDevCardConstants.KNIGHT)
            || (game.clientVersionLowest >= SOCDevCardConstants.VERSION_FOR_RENUMBERED_TYPES))
        {
            srv.messageToGame(game.getName(), new SOCDevCardAction
                (game.getName(), pnum, SOCDevCardAction.DRAW, cardType));
        } else {
            srv.messageToGameForVersions
                (game, -1, SOCDevCardConstants.VERSION_FOR_RENUMBERED_TYPES - 1,
                 new SOCDevCardAction
                     (game.getName(), pnum, SOCDevCardAction.DRAW, SOCDevCardConstants.KNIGHT_FOR_VERS_1_X), true);
            srv.messageToGameForVersions
                (game, SOCDevCardConstants.VERSION_FOR_RENUMBERED_TYPES, Integer.MAX_VALUE,
                 new SOCDevCardAction
                     (game.getName(), pnum, SOCDevCardAction.DRAW, SOCDevCardConstants.KNIGHT), true);
        }
        srv.messageToGameKeyedSpecial(game, true, "debug.dev.gets", pl.getName(), Integer.valueOf(cardType));
            // ""### joe gets a Road Building card."
    }

    /**
     * Given a player {@code name} or player number, find that player in the game.
     * If not found by name, or player number doesn't match expected format, sends a message to the
     * requesting user.
     *
     * @param c  Connection of requesting debug user
     * @param ga  Game to find player
     * @param name  Player name, or player position number in format "{@code #3}"
     *     numbered 0 to {@link SOCGame#maxPlayers ga.maxPlayers}-1 inclusive
     * @return  {@link SOCPlayer} with this name or number, or {@code null} if an error was sent to the user
     * @since 1.1.20
     */
    private SOCPlayer debug_getPlayer(final Connection c, final SOCGame ga, final String name)
    {
        if (name.length() == 0)
        {
            return null;  // <--- early return ---
        }

        SOCPlayer pl = null;

        if (name.startsWith("#") && (name.length() > 1) && Character.isDigit(name.charAt(1)))
        {
            String err = null;
            final int max = ga.maxPlayers - 1;
            try
            {
                final int i = Integer.parseInt(name.substring(1).trim());
                if (i > max)
                    err = "Max player number is " + Integer.toString(max);
                else if (ga.isSeatVacant(i))
                    err = "Player number " + Integer.toString(i) + " is vacant";
                else
                    pl = ga.getPlayer(i);
            }
            catch (NumberFormatException e) {
                err = "Player number format is # followed by the number (0 to "
                    + Integer.toString(max) + " inclusive)";
            }

            if (err != null)
            {
                srv.messageToPlayer(c, ga.getName(), "### " + err);

                return null;  // <--- early return ---
            }
        }

        if (pl == null)
            pl = ga.getPlayer(name);
        if (pl == null)
            srv.messageToPlayer(c, ga.getName(), "### Player name not found: " + name);

        return pl;
    }

    // javadoc inherited from GameHandler
    public void endTurnIfInactive(final SOCGame ga, final long currentTimeMillis)
    {
        final int gameState = ga.getGameState();
        final boolean isDiscardOrPickRsrc = (gameState == SOCGame.WAITING_FOR_DISCARDS)
            || (gameState == SOCGame.WAITING_FOR_PICK_GOLD_RESOURCE)
            || (gameState == SOCGame.STARTS_WAITING_FOR_PICK_GOLD_RESOURCE);

        SOCPlayer pl = ga.getPlayer(ga.getCurrentPlayerNumber());

        if (isDiscardOrPickRsrc)
        {
            // Check if we're waiting on any humans too, not on robots only

            SOCPlayer plEnd = null;  // bot the game is waiting to hear from
            for (int pn = 0; pn < ga.maxPlayers; ++pn)
            {
                final SOCPlayer pli = ga.getPlayer(pn);
                if ((! pli.getNeedToDiscard()) && (pli.getNeedToPickGoldHexResources() == 0))
                    continue;

                if (pli.isRobot())
                {
                    if (plEnd == null)
                        plEnd = pli;
                } else {
                    return;  // <--- Waiting on humans, don't end bot's turn ---
                }
            }

            if (plEnd == null)
                return;  // <--- Not waiting on any bot ---

            pl = plEnd;
        } else {
            if (! pl.isRobot())
                return;  // <--- not a robot's turn, and not isDiscardOrPickRsrc ---
        }

        final SOCTradeOffer plCurrentOffer = pl.getCurrentOffer();
        if (plCurrentOffer != null)
        {
            // Robot is waiting for response to a trade offer;
            // have the humans all responded already?
            boolean waitingForHuman = false;
            for (int pn = 0; pn < ga.maxPlayers; ++pn)
                if (plCurrentOffer.isWaitingReplyFrom(pn) && ! ga.getPlayer(pn).isRobot())
                {
                    waitingForHuman = true;
                    break;
                }

            // If waiting for any humans' response, check against that longer timeout
            if (waitingForHuman)
            {
                final long tradeInactiveTime
                    = currentTimeMillis - (1000L * ROBOT_FORCE_ENDTURN_TRADEOFFER_SECONDS);
                if (ga.lastActionTime > tradeInactiveTime)
                    return;  // <--- Wait longer for humans ---
            }
        }

        new SOCForceEndTurnThread(srv, this, ga, pl).start();
    }

    /**
     * A bot is unresponsive, or a human player has left the game.
     * End this player's turn cleanly, or force-end if needed.
     *<P>
     * Can be called for a player still in the game, or for a player
     * who has left ({@link SOCGame#removePlayer(String, boolean)} has been called).
     * Can be called for a player who isn't current player; in that case
     * it takes action if the game was waiting for the player (picking random
     * resources for discard or gold-hex picks) but won't end the current turn.
     *<P>
     * If they were placing an initial road, also cancels that road's
     * initial settlement.
     *<P>
     * <b>Locks:</b> Must not have ga.takeMonitor() when calling this method.
     * May or may not have <tt>gameList.takeMonitorForGame(ga)</tt>;
     * use <tt>hasMonitorFromGameList</tt> to indicate.
     *<P>
     * Not public, but package visibility, for use by {@link SOCForceEndTurnThread} for {@link SOCGameTimeoutChecker}.
     *
     * @param ga   The game to end turn if called for current player, or to otherwise stop waiting for a player
     * @param plNumber  player.getNumber; may or may not be current player
     * @param plName    player.getName
     * @param plConn    player's client connection
     * @param hasMonitorFromGameList  if false, have not yet called
     *          {@link SOCGameList#takeMonitorForGame(String) gameList.takeMonitorForGame(ga)};
     *          if false, this method will take this monitor at its start,
     *          and release it before returning.
     * @return true if the turn was ended and game is still active;
     *          false if we find that all players have left and
     *          the gamestate has been changed here to {@link SOCGame#OVER OVER}.
     */
    boolean endGameTurnOrForce
        (SOCGame ga, final int plNumber, final String plName, Connection plConn,
         final boolean hasMonitorFromGameList)
    {
        boolean gameStillActive = true;

        final String gaName = ga.getName();
        if (! hasMonitorFromGameList)
        {
            srv.gameList.takeMonitorForGame(gaName);
        }
        final int cpn = ga.getCurrentPlayerNumber();
        final int gameState = ga.getGameState();

        /**
         * Is a board-reset vote is in progress?
         * If they're still a sitting player, to keep the game
         * moving, fabricate their response: vote No.
         */
        boolean gameVotingActiveDuringStart = false;

        if (ga.getResetVoteActive())
        {
            if (gameState <= SOCGame.STARTS_WAITING_FOR_PICK_GOLD_RESOURCE)
                gameVotingActiveDuringStart = true;

            if ((! ga.isSeatVacant(plNumber))
                && (ga.getResetPlayerVote(plNumber) == SOCGame.VOTE_NONE))
            {
                srv.gameList.releaseMonitorForGame(gaName);
                ga.takeMonitor();
                srv.resetBoardVoteNotifyOne(ga, plNumber, plName, false);
                ga.releaseMonitor();
                srv.gameList.takeMonitorForGame(gaName);
            }
        }

        /**
         * Now end their turn, or handle any needed responses if not current player.
         * Don't call forceEndGameTurn()/ga.forceEndTurn() unless we need to.
         */
        if (plNumber == cpn)
        {
            /**
             * End their turn just to keep the game limping along.
             * To prevent deadlock, we must release gamelist's monitor for
             * this game before calling endGameTurn.
             */

            if ((gameState == SOCGame.START1B) || (gameState == SOCGame.START2B) || (gameState == SOCGame.START3B))
            {
                /**
                 * Leaving during initial road placement.
                 * Cancel the settlement they just placed,
                 * and send that cancel to the other players.
                 * Don't change gameState yet.
                 * Note that their most recent init settlement is removed here,
                 * but not earlier settlement(s). (That would impact the robots much more.)
                 */
                SOCPlayer pl = ga.getPlayer(plNumber);
                SOCSettlement pp = new SOCSettlement(pl, pl.getLastSettlementCoord(), null);
                ga.undoPutInitSettlement(pp);
                ga.setGameState(gameState);  // state was changed by undoPutInitSettlement
                srv.messageToGameWithMon(gaName, new SOCCancelBuildRequest(gaName, SOCSettlement.SETTLEMENT));
            }

            if (ga.canEndTurn(plNumber) && (gameState != SOCGame.PLACING_FREE_ROAD1))
            {
                srv.gameList.releaseMonitorForGame(gaName);
                ga.takeMonitor();
                endGameTurn(ga, null, true);
                ga.releaseMonitor();
                srv.gameList.takeMonitorForGame(gaName);
            } else {
                /**
                 * Cannot easily end turn: Must back out something in progress.
                 * May or may not end turn; see javadocs
                 * of forceEndGameTurn and game.forceEndTurn.
                 * All start phases are covered here (START1A..START2B)
                 * because canEndTurn returns false in those gameStates.
                 * Also includes PLACING_FREE_ROAD1 so the dev card is returned to player
                 * (unlike when a player actively decides to end their turn in that state).
                 */
                srv.gameList.releaseMonitorForGame(gaName);
                ga.takeMonitor();
                if (gameVotingActiveDuringStart)
                {
                    /**
                     * If anyone has requested a board-reset vote during
                     * game-start phases, we have to tell clients to cancel
                     * the vote request, because {@link soc.message.SOCTurn}
                     * isn't always sent during start phases.  (Voting must
                     * end when the turn ends.)
                     */
                    srv.messageToGame(gaName, new SOCResetBoardReject(gaName));
                    ga.resetVoteClear();
                }

                /**
                 * Force turn to end
                 */
                gameStillActive = forceEndGameTurn(ga, plName);
                ga.releaseMonitor();
                if (gameStillActive)
                {
                    srv.gameList.takeMonitorForGame(gaName);
                }
            }
        }
        else
        {
            /**
             * Check if game is waiting for input from the player who
             * is leaving, but who isn't current player.
             * To keep the game moving, fabricate their response.
             * - Board-reset voting: Handled above.
             * - Waiting for discard: Handle here.
             * - Waiting for gold-hex pick: Handle here.
             */
            if (   ((gameState == SOCGame.WAITING_FOR_DISCARDS) && ga.getPlayer(plNumber).getNeedToDiscard())
                || (  ((gameState == SOCGame.WAITING_FOR_PICK_GOLD_RESOURCE)
                       || (gameState == SOCGame.STARTS_WAITING_FOR_PICK_GOLD_RESOURCE))
                    && (ga.getPlayer(plNumber).getNeedToPickGoldHexResources() > 0)  ))
            {
                /**
                 * For discard, tell the discarding player's client that they discarded the resources,
                 * tell everyone else that the player discarded unknown resources.
                 * For gold pick, announce the picked resources.
                 */
                srv.gameList.releaseMonitorForGame(gaName);
                System.err.println("L5789: Waiting too long for bot discard or gain: game="
                    + ga.getName() + ", pn=" + plNumber + "  " + plName);
                ga.takeMonitor();
                forceGamePlayerDiscardOrGain(ga, cpn, plConn, plName, plNumber);
                sendGameState(ga, false, false);  // WAITING_FOR_DISCARDS or MOVING_ROBBER for discard;
                    // PLAY1 or WAITING_FOR_PICK_GOLD_RESOURCE for gain
                ga.releaseMonitor();
                srv.gameList.takeMonitorForGame(gaName);
            }

        }  // current player?

        if (! hasMonitorFromGameList)
        {
            srv.gameList.releaseMonitorForGame(gaName);
        }

        return gameStillActive;
    }

    /**
     * Force this player (not current player) to discard, or gain random resources from a gold hex,
     * and report resources to all players. Does not send gameState, which may have changed when
     * this method called {@link SOCGame#playerDiscardOrGainRandom(int, boolean)}.
     *<P>
     * Discards if {@link SOCGame#getGameState() cg.getGameState()} == {@link SOCGame#WAITING_FOR_DISCARDS},
     * otherwise picks enough random resources for {@link SOCPlayer#getNeedToPickGoldHexResources()}.
     *<P>
     * Also calls {@code pn}'s {@link SOCPlayer#addForcedEndTurn()} because we're forcing an action they
     * should have taken on their own.
     *<P>
     * Assumes, as {@link #endGameTurn(SOCGame, SOCPlayer, boolean)} does:
     * <UL>
     * <LI> ga.takeMonitor already called (not the same as {@link SOCGameList#takeMonitorForGame(String)})
     * <LI> gamelist.takeMonitorForGame is NOT called, we do NOT have that monitor
     * </UL>
     *
     * @param cg  Game object
     * @param cpn Game's current player number
     * @param c   Connection of discarding/gaining player
     * @param plName Discarding/gaining player {@code pn}'s name, for GameTextMsg
     * @param pn  Player number who must discard/gain resources
     * @throws IllegalStateException if {@code pn} is current player, or if incorrect game state or incorrect
     *     player status; see {@link SOCGame#playerDiscardOrGainRandom(int, boolean)} for details
     */
    private final void forceGamePlayerDiscardOrGain
        (final SOCGame cg, final int cpn, final Connection c, final String plName, final int pn)
        throws IllegalStateException
    {
        final boolean isDiscard = (cg.getGameState() == SOCGame.WAITING_FOR_DISCARDS);

        final SOCResourceSet rset = cg.playerDiscardOrGainRandom(pn, isDiscard);

        cg.getPlayer(pn).addForcedEndTurn();

        // Report resources lost or gained; see also forceEndGameTurn for same reporting code.

        final String gaName = cg.getName();
        final int totalRes = rset.getTotal();
        if (isDiscard)
        {
            if ((c != null) && c.isConnected())
                reportRsrcGainLoss(gaName, rset, true, true, pn, -1, c);

            srv.messageToGameExcept
                (gaName, c, new SOCPlayerElement
                    (gaName, pn, SOCPlayerElement.LOSE, PEType.UNKNOWN_RESOURCE, totalRes, true),
                 true);
            srv.messageToGameKeyed(cg, true, "action.discarded", plName, totalRes);  // "{0} discarded {1} resources."

            System.err.println("Forced discard: " + totalRes + " from " + plName + " in game " + gaName);
        } else {
            // Send SOCPlayerElement messages, "gains" text
            reportRsrcGainGold(cg, cg.getPlayer(pn), pn, rset, true, false);

            System.err.println("Forced gold picks: " + totalRes + " to " + plName + " in game " + gaName);
        }
    }

    /**
     * Listener callback for scenario events on the large sea board which affect the game or board,
     * not a specific player. For example, a hex might be revealed from fog.
     *<P>
     * <em>Threads:</em> The game's treater thread handles incoming client messages and calls
     * game methods that change state. Those same game methods will trigger the scenario events;
     * so, the treater thread will also run this <tt>gameEvent</tt> callback.
     *
     * @param ga  Game
     * @param evt  Event code
     * @param detail  Game piece, coordinate, or other data about the event, or null, depending on <tt>evt</tt>
     * @see #playerEvent(SOCGame, SOCPlayer, SOCPlayerEvent, boolean, Object)
     * @since 2.0.00
     */
    public void gameEvent(final SOCGame ga, final SOCGameEvent evt, final Object detail)
    {
        switch (evt)
        {
        case SGE_FOG_HEX_REVEALED:
            {
                final SOCBoard board = ga.getBoard();
                final int hexCoord = ((Integer) detail).intValue(),
                          hexType  = board.getHexTypeFromCoord(hexCoord),
                          diceNum  = board.getNumberOnHexFromCoord(hexCoord);
                final String gaName = ga.getName();

                srv.messageToGame
                    (gaName, new SOCRevealFogHex(gaName, hexCoord, hexType, diceNum));

                final int cpn = ga.getCurrentPlayerNumber();
                if (cpn != -1)
                {
                    final int res = board.getHexTypeFromNumber(hexCoord);
                    if ((res >= Data.ResourceType.CLAY_VALUE) && (res <= Data.ResourceType.WOOD_VALUE))
                    {
                        ga.pendingMessagesOut.add
                            (new SOCPlayerElement(gaName, cpn, SOCPlayerElement.GAIN, res, 1, true));
                        ga.pendingMessagesOut.add
                            (new UnlocalizedString
                                (true, "event.fog.reveal",  // "{0} gets 1 {1,rsrcs} by revealing the fog hex."
                                 ga.getPlayer(cpn).getName(), Integer.valueOf(1), Integer.valueOf(res)));
                    }
                }
            }
            break;

        case SGE_CLVI_WIN_VILLAGE_CLOTH_EMPTY:
            {
                // don't need to send to client to designate this event & winning player number:
                //   general gameOVER code will send that player number

                srv.messageToGameKeyed(ga, true, "event.sc_clvi.game.ending.villages");
                    // "Game is ending: Less than half the villages have cloth remaining."
                srv.messageToGameKeyed(ga, true, "event.won.special.cond", ((SOCPlayer) detail).getName());
                    // "{0} has won due to this special win condition."
            }
            break;

        case SGE_PIRI_LAST_FORTRESS_FLEET_DEFEATED:
            {
                final String gaName = ga.getName();
                srv.messageToGameKeyedSpecial(ga, true, "event.sc_piri.fleet.defeated");
                    // "All pirate fortresses have been recaptured, the pirate fleet is defeated."
                srv.messageToGame(gaName, new SOCMoveRobber(gaName, ga.getCurrentPlayerNumber(), 0));
            }
            break;

        default:
            // Some game events, such as SGE_STARTPLAY_BOARD_SPECIAL_NODES_EMPTIED, are ignored at the server.
            // Default case does nothing, prevents a compiler warning.
        }
    }

    /**
     * Listener callback for per-player scenario events on the large sea board.
     * For example, there might be an SVP awarded for settlements.
     * Server sends messages to the game to announce it (PLAYERELEMENT,
     * {@link #updatePlayerSVPPendingMessage(SOCGame, SOCPlayer, int, String)}, etc).
     *<P>
     * <em>Threads:</em> The game's treater thread handles incoming client messages and calls
     * game methods that change state. Those same game methods will trigger the scenario events;
     * so, the treater thread will also run this <tt>playerEvent</tt> callback.
     *
     * @param ga  Game
     * @param pl  Player
     * @param evt  Event code
     * @param flagsChanged  True if this event changed {@link SOCPlayer#getPlayerEvents()},
     *             {@link SOCPlayer#getSpecialVP()}, or another flag documented for <tt>evt</tt> in
     *             {@link SOCPlayerEvent}
     * @param obj  Object related to the event, or null; documented for <tt>evt</tt> in {@link SOCPlayerEvent}.
     *             Example: The {@link SOCVillage} for {@link SOCPlayerEvent#CLOTH_TRADE_ESTABLISHED_VILLAGE}.
     * @see #gameEvent(SOCGame, SOCGameEvent, Object)
     * @since 2.0.00
     */
    public void playerEvent(final SOCGame ga, final SOCPlayer pl, final SOCPlayerEvent evt,
        final boolean flagsChanged, final Object obj)
    {
        // Note: Some SOCGameHandler code assumes that player events are fired only during
        // SOCGameMessageHandler.handlePUTPIECE and handleMOVEPIECE.
        // Most handle* methods don't check pendingMessagesOut before sending game state.
        // If a new player event breaks this assumption, adjust SOCGameHandler.playerEvent(...)
        // and related code; search where SOCGame.pendingMessagesOut is used.

        final String gaName = ga.getName(),
                     plName = pl.getName();
        final int pn = pl.getPlayerNumber();

        boolean sendSVP = true;
        boolean sendPlayerEventsBitmask = true;

        switch (evt)
        {
        case SVP_SETTLED_ANY_NEW_LANDAREA:
            {
                final String newSettleEventStr =
                    (playerEvent_newSettlementIsByShip(ga, (SOCSettlement) obj))
                    ? "event.svp.sc_sany.island"  // "growing past the main island"
                    : "event.svp.sc_sany.area";   // "growing to a new area"
                updatePlayerSVPPendingMessage(ga, pl, 1, newSettleEventStr);
            }
            break;

        case SVP_SETTLED_EACH_NEW_LANDAREA:
            {
                final String newSettleEventStr =
                    (playerEvent_newSettlementIsByShip(ga, (SOCSettlement) obj))
                    ? "event.svp.sc_seac.island"  // "settling a new island"
                    : "event.svp.sc_seac.area";   // "settling a new area"
                updatePlayerSVPPendingMessage(ga, pl, 2, newSettleEventStr);
                sendPlayerEventsBitmask = false;
                final int las = pl.getScenarioSVPLandAreas();
                if (las != 0)
                    ga.pendingMessagesOut.add(new SOCPlayerElement
                        (gaName, pn, SOCPlayerElement.SET,
                         PEType.SCENARIO_SVP_LANDAREAS_BITMASK, las));
            }
            break;

        case CLOTH_TRADE_ESTABLISHED_VILLAGE:
            {
                sendSVP = false;
                if (! flagsChanged)
                    sendPlayerEventsBitmask = false;
                ga.pendingMessagesOut.add(new UnlocalizedString
                    ("event.sc_clvi.established", plName));  // "{0} established a trade route with a village."
                if (flagsChanged)
                    srv.messageToPlayerPendingKeyed(pl, gaName, "event.sc_clvi.not.prevented.pirate");
                        // "You are no longer prevented from moving the pirate ship."

                // Player gets 1 cloth for establishing trade
                SOCVillage vi = (SOCVillage) obj;
                srv.messageToGame(gaName, new SOCPieceValue
                    (gaName, SOCPlayingPiece.VILLAGE, vi.getCoordinates(), vi.getCloth(), 0));
                srv.messageToGame(gaName, new SOCPlayerElement
                    (gaName, pn, SOCPlayerElement.SET, PEType.SCENARIO_CLOTH_COUNT, pl.getCloth()));
            }
            break;

        case DEV_CARD_REACHED_SPECIAL_EDGE:
            {
                sendPlayerEventsBitmask = false;
                sendSVP = false;
                IntPair edge_cardType = (IntPair) obj;
                Connection c = srv.getConnection(plName);
                ga.pendingMessagesOut.add(new UnlocalizedString
                    ("action.built.sc_ftri.dev", plName));  // "{0} gets a Development Card as a gift from the Forgotten Tribe."
                srv.messageToPlayer
                    (c, new SOCDevCardAction(gaName, pn, SOCDevCardAction.DRAW, edge_cardType.getB()));
                srv.messageToGameExcept
                    (gaName, c, new SOCDevCardAction(gaName, pn, SOCDevCardAction.DRAW, SOCDevCardConstants.UNKNOWN), true);
                srv.messageToGame(gaName, new SOCSimpleAction
                    (gaName, -1, SOCSimpleAction.BOARD_EDGE_SET_SPECIAL, edge_cardType.getA(), 0));
            }
            break;

        case SVP_REACHED_SPECIAL_EDGE:
            {
                updatePlayerSVPPendingMessage(ga, pl, 1, "event.svp.sc_ftri.gift");  // "a gift from the Forgotten Tribe"
                sendPlayerEventsBitmask = false;
                srv.messageToGame(gaName, new SOCSimpleAction
                    (gaName, -1, SOCSimpleAction.BOARD_EDGE_SET_SPECIAL, ((Integer) obj).intValue(), 0));
            }
            break;

        case REMOVED_TRADE_PORT:
            {
                sendPlayerEventsBitmask = false;
                sendSVP = false;
                IntPair edge_portType = (IntPair) obj;
                final int edge = edge_portType.getA(),
                          portType = edge_portType.getB();
                if ((edge & 0xFF) <= ga.getBoard().getBoardWidth())
                    // announce removal from board, unless (for debugging)
                    // this port wasn't really on the board at clients
                    srv.messageToGame(gaName, new SOCSimpleAction
                        (gaName, pn, SOCSimpleAction.TRADE_PORT_REMOVED, edge, portType));
                if (ga.getGameState() == SOCGame.PLACING_INV_ITEM)
                {
                    // Removal happens during ship piece placement, which is followed at server with sendGameState.
                    // When sendGameState gives the new state, client will prompt current player to place now.
                    // We just need to send the client PLACING_EXTRA, for the port type and not-cancelable flag.
                    Connection c = srv.getConnection(plName);
                    srv.messageToPlayer(c, new SOCInventoryItemAction
                        (gaName, pn, SOCInventoryItemAction.PLACING_EXTRA, -portType, false, false, false));
                } else {
                    // port was added to player's inventory;
                    // if this message changes, also update SOCGameHandler.processDebugCommand_scenario
                    srv.messageToGame(gaName, new SOCInventoryItemAction
                        (gaName, pn, SOCInventoryItemAction.ADD_PLAYABLE, -portType, false, false, true));
                }
            }
            break;

        default:
            break;  // Suppress warning; not all enum values need a handler here
        }

        if (sendSVP)
            ga.pendingMessagesOut.add(new SOCPlayerElement
                (gaName, pn, SOCPlayerElement.SET,
                 PEType.SCENARIO_SVP, pl.getSpecialVP()));

        if (sendPlayerEventsBitmask)
            ga.pendingMessagesOut.add(new SOCPlayerElement
                (gaName, pn, SOCPlayerElement.SET,
                 PEType.PLAYEREVENTS_BITMASK, pl.getPlayerEvents()));
    }

    /**
     * For Special VP player events, check if a new settlement was apparently reached by land or sea.
     * Most new LandAreas are on other islands, but a few (SC_TTD) are on the main island.
     * @param ga  Game with this new settlement
     * @param se  Newly placed settlement to check, passed to
     *     {@link #playerEvent(SOCGame, SOCPlayer, SOCPlayerEvent, boolean, Object)}
     * @return  Does the new settlement have more adjacent ships than roads?
     * @since 2.0.00
     */
    private final boolean playerEvent_newSettlementIsByShip(final SOCGame ga, final SOCSettlement se)
    {
        if (se == null)
            return true;  // shouldn't happen, but fail gracefully; most new areas are on new islands

        final SOCBoard board = ga.getBoard();

        int shipCount = 0, roadCount = 0;
        for (final int edge : board.getAdjacentEdgesToNode(se.getCoordinates()))
        {
            SOCRoutePiece pp = board.roadOrShipAtEdge(edge);
            if (pp == null)
                continue;

            if (pp.isRoadNotShip())
                ++roadCount;
            else
                ++shipCount;
        }

        return (shipCount > roadCount);
    }

    /**
     * A player has been awarded Special Victory Points (SVP), so send
     * a {@link SOCSVPTextMessage} to the game about the SVP description,
     * and also call {@link SOCPlayer#addSpecialVPInfo(int, String)}.
     * Should be called before sending {@link SOCPlayerElement}({@link PEType#SCENARIO_SVP SCENARIO_SVP}),
     * not after.
     *<P>
     * Adds the message to {@link SOCGame#pendingMessagesOut}; note that
     * right now, that field is checked only in
     * {@link SOCGameMessageHandler#handlePUTPIECE(SOCGame, Connection, SOCPutPiece)}
     * and {@link SOCGameMessageHandler#handleMOVEPIECE(SOCGame, Connection, SOCMovePiece)},
     * because no other method currently awards SVP.
     * @param ga  Game
     * @param pl  Player
     * @param svp  Number of SVP
     * @param descKey  String key for description of the player's action that led to SVP
     * @since 2.0.00
     * @see #sendGamePendingMessages(SOCGame, boolean)
     */
    private static void updatePlayerSVPPendingMessage(SOCGame ga, SOCPlayer pl, final int svp, final String descKey)
    {
        pl.addSpecialVPInfo(svp, descKey);
        final String gaName = ga.getName();
        ga.pendingMessagesOut.add(new SOCSVPTextMessage(gaName, pl.getPlayerNumber(), svp, descKey));
    }

    /**
     * Sends the contents of this game's {@link SOCGame#pendingMessagesOut} and its players'
     * {@link SOCPlayer#pendingMessagesOut}, then empties those lists.
     * To avoid unnecessary work here, check if the game's pending list is empty before calling this method.
     *<P>
     * <B>I18N:</B> Checks {@code pendingMessagesOut} for {@link SOCKeyedMessage}s and handles them accordingly.
     * Currently this is the only method that checks for those, because other places send text messages
     * immediately instead of queueing them and localizing/sending later.
     * Also checks for {@link UnlocalizedString}s, to be localized and sent with
     * {@link SOCServer#messageToGameKeyed(SOCGame, boolean, String, Object...)}
     * or {@link SOCServer#messageToGameKeyedSpecial(SOCGame, boolean, String, Object...)}.
     *<P>
     * <B>Locks:</B> If {@code takeMon} is true, takes and releases
     * {@link SOCGameList#takeMonitorForGame(String) gameList.takeMonitorForGame(gameName)}.
     * Otherwise call {@link SOCGameList#takeMonitorForGame(String) gameList.takeMonitorForGame(gameName)}
     * before calling this method.
     *
     * @param ga  game with pending messages
     * @param takeMon Should this method take and release game's monitor via
     *     {@link SOCGameList#takeMonitorForGame(String) gameList.takeMonitorForGame(gameName)}?
     *     True unless caller already holds that monitor.
     * @see #updatePlayerSVPPendingMessage(SOCGame, SOCPlayer, int, String)
     * @since 2.0.00
     */
    void sendGamePendingMessages(SOCGame ga, final boolean takeMon)
    {
        final String gaName = ga.getName();

        if (takeMon)
            srv.gameList.takeMonitorForGame(gaName);

        for (final Object msg : ga.pendingMessagesOut)
        {
            if (msg instanceof SOCKeyedMessage)
                srv.messageToGameKeyedType(ga, (SOCKeyedMessage) msg, false);
            else if (msg instanceof SOCMessage)
                srv.messageToGameWithMon(gaName, (SOCMessage) msg);
            else if (msg instanceof UnlocalizedString)
            {
                final UnlocalizedString us = (UnlocalizedString) msg;
                if (us.isSpecial)
                    srv.messageToGameKeyedSpecial(ga, false, us.key, us.params);
                else
                    srv.messageToGameKeyed(ga, false, us.key, us.params);
            }
            // else: ignore
        }
        ga.pendingMessagesOut.clear();

        for (SOCPlayer p : ga.getPlayers())
        {
            final List<Object> pq = p.pendingMessagesOut;
            final int L = pq.size();
            if (L >= 0)
            {
                final Connection c = srv.getConnection(p.getName());
                if (c != null)
                    for (int i = 0; i < L; ++i)
                        c.put(((SOCMessage) pq.get(i)));

                pq.clear();
            }
        }

        if (takeMon)
            srv.gameList.releaseMonitorForGame(gaName);
    }

}<|MERGE_RESOLUTION|>--- conflicted
+++ resolved
@@ -1020,33 +1020,6 @@
          */
         if (gameState < SOCGame.START1A)
         {
-<<<<<<< HEAD
-            // Some boards may have multiple land areas.
-            // See also below, and startGame which has very similar code.
-            final HashSet<Integer> psSet;
-            final HashSet<Integer>[] lan;
-            final int pan;
-            final SOCBoardLarge bl = (SOCBoardLarge) gameData.getBoard();
-            lan = bl.getLandAreasLegalNodes();
-            pan = bl.getStartingLandArea();
-            psSet = (lan == null)
-                ? (gameData.getPlayer(0).getPotentialSettlements())
-                : null;  // send lan instead of psList
-
-            final SOCPotentialSettlements psMsg;
-            if (lan == null)
-            {
-                psMsg = new SOCPotentialSettlements
-                    (gameName, -1, new ArrayList<Integer>(psSet));
-            } else {
-                final List<Integer> psList = (psSet != null) ? new ArrayList<Integer>(psSet) : null;
-                psMsg = new SOCPotentialSettlements
-                    (gameName, -1, psList, pan, lan, SOCBoardAtServer.getLegalSeaEdges(gameData));
-            }
-            c.put(psMsg);
-
-=======
->>>>>>> 397c056a
             if (gameData.isGameOptionSet(SOCGameOption.K_SC_CLVI))
                 c.put(new SOCPlayerElement
                     (gameName, -1, SOCPlayerElement.SET,
@@ -1453,12 +1426,6 @@
         if (memberNames != null)
             c.put(new SOCGameMembers(gameName, memberNames));
 
-<<<<<<< HEAD
-=======
-        if (membersCommand != null)
-            c.put(membersCommand);
-
->>>>>>> 397c056a
         // before v2.0.00, current player number (SETTURN) was sent here,
         // between membersCommand and GAMESTATE.
 
@@ -2948,24 +2915,12 @@
                 return;
             }
 
-<<<<<<< HEAD
-            // See also joinGame which has very similar code,
+            // See also gatherBoardPotentials which has very similar code,
             // and sends classic game's sole SOCPotentialSettlements message.
 
-            // Send the updated Potential/Legal Settlement node list
-            // Note: Assumes all players have same potential settlements
-            //    (sends with playerNumber -1 == all)
+            // Send the updated Potential/Legal Settlement node list:
+            // Since game is starting, assumes all players have same potential settlements.
             // Some boards may have multiple land areas.
-=======
-            if (ga.hasSeaBoard)
-            {
-                // See also gatherBoardPotentials which has very similar code
-                // and sends classic game's sole SOCPotentialSettlements message.
-
-                // Send the updated Potential/Legal Settlement node list:
-                // Since game is starting, assumes all players have same potential settlements.
-                // Some boards may have multiple land areas.
->>>>>>> 397c056a
 
             final SOCBoardLarge bl = (SOCBoardLarge) ga.getBoard();
             final HashSet<Integer>[] lan = bl.getLandAreasLegalNodes();
