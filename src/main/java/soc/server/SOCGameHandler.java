--- conflicted
+++ resolved
@@ -2822,45 +2822,6 @@
                         vpCardsITypes.add( i.itype );
                 final SOCDevCardAction dcaMsg = new SOCDevCardAction(gname, pn, SOCDevCardAction.ADD_OLD, vpCardsITypes);
 
-<<<<<<< HEAD
-                if (joiningConn != null)
-                {
-                    if (joiningConn.getVersion() >= SOCDevCardAction.VERSION_FOR_MULTIPLE)
-                        srv.messageToPlayer(joiningConn, gname, SOCServer.PN_OBSERVER, dcaMsg);
-                    // else:
-                    //    Server v1.x never sent these to a client joining a game after it ends;
-                    //    don't send them to a 1.x client
-                }
-                else if (ga.clientVersionLowest >= SOCDevCardAction.VERSION_FOR_MULTIPLE)
-                {
-                    // clients are all 2.0 or newer
-                    srv.messageToGame(gname, true, dcaMsg);
-                }
-                else
-                {
-                    // mixed versions:
-                    // v2.0.00 and newer clients will announce this with localized text;
-                    // older clients need it sent from the server.
-                    final String txt = SOCStringManager.getFallbackServerManagerForClient().formatSpecial
-                        (ga, "{0} has {1,dcards}.", pl.getName(), vpCards);
-                            // "Joe has a Gov.House (+1VP) and a Market (+1VP)"
-                            // I18N OK: Pre-2.0.00 clients always use english
-                    srv.messageToGameForVersions(ga, 0, SOCDevCardAction.VERSION_FOR_MULTIPLE - 1,
-                        new SOCGameTextMsg(gname, SOCServer.SERVERNAME, txt), true);
-                    srv.messageToGameForVersions(ga, SOCDevCardAction.VERSION_FOR_MULTIPLE, Integer.MAX_VALUE,
-                        dcaMsg, true);
-                    srv.recordGameEvent(gname, dcaMsg);
-                }
-            }
-            else
-            {
-                // clients are all v1.x, and there's no joiningConn
-                srv.messageToGame
-                    (gname, true, SOCStringManager.getFallbackServerManagerForClient().formatSpecial
-                        (ga, "{0} has {1,dcards}.", pl.getName(), vpCards));
-                            // "Joe has a Gov.House (+1VP) and a Market (+1VP)"
-                            // I18N OK: Pre-2.0.00 clients always use english
-=======
                     if (joiningConn != null)
                     {
                         if (joiningConn.getVersion() >= SOCDevCardAction.VERSION_FOR_MULTIPLE)
@@ -2868,10 +2829,14 @@
                         // else:
                         //    Server v1.x never sent these to a client joining a game after it ends;
                         //    don't send them to a 1.x client
-                    } else if (ga.clientVersionLowest >= SOCDevCardAction.VERSION_FOR_MULTIPLE) {
+                }
+                else if (ga.clientVersionLowest >= SOCDevCardAction.VERSION_FOR_MULTIPLE)
+                {
                         // clients are all 2.0 or newer
                         srv.messageToGame(gname, true, dcaMsg);
-                    } else {
+                }
+                else
+                {
                         // mixed versions:
                         // v2.0.00 and newer clients will announce this with localized text;
                         // older clients need it sent from the server.
@@ -2885,7 +2850,9 @@
                             dcaMsg, true);
                         srv.recordGameEvent(gname, dcaMsg);
                     }
-                } else {
+            }
+            else
+            {
                     // clients are all v1.x, and there's no joiningConn
                     srv.messageToGame
                         (gname, true, SOCStringManager.getFallbackServerManagerForClient().formatSpecial
@@ -2893,7 +2860,6 @@
                                 // "Joe has a Gov.House (+1VP) and a Market (+1VP)"
                                 // I18N OK: Pre-2.0.00 clients always use english
                 }
->>>>>>> 6ca00502
             }
         }
 
@@ -4735,7 +4701,8 @@
             final List<Object> pq = p.pendingMessagesOut;
             final Connection c = srv.getConnection( p.getName() );
             if (c != null)
-                for (Object o : pq) srv.messageToPlayer( c, gaName, pn, ((SOCMessage) o) );
+                for (Object o : pq)
+                    srv.messageToPlayer( c, gaName, pn, ((SOCMessage) o) );
 
             pq.clear();
         }
