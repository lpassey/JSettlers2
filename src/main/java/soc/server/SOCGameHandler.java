--- conflicted
+++ resolved
@@ -1502,12 +1502,8 @@
         // before v2.0.00, current player number (SETTURN) was sent here,
         // between membersCommand and GAMESTATE.
 
-<<<<<<< HEAD
-        c.put(new SOCGameState(gameName, gameState));
-=======
         srv.messageToPlayer
             (c, gameName, SOCServer.PN_OBSERVER, new SOCGameState(gameName, gameState));
->>>>>>> e154de07
         if (gameState == SOCGame.OVER)
             sendGameStateOVER(gameData, c);
 
@@ -2140,13 +2136,9 @@
                 requestedBots.put(robotConn, seatNumberObj);
             }
 
-<<<<<<< HEAD
-            robotConn.put(new SOCBotJoinGameRequest(gaName, seatNumber, ga.getGameOptions()));
-=======
             srv.messageToPlayer
                 (robotConn, gaName, SOCServer.PN_OBSERVER,
                  new SOCBotJoinGameRequest(gaName, seatNumber, ga.getGameOptions()));
->>>>>>> e154de07
         }
         else
         {
@@ -2362,12 +2354,8 @@
                 for (SOCPlayer pl : ga.getPossibleVictims())
                     choices[pl.getPlayerNumber()] = true;
 
-<<<<<<< HEAD
-                con.put(new SOCChoosePlayerRequest(gname, choices, canChooseNone));
-=======
                 srv.messageToPlayer
                     (con, gname, cpn, new SOCChoosePlayerRequest(gname, choices, canChooseNone));
->>>>>>> e154de07
             }
             break;
 
@@ -2405,13 +2393,9 @@
 
                 Connection con = srv.getConnection(pl.getName());
                 if (con != null)
-<<<<<<< HEAD
-                    con.put(new SOCDiscardRequest(gaName, pl.getCountToDiscard()));
-=======
                     srv.messageToPlayer(con, gaName, pn, disMsg);
                 else
                     srv.recordGameEventTo(gaName, pn, disMsg);
->>>>>>> e154de07
             }
         }
     }
@@ -3186,24 +3170,13 @@
             final HashSet<Integer>[] lan = bl.getLandAreasLegalNodes();
             final int pan = bl.getStartingLandArea();
 
-<<<<<<< HEAD
             if (lan == null)
                 srv.messageToGameWithMon
-                    (gaName, new SOCPotentialSettlements
+                    (gaName, true, new SOCPotentialSettlements
                         (gaName, -1, new ArrayList<Integer>(ga.getPlayer(0).getPotentialSettlements())));
             else
                 srv.messageToGameWithMon
-                     (gaName, new SOCPotentialSettlements(gaName, -1, null, pan, lan, legalSeaEdges));
-=======
-                if (lan == null)
-                    srv.messageToGameWithMon
-                        (gaName, true, new SOCPotentialSettlements
-                            (gaName, -1, new ArrayList<Integer>(ga.getPlayer(0).getPotentialSettlements())));
-                else
-                    srv.messageToGameWithMon
-                        (gaName, true, new SOCPotentialSettlements(gaName, -1, null, pan, lan, legalSeaEdges));
-            }
->>>>>>> e154de07
+                     (gaName, true, new SOCPotentialSettlements(gaName, -1, null, pan, lan, legalSeaEdges));
 
             /**
              * send the player info
