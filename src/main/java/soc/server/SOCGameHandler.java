/**
 * Java Settlers - An online multiplayer version of the game Settlers of Catan
 * This file Copyright (C) 2013-2021 Jeremy D Monin <jeremy@nand.net>.
 * Contents were formerly part of SOCServer.java;
 * portions of this file Copyright (C) 2003  Robert S. Thomas <thomas@infolab.northwestern.edu>
 * Portions of this file Copyright (C) 2012 Paul Bilnoski <paul@bilnoski.net>
 * Portions of this file Copyright (C) 2017 Ruud Poutsma <rtimon@gmail.com>
 *
 * This program is free software; you can redistribute it and/or
 * modify it under the terms of the GNU General Public License
 * as published by the Free Software Foundation; either version 3
 * of the License, or (at your option) any later version.
 *
 * This program is distributed in the hope that it will be useful,
 * but WITHOUT ANY WARRANTY; without even the implied warranty of
 * MERCHANTABILITY or FITNESS FOR A PARTICULAR PURPOSE.  See the
 * GNU General Public License for more details.
 *
 * You should have received a copy of the GNU General Public License
 * along with this program.  If not, see <http://www.gnu.org/licenses/>.
 *
 * The maintainer of this program can be reached at jsettlers@nand.net
 **/
package soc.server;

import java.text.DateFormat;
import java.util.ArrayList;
import java.util.Date;
import java.util.Enumeration;
import java.util.HashMap;
import java.util.HashSet;
import java.util.Hashtable;
import java.util.Iterator;
import java.util.List;
import java.util.Map;
import java.util.NoSuchElementException;
import java.util.Set;
import java.util.StringTokenizer;
import java.util.Vector;

import soc.debug.D;
import soc.game.*;
import soc.message.SOCAcceptOffer;  // for javadocs only
import soc.message.SOCBankTrade;
import soc.message.SOCBoardLayout;
import soc.message.SOCBoardLayout2;
import soc.message.SOCBotJoinGameRequest;
import soc.message.SOCCancelBuildRequest;
import soc.message.SOCChangeFace;
import soc.message.SOCChoosePlayerRequest;
import soc.message.SOCClearOffer;
import soc.message.SOCClearTradeMsg;
import soc.message.SOCDebugFreePlace;
import soc.message.SOCDevCardAction;
import soc.message.SOCDevCardCount;
import soc.message.SOCDiceResult;
import soc.message.SOCDiscard;
import soc.message.SOCDiscardRequest;
import soc.message.SOCFirstPlayer;
import soc.message.SOCGameElements;
import soc.message.SOCGameElements.GEType;
import soc.message.SOCGameMembers;
import soc.message.SOCGameServerText;
import soc.message.SOCGameState;
import soc.message.SOCGameStats;
import soc.message.SOCGameTextMsg;
import soc.message.SOCInventoryItemAction;
import soc.message.SOCJoinGame;
import soc.message.SOCJoinGameAuth;
import soc.message.SOCKeyedMessage;
import soc.message.SOCLocalizedStrings;
import soc.message.SOCLargestArmy;
import soc.message.SOCLastSettlement;
import soc.message.SOCLeaveGame;
import soc.message.SOCLongestRoad;
import soc.message.SOCMakeOffer;
import soc.message.SOCMessage;
import soc.message.SOCMovePiece;
import soc.message.SOCMoveRobber;
import soc.message.SOCPickResources;
import soc.message.SOCPieceValue;
import soc.message.SOCPlayerElement;
import soc.message.SOCPlayerElement.PEType;
import soc.message.SOCPlayerElements;
import soc.message.SOCPlayerStats;
import soc.message.SOCPotentialSettlements;
import soc.message.SOCPutPiece;
import soc.message.SOCReportRobbery;
import soc.message.SOCResetBoardReject;
import soc.message.SOCRevealFogHex;
import soc.message.SOCRollDice;
import soc.message.SOCRollDicePrompt;
import soc.message.SOCSVPTextMessage;
import soc.message.SOCScenarioInfo;
import soc.message.SOCSetPlayedDevCard;
import soc.message.SOCSetSeatLock;
import soc.message.SOCSetSpecialItem;
import soc.message.SOCSetTurn;
import soc.message.SOCSimpleAction;
import soc.message.SOCSimpleRequest;
import soc.message.SOCSitDown;
import soc.message.SOCStartGame;
import soc.message.SOCStatusMessage;
import soc.message.SOCTurn;
import soc.server.genericServer.Connection;
import soc.util.IntPair;
import soc.util.SOCFeatureSet;
import soc.util.SOCGameList;
import soc.util.SOCStringManager;
import soc.util.Version;

/**
 * Server class to handle game-specific actions and messages for the SoC game type.
 * Clients' inbound messages are received by {@link SOCGameMessageHandler}, which
 * calls this game handler for frequently used game logic and response methods.
 * Use {@link #getMessageHandler()} to obtain the game handler's message handler.
 *<P>
 * Before v2.0.00, these methods and fields were part of {@link SOCServer}.
 * So, some may have {@code @since} javadoc labels with versions older than 2.0.00.
 *
 * @author Jeremy D Monin &lt;jeremy@nand.net&gt;
 * @since 2.0.00
 */
public class SOCGameHandler extends GameHandler
    implements SOCGameEventListener
{
    /**
     * Force robot to end their turn after this much inactivity,
     * while they've made a trade offer. Default is 60 seconds.
     * This is longer than the usual robot turn timeout,
     * and used only if waiting for a human player's response.
     *<P>
     * This field was originally in SOCServer, moved in v2.0.00.
     * @see SOCServer#ROBOT_FORCE_ENDTURN_SECONDS
     * @see SOCServer#checkForExpiredTurns(long)
     * @since 1.1.11
     */
    public static int ROBOT_FORCE_ENDTURN_TRADEOFFER_SECONDS = 60;

    /**
     * To clean up during automated tests, should robot-only games be destroyed as soon as they're over?
     * Checks {@link SOCGame#isBotsOnly}.
     * True by default. Added in v2.4.50; previous versions always removed such games.
     * @since 2.4.50
     */
    public static boolean DESTROY_BOT_ONLY_GAMES_WHEN_OVER = true;

    /**
     * Used by {@link #SOC_DEBUG_COMMANDS_HELP}, etc.
     * @see #DEBUG_COMMANDS_HELP_PLAYER
     */
    private static final String DEBUG_COMMANDS_HELP_RSRCS
        = "rsrcs: #cl #or #sh #wh #wo player";

    /**
     * Used by {@link #SOC_DEBUG_COMMANDS_HELP}, etc.
     * @see #DEBUG_COMMANDS_HELP_PLAYER
     */
    private static final String DEBUG_COMMANDS_HELP_DEV
        = "dev: #typ player";

    /**
     * Debug help: player name or number. Used by {@link #SOC_DEBUG_COMMANDS_HELP}, etc.
     * @since 1.1.20
     */
    private static final String DEBUG_COMMANDS_HELP_PLAYER
        = "'Player' is a player name or #number (upper-left is #0, increasing clockwise)";

    /**
     * Debug help: 1-line summary of dev card types, from {@link SOCDevCardConstants}.
     * @see #SOC_DEBUG_COMMANDS_HELP
     * @since 1.1.17
     */
    private static final String DEBUG_COMMANDS_HELP_DEV_TYPES =
        "### 1:road  2:year of plenty  3:mono  4:gov  5:market  6:univ  7:temple  8:chapel  9:soldier";

    /**
     * Used by {@link #SOC_DEBUG_COMMANDS_HELP}, etc. Used with {@link SOCGame#debugFreePlacement}.
     */
    private static final String DEBUG_CMD_FREEPLACEMENT = "*FREEPLACE*";

    /**
     * Debug command prefix for scenario-related debugging. Used with
     * {@link #processDebugCommand_scenario(Connection, SOCGame, String)}.
     * @since 2.0.00
     */
    private static final String DEBUG_CMD_PFX_SCENARIO = "*SCEN* ";

    /**
     * Debug help text to place at the end of {@link SOCServer#DEBUG_COMMANDS_HELP} via {@link #getDebugCommandsHelp()}.
     */
    private static final String[] SOC_DEBUG_COMMANDS_HELP =
        {
            DEBUG_CMD_FREEPLACEMENT + " 1 or 0  Start or end 'Free Placement' mode",
            "--- Debug Resources ---",
            DEBUG_COMMANDS_HELP_RSRCS,
            "Example  rsrcs: 0 3 0 2 0 Myname  or  rsrcs: 0 3 0 2 0 #3",
            DEBUG_COMMANDS_HELP_DEV,
            "Example  dev: 2 Myname   or  dev: 2 #3",
            DEBUG_COMMANDS_HELP_PLAYER,
            "Development card types are:",  // see SOCDevCardConstants
            "1 road-building",
            "2 year of plenty",
            "3 monopoly",
            "4 governors house",
            "5 market",
            "6 university",
            "7 temple",
            "8 chapel",
            "9 robber",
            "--- Scenario Debugging ---",  // see processDebugCommand_scenario(..)
            "For SC_FTRI: *scen* giveport #typenum #placeflag player",
        };

    /**
     * The 5 resource types, for sending {@link SOCPlayerElements}:
     * {@link PEType#CLAY}, ORE, SHEEP, WHEAT, {@link PEType#WOOD}.
     * @see #ELEM_RESOURCES_WITH_UNKNOWN
     * @since 2.0.00
     */
    public static final PEType[] ELEM_RESOURCES =
        {PEType.CLAY, PEType.ORE, PEType.SHEEP, PEType.WHEAT, PEType.WOOD};

    /**
     * The 5 resource types plus Unknown, for sending {@link SOCPlayerElements}:
     * {@link PEType#CLAY}, ORE, SHEEP, WHEAT, {@link PEType#WOOD},
     * {@link PEType#UNKNOWN_RESOURCE}.
     * @see #ELEM_RESOURCES
     * @since 2.0.00
     */
    public static final PEType[] ELEM_RESOURCES_WITH_UNKNOWN =
        {PEType.CLAY, PEType.ORE, PEType.SHEEP, PEType.WHEAT, PEType.WOOD, PEType.UNKNOWN_RESOURCE};

    /**
     * Classic board piece type elements, for sending {@link SOCPlayerElements}:
     * {@link #ELEM_PIECETYPES_SEA} without {@link PEType#SHIPS}.
     * @since 2.0.00
     */
    private static final PEType[] ELEM_PIECETYPES_CLASSIC =
        {PEType.ROADS, PEType.SETTLEMENTS, PEType.CITIES};

    /**
     * Sea board piece type elements, for sending {@link SOCPlayerElements}:
     * {@link #ELEM_PIECETYPES_CLASSIC} plus {@link PEType#SHIPS}.
     * @since 2.0.00
     */
    private static final PEType[] ELEM_PIECETYPES_SEA =
        {PEType.ROADS, PEType.SETTLEMENTS, PEType.CITIES, PEType.SHIPS};

    /**
     * For {@link #joinGame}; element types for last Settlement node, unknown resources,
     * {@link PEType#NUMKNIGHTS}, and classic piece types, for sending {@link SOCPlayerElements}:
     * {@link #ELEM_JOINGAME_WITH_PIECETYPES_SEA} without {@link PEType#SHIPS}.
     * @since 2.0.00
     */
    private static final PEType[] ELEM_JOINGAME_WITH_PIECETYPES_CLASSIC =
        {PEType.LAST_SETTLEMENT_NODE, PEType.UNKNOWN_RESOURCE, PEType.NUMKNIGHTS,
            PEType.ROADS, PEType.SETTLEMENTS, PEType.CITIES};

    /**
     * For {@link #joinGame}; element types for last Settlement node, unknown resources,
     * {@link PEType#NUMKNIGHTS}, and classic piece types, for sending {@link SOCPlayerElements}:
     * {@link #ELEM_JOINGAME_WITH_PIECETYPES_CLASSIC} plus {@link PEType#SHIPS}.
     * @since 2.0.00
     */
    private static final PEType[] ELEM_JOINGAME_WITH_PIECETYPES_SEA =
        {PEType.LAST_SETTLEMENT_NODE, PEType.UNKNOWN_RESOURCE, PEType.NUMKNIGHTS,
            PEType.ROADS, PEType.SETTLEMENTS, PEType.CITIES, PEType.SHIPS};

    /**
     * For {@link #joinGame}; {@link SOCGameElements} types for number of development cards,
     * number of rounds played, and player numbers for first player, longest road, largest army.
     * @since 2.0.00
     */
    private static final GEType[] ELEM_JOINGAME_DEVCARDS_ROUNDS_PLNUMS_FIRST_LONGEST_LARGEST =
        {GEType.DEV_CARD_COUNT, GEType.ROUND_COUNT, GEType.FIRST_PLAYER,
            GEType.LONGEST_ROAD_PLAYER, GEType.LARGEST_ARMY_PLAYER};

    /**
     * Game message handler for {@link SOCGameHandler}, shared by all game instances of this type.
     * @since 2.0.00
     */
    private final SOCGameMessageHandler gameMessageHandler;

    public SOCGameHandler( final SOCServer server )
    {
        super( server );
        gameMessageHandler = new SOCGameMessageHandler( server, this );
    }

    // javadoc inherited from GameHandler
    public GameMessageHandler getMessageHandler()
    {
        return gameMessageHandler;
    }

    // javadoc inherited from GameHandler
    public boolean processDebugCommand
    ( final Connection debugCli, final SOCGame ga, final String dcmd, final String dcmdU )
    {
        if (dcmdU.startsWith( "RSRCS:" ))
        {
            debugGiveResources( debugCli, dcmd, ga );
            return true;
        }
        else if (dcmdU.startsWith( "DEV:" ))
        {
            debugGiveDevCard( debugCli, dcmd, ga );
            return true;
        }
        else if (dcmd.charAt( 0 ) != '*')
        {
            return false;
        }

        if (dcmdU.startsWith( DEBUG_CMD_FREEPLACEMENT ))
        {
            processDebugCommand_freePlace( debugCli, ga, dcmd.substring( DEBUG_CMD_FREEPLACEMENT.length() ).trim() );
            return true;
        }
        else if (dcmdU.startsWith( DEBUG_CMD_PFX_SCENARIO ))
        {
            processDebugCommand_scenario( debugCli, ga, dcmd.substring( DEBUG_CMD_PFX_SCENARIO.length() ).trim() );
            return true;
        }
        else
        {
            return false;
        }
    }

    // javadoc inherited from GameHandler
    public final String[] getDebugCommandsHelp()
    {
        return SOC_DEBUG_COMMANDS_HELP;
    }

    /**
     * Process the <tt>*FREEPLACE*</tt> Free Placement debug command.
     * Can turn it off at any time, but can only turn it on during
     * your own turn after rolling (during game state {@link SOCGame#PLAY1}).
     * @param c   Connection (client) sending this message
     * @param ga  Game to which this applies; not null
     * @param arg  1 or 0, to turn on or off, or empty string or
     *    null to print current value
     * @since 1.1.12
     */
    final void processDebugCommand_freePlace
    ( final Connection c, final SOCGame ga, final String arg )
    {
        final String gaName = ga.getName();
        final boolean wasInitial = ga.isInitialPlacement();
        final boolean ppValue = ga.isDebugFreePlacement();
        int eventPN = SOCServer.PN_REPLY_TO_UNDETERMINED;

        final boolean ppWanted;
        if ((arg == null) || (arg.length() == 0))
            ppWanted = ppValue;
        else
            ppWanted = arg.equals( "1" );

        if (ppValue != ppWanted)
        {
            if (!ppWanted)
            {
                try
                {
                    ga.setDebugFreePlacement( false );
                }
                catch( IllegalStateException e )
                {
                    if (wasInitial)
                    {
                        srv.messageToPlayer
                            ( c, gaName, eventPN,
                                "* To exit this debug mode, all players must have either" );
                        srv.messageToPlayer
                            ( c, gaName, eventPN,
                                "  1 settlement and 1 road, or all must have at least 2 of each." );
                    }
                    else
                    {
                        srv.messageToPlayer
                            ( c, gaName, eventPN,
                                "* Could not exit this debug mode: " + e.getMessage() );
                    }

                    return;  // <--- early return ---
                }
            }
            else
            {
                if (c.getVersion() < SOCDebugFreePlace.VERSION_FOR_DEBUGFREEPLACE)
                {
                    srv.messageToPlayer
                        ( c, gaName, eventPN,
                            "* Requires client version "
                                + Version.version( SOCDebugFreePlace.VERSION_FOR_DEBUGFREEPLACE )
                                + " or newer." );

                    return;  // <--- early return ---
                }
                SOCPlayer cliPl = ga.getPlayer( c.getData() );
                if (cliPl == null)
                    return;  // <--- early return ---

                eventPN = cliPl.getPlayerNumber();
                if (ga.getCurrentPlayerNumber() != eventPN)
                {
                    srv.messageToPlayer
                        ( c, gaName, eventPN, "* Can do this only on your own turn." );

                    return;  // <--- early return ---
                }
                if ((ga.getGameState() != SOCGame.PLAY1)
                    && !ga.isInitialPlacement())
                {
                    srv.messageToPlayer
                        ( c, gaName, eventPN, "* Can do this only after rolling the dice." );

                    return;  // <--- early return ---
                }

                ga.setDebugFreePlacement( true );
            }
        }

        srv.messageToPlayer
            ( c, gaName, eventPN, "- Free Placement mode is "
                + (ppWanted ? "ON -" : "off -") );

        if (ppValue != ppWanted)
        {
            srv.messageToPlayer
                ( c, gaName, eventPN,
                    new SOCDebugFreePlace( gaName, ga.getCurrentPlayerNumber(), ppWanted ) );

            if (wasInitial && !ppWanted)
            {
                if (!checkTurn( c, ga ))
                {
                    // Player changed (or play started), announce new player.
                    sendTurn( ga, false );
                }
                else
                {
                    sendGameState( ga, false, false );
                }
            }
        }
    }

    /**
     * Process any {@code *SCEN*} scenario debug commands.
     *
     *<H5>Currently recognized commands, per scenario:</H5>
     *<UL>
     *  <LI> <B>{@link SOCGameOptionSet#K_SC_FTRI SC_FTRI}:</B>
     *    <UL>
     *      <LI> giveport #typenum #placeflag player
     *    </UL>
     *<UL>
     * If you add a debug command, also update {@link #SOC_DEBUG_COMMANDS_HELP}.
     *
     * @param c   Connection (client) sending this message
     * @param ga  Game to which this applies; not null
     * @param argStr  Debug command string from the user.
     *     Caller must remove prefix {@link #DEBUG_CMD_PFX_SCENARIO} and call {@link String#trim()}.
     *     Returns immediately if "".
     * @since 2.0.00
     */
    private void processDebugCommand_scenario
    ( final Connection c, final SOCGame ga, final String argStr )
    {
        if (argStr.isEmpty())
            return;

        final String gaName = ga.getName();

        if (ga.getGameOptionStringValue( "SC" ) == null)
        {
            srv.messageToPlayer( c, gaName, SOCServer.PN_NON_EVENT, "This game has no scenario" );
            return;
        }
        if (!ga.isGameOptionSet( SOCGameOptionSet.K_SC_FTRI ))
        {
            srv.messageToPlayer( c, gaName, SOCServer.PN_NON_EVENT, "This scenario has no debug commands" );
            return;
        }

        // Tokenize the command arguments:
        // Don't use string.split("\\s+") because the last argument might be a player name with a space,
        // and "un-splitting" isn't easy
        StringTokenizer st = new StringTokenizer( argStr );
        if (!st.hasMoreTokens())
            return;  // unlikely: argStr was already trimmed and then checked length != 0

        final String subCmd = st.nextToken();

        // _SC_FTRI debug commands:
        if (subCmd.equalsIgnoreCase( "giveport" ))
        {
            // giveport #typenum #placeflag player

            boolean parseOK = false;
            int ptype = 0;
            boolean placeNow = false;
            SOCPlayer pl = null;

            try
            {
                ptype = Integer.parseInt( st.nextToken() );
                int i = Integer.parseInt( st.nextToken() );
                placeNow = (i == 1);
                if (placeNow || (i == 0))  // must be 0 or 1
                {
                    parseOK = (ptype >= SOCBoard.MISC_PORT) && (ptype <= SOCBoard.WOOD_PORT);
                    if (parseOK)
                    {
                        // get all of the rest for player name, by choosing an unlikely delimiter character
                        String plName = st.nextToken( Character.toString( (char) 1 ) ).trim();
                        pl = debug_getPlayer( c, ga, plName );
                        if (pl == null)
                            return;  // debug_getPlayer has sent not-found message
                    }
                }
            }
            catch( NumberFormatException e )
            {
            }
            catch( NoSuchElementException e )
            {
                parseOK = false;
            }  // not enough tokens; can occur at name when parseOK.

            if (!parseOK)
            {
                final String[] usage =
                    {
                        "### Usage: giveport #typenum #placeflag player",
                        "### typenum: 0 for 3:1 port, or 1 to 5 (clay, ore, sheep, wheat, wood)",
                        "### placeflag: 1 to force placement now, 0 to add to inventory"
                    };
                for (final String txt : usage)
                    srv.messageToPlayer( c, gaName, SOCServer.PN_NON_EVENT, txt );

                return;
            }

            // Note: some logic from SOCGame.removePort(..); update there if this changes.
            // Message-send logic is from playerEvent(..).
            if (placeNow)
            {
                if ((ga.getCurrentPlayerNumber() != pl.getPlayerNumber())
                    || (pl.getPortMovePotentialLocations( false ) == null))
                {
                    srv.messageToPlayer( c, gaName, SOCServer.PN_NON_EVENT,
                        "Player must be current and have a potential location for the port" );

                    return;
                }

                // Fake placement off-board so we can call ga.removePort,
                // which will handle game states and notification through listener callbacks,
                // at a vertical edge just past the side of the board: 0x113, 0x115, etc
                final int edge = (ga.getBoard().getBoardWidth() + 2) | 0x101;
                ga.placePort( null, edge, ptype );
                ga.removePort( pl, edge );
                // removePort calls gameEventListener.playerEvent(REMOVED_TRADE_PORT),
                // which sends some messages but not GAMESTATE
                sendGameState( ga );
            }
            else
            {
                pl.getInventory().addItem
                    ( SOCInventoryItem.createForScenario( ga, -ptype, true, false, false, !placeNow ) );
                srv.messageToGame( gaName, true, new SOCInventoryItemAction
                    ( gaName, pl.getPlayerNumber(), SOCInventoryItemAction.ADD_PLAYABLE, -ptype, false, false, true ) );
            }

        }
        else
        {
            srv.messageToPlayer( c, gaName, SOCServer.PN_NON_EVENT, "Unknown debug command: " + subCmd );
        }
    }

    final public void calcGameClientFeaturesRequired( SOCGame ga )
    {
        SOCFeatureSet fs = null;

        if (ga.isGameOptionSet( "SBL" ))
        {
            fs = new SOCFeatureSet( (String) null );
            fs.add( SOCFeatureSet.CLIENT_SEA_BOARD );
        }

        if (ga.maxPlayers > 4)
        {
            if (fs == null)
                fs = new SOCFeatureSet( (String) null );
            fs.add( SOCFeatureSet.CLIENT_6_PLAYERS );
        }

        String scKey = ga.getGameOptionStringValue( "SC" );
        if (scKey != null)
        {
            if (fs == null)
                fs = new SOCFeatureSet( (String) null );
            SOCScenario sc = SOCScenario.getScenario( scKey );
            int scVers = (sc != null) ? sc.minVersion : Integer.MAX_VALUE;
            fs.add( SOCFeatureSet.CLIENT_SCENARIO_VERSION, scVers );
        }

        final SOCGameOptionSet opts = ga.getGameOptions();
        if (opts != null)
        {
            for (final SOCGameOption opt : opts)
            {
                String feat = opt.getClientFeature();
                if ((feat == null) || !opt.hasValue())
                    continue;

                if (fs != null)
                {
                    if (fs.isActive( feat ))
                        continue;
                }
                else
                {
                    fs = new SOCFeatureSet( (String) null );
                }

                fs.add( feat );
            }
        }

        if (fs != null)
            ga.setClientFeaturesRequired( fs );
    }

    /**
     * Make sure it's the player's turn.
     *
     * @param c  the connection for player
     * @param ga the game
     *
     * @return true if it is the player's turn;
     *         false if another player's turn, or if this player isn't in the game
     */
    final boolean checkTurn( Connection c, SOCGame ga )
    {
        if ((c == null) || (ga == null))
            return false;

        try
        {
            return (ga.getCurrentPlayerNumber() == ga.getPlayer( c.getData() ).getPlayerNumber());
        }
        catch( Throwable th )
        {
            return false;
        }
    }

    /**
     * Pre-checking already done, end the current player's turn in this game.
     * Alter game state and send messages to players.
     * (Clear all the Ask Special Building, Reset Board Request, and Trade Offer flags; send Game State; send Turn).
     *<P>
     * Calls {@link SOCGame#endTurn()}, which may also end the game.
     * On the 6-player board, this may begin the {@link SOCGame#SPECIAL_BUILDING Special Building Phase},
     * or end a player's placements during that phase.
     * Otherwise, calls {@link #sendTurn(SOCGame, boolean)} and begins
     * the next player's turn.
     *<P>
     * Assumes:
     * <UL>
     * <LI> ga.canEndTurn already called, to validate player
     * <LI> ga.takeMonitor already called (not the same as {@link SOCGameList#takeMonitorForGame(String)})
     * <LI> gamelist.takeMonitorForGame is NOT called, we do NOT have that monitor
     * </UL>
     *<P>
     * As a special case, endTurn is used to begin the Special Building Phase during the
     * start of a player's own turn, if permitted.  (Added in 1.1.09)
     *<P>
     * A simplified version of this logic (during initial placement) is used in
     * {@link SOCGameMessageHandler#handlePUTPIECE(SOCGame, Connection, SOCPutPiece)}.
     *
     * @param ga Game to end turn
     * @param pl Current player in <tt>ga</tt>, or null. Not needed except in SPECIAL_BUILDING.
     *           If null, will be determined within this method.
     * @param callEndTurn  Almost always true; if false, don't call {@link SOCGame#endTurn()}
     *           because it was called before calling this method.
     *           If false, be sure to set {@code pl} to the player whose turn it was before {@code endTurn()} was called.
     * @since 1.1.00
     */
    void endGameTurn( SOCGame ga, SOCPlayer pl, final boolean callEndTurn )
    {
        // Reminder: if this method's logic is changed or added to,
        // please also look at SOCGameMessageHandler.handlePUTPIECE
        // to see if the simplified version there should also be
        // updated.

        final String gname = ga.getName();

        if (ga.getGameState() == SOCGame.SPECIAL_BUILDING)
        {
            if (pl == null)
                pl = ga.getPlayer( ga.getCurrentPlayerNumber() );
            pl.setAskedSpecialBuild( false );
            srv.messageToGame( gname, true, new SOCPlayerElement
                ( gname, pl.getPlayerNumber(), SOCPlayerElement.SET, PEType.ASK_SPECIAL_BUILD, 0 ) );
        }

        final boolean hadBoardResetRequest = (-1 != ga.getResetVoteRequester());

        /**
         * End the Turn:
         */
        if (callEndTurn)
        {
            ga.endTurn();  // May set state to OVER, if new player has enough points to win.
            // May begin or continue the Special Building Phase.
        }

        /**
         * Send the results out:
         */

        if (hadBoardResetRequest)
        {
            // Cancel voting at end of turn
            srv.messageToGame( gname, true, new SOCResetBoardReject( gname ) );
        }

        /**
         * clear any trade offers
         */
        srv.gameList.takeMonitorForGame( gname );
        try
        {
            if (ga.clientVersionLowest >= SOCClearOffer.VERSION_FOR_CLEAR_ALL)
            {
                srv.messageToGameWithMon( gname, true, new SOCClearOffer( gname, -1 ) );
            }
            else
            {
                for (int i = 0; i < ga.maxPlayers; i++)
                    srv.messageToGameWithMon( gname, false, new SOCClearOffer( gname, i ) );

                if (srv.recordGameEventsIsActive())
                    srv.recordGameEvent( gname, new SOCClearOffer( gname, -1 ) );
            }
        }
        finally
        {
            srv.gameList.releaseMonitorForGame( gname );
        }

        /**
         * send new state number; if game is now OVER,
         * also send end-of-game messages.
         * Send whose turn it is.
         */
        sendTurn( ga, false );
        if (ga.getGameState() == SOCGame.SPECIAL_BUILDING)
            srv.messageToGameKeyed
                ( ga, true, true, "action.sbp.turn.to.place", ga.getPlayer( ga.getCurrentPlayerNumber() ).getName() );
        // "Special building phase: {0}''s turn to place."
    }

    /**
     * Try to force-end the current player's turn in this game.
     * Alter game state and send messages to players.
     * Will call {@link #endGameTurn(SOCGame, SOCPlayer, boolean)} if appropriate.
     * Will send gameState and current player (turn) to clients.
     *<P>
     * If the current player has lost connection, send the {@link SOCLeaveGame LEAVEGAME}
     * message out <b>before</b> calling this method.
     *<P>
     * Assumes, as {@link #endGameTurn(SOCGame, SOCPlayer, boolean)} does:
     * <UL>
     * <LI> ga.canEndTurn already called, returned false
     * <LI> ga.takeMonitor already called (not the same as {@link SOCGameList#takeMonitorForGame(String)})
     * <LI> gamelist.takeMonitorForGame is NOT called, we do NOT have that monitor
     * </UL>
     * @param ga Game to force end turn
     * @param plName Current player's name. Needed because if they have been disconnected by
     *          {@link #leaveGame(SOCGame, Connection, boolean, boolean)},
     *          their name within game object is already null.
     * @return true if the turn was ended and game is still active;
     *          false if we find that all players have left and
     *          the gamestate has been changed here to {@link SOCGame#OVER}.
     *
     * @see #endGameTurnOrForce(SOCGame, int, String, Connection, boolean)
     * @see SOCGame#forceEndTurn()
     * @since 1.1.00
     */
    private boolean forceEndGameTurn( SOCGame ga, final String plName )
    {
        final String gaName = ga.getName();
        final int cpn = ga.getCurrentPlayerNumber();
        final int endFromGameState = ga.getGameState();

        SOCPlayer cp = ga.getPlayer( cpn );
        if (cp.hasAskedSpecialBuild())
        {
            cp.setAskedSpecialBuild( false );
            srv.messageToGame( gaName, true, new SOCPlayerElement
                ( gaName, cpn, SOCPlayerElement.SET, PEType.ASK_SPECIAL_BUILD, 0 ) );
        }

        final SOCForceEndTurnResult res = ga.forceEndTurn();
        // State now hopefully PLAY1, or SPECIAL_BUILDING;
        // also could be initial placement (START1A or START2A or START3A).
        if (SOCGame.OVER == ga.getGameState())
            return false;  // <--- Early return: All players have left ---

        /**
         * Report any resources lost or gained.
         * See also forceGamePlayerDiscardOrGain for same reporting code.
         */
        SOCResourceSet resGainLoss = res.getResourcesGainedLost();
        if (resGainLoss != null)
        {
            /**
             * If gold hex or returning resources to player (not discarding), report actual types/amounts.
             * For discard, tell the discarding player's client that they discarded the resources,
             * tell everyone else that the player discarded unknown resources.
             */
            if (!res.isLoss())
            {
                if ((endFromGameState == SOCGame.WAITING_FOR_PICK_GOLD_RESOURCE)
                    || (endFromGameState == SOCGame.STARTS_WAITING_FOR_PICK_GOLD_RESOURCE))
                {
                    // Send SOCPlayerElement messages, "gains" text
                    reportRsrcGainGold( ga, cp, cpn, resGainLoss, true, false );
                }
                else
                {
                    // Send SOCPlayerElement messages
                    reportRsrcGainLoss( ga, resGainLoss, false, false, cpn, -1, null );
                }
            }
            else
            {
                int totalRes = resGainLoss.getTotal();
                if (ga.isGameOptionSet( SOCGameOptionSet.K_PLAY_FO ))
                {
                    reportRsrcGainLoss( ga, resGainLoss, true, true, cpn, -1, null );
                }
                else
                {
                    Connection c = srv.getConnection( plName );
                    if ((c != null) && c.isConnected())
                        reportRsrcGainLoss( ga, resGainLoss, true, true, cpn, -1, c );
                    srv.messageToGameExcept
                        ( gaName, c, cpn, new SOCPlayerElement
                                ( gaName, cpn, SOCPlayerElement.LOSE, PEType.UNKNOWN_RESOURCE, totalRes, true ),
                            true );
                }
                srv.messageToGameKeyed
                    ( ga, true, true, "action.discarded", plName, totalRes );  //  "{0} discarded {1} resources."
            }
        }

        /**
         * report any dev-card or item returned to player's hand
         */
        final SOCInventoryItem itemCard = res.getReturnedInvItem();
        SOCInventoryItemAction retItemActionMsg = null;
        // details of item returning to player's hand, maybe send to other players too

        if (itemCard != null)
        {
            Connection c = srv.getConnection( plName );
            if ((c != null) && c.isConnected())
            {
                if (itemCard instanceof SOCDevCard)
                {
                    int card = itemCard.itype;
                    if ((card == SOCDevCardConstants.KNIGHT)
                        && (c.getVersion() < SOCDevCardConstants.VERSION_FOR_RENUMBERED_TYPES))
                        card = SOCDevCardConstants.KNIGHT_FOR_VERS_1_X;
                    srv.messageToPlayer
                        ( c, gaName, cpn, new SOCDevCardAction( gaName, cpn, SOCDevCardAction.ADD_OLD, card ) );
                }
                else
                {
                    retItemActionMsg = new SOCInventoryItemAction
                        ( gaName, cpn,
                            (itemCard.isPlayable() ? SOCInventoryItemAction.ADD_PLAYABLE : SOCInventoryItemAction.ADD_OTHER),
                            itemCard.itype, itemCard.isKept(), itemCard.isVPItem(), itemCard.canCancelPlay );
                    srv.messageToPlayer( c, gaName, cpn, retItemActionMsg );
                }
            }

            boolean announceAsInvItemAction = false;  // Announce item to game with same retItemActionMsg sent to player?
            boolean announceAsUnknown = true;  // Announce this item to game as an unknown dev card type?
            // Ignored if announceAsInvItemAction true.

            if (!(itemCard instanceof SOCDevCard))
            {
                // SOCInventoryItem: Add any new kinds here, to announce to all players.
                // If it needs a special message, do so and set announceAsUnknown = false
                // If it's private and doesn't need a special message, set handled = true and let it announce as unknown
                boolean handled = false;

                if (ga.isGameOptionSet( SOCGameOptionSet.K_SC_FTRI ))
                {
                    // endFromGameState is PLACING_INV_ITEM.
                    // "Gift port" item details are public, send return message to whole game:
                    handled = true;
                    announceAsInvItemAction = true;
                    announceAsUnknown = false;
                }

                // Fallback:
                if (!handled)
                    System.err.println
                        ( "forceEndGameTurn: Unhandled inventory item type " + itemCard.itype
                            + " class " + itemCard.getClass() );
            }

            if (announceAsInvItemAction)
            {
                srv.messageToGameExcept( gaName, c, cpn, retItemActionMsg, true );
            }
            else if (announceAsUnknown)
            {
                if (ga.clientVersionLowest >= SOCDevCardConstants.VERSION_FOR_RENUMBERED_TYPES)
                {
                    final boolean isObservableVP =
                        (ga.isGameOptionSet( SOCGameOptionSet.K_PLAY_FO )
                            || ga.isGameOptionSet( SOCGameOptionSet.K_PLAY_VPO ));
                    // note: minVersion for these gameopts is VERSION_FOR_RENUMBERED_TYPES

                    srv.messageToGameExcept
                        ( gaName, c, cpn, new SOCDevCardAction
                                ( gaName, cpn, SOCDevCardAction.ADD_OLD,
                                    (isObservableVP) ? itemCard.itype : SOCDevCardConstants.UNKNOWN ),
                            true );
                }
                else
                {
                    srv.messageToGameForVersionsExcept
                        ( ga, -1, SOCDevCardConstants.VERSION_FOR_RENUMBERED_TYPES - 1,
                            c, new SOCDevCardAction
                                ( gaName, cpn, SOCDevCardAction.ADD_OLD, SOCDevCardConstants.UNKNOWN_FOR_VERS_1_X ), true );
                    srv.messageToGameForVersionsExcept
                        ( ga, SOCDevCardConstants.VERSION_FOR_RENUMBERED_TYPES, Integer.MAX_VALUE,
                            c, new SOCDevCardAction
                                ( gaName, cpn, SOCDevCardAction.ADD_OLD, SOCDevCardConstants.UNKNOWN ), true );

                    srv.recordGameEventNotTo( gaName, cpn, new SOCDevCardAction
                        ( gaName, cpn, SOCDevCardAction.ADD_OLD, SOCDevCardConstants.UNKNOWN ) );
                }

                srv.messageToGameKeyed( ga, true, true, "forceend.devcard.returned", plName );
                // "{0}''s just-played development card was returned."
            }
        }

        /**
         * For initial placements, we don't end turns as normal.
         * (Player number may go forward or backwards, new state isn't ROLL_OR_CARD, etc.)
         * Update clients' gamestate, but don't call endGameTurn.
         */
        final int forceRes = res.getResult();
        if ((forceRes == SOCForceEndTurnResult.FORCE_ENDTURN_SKIP_START_ADV)
            || (forceRes == SOCForceEndTurnResult.FORCE_ENDTURN_SKIP_START_ADVBACK))
        {
            if (res.didUpdateFP() || res.didUpdateLP())
            {
                final int fpn = ga.getFirstPlayer();
                final SOCMessage msg =
                    (ga.clientVersionLowest >= SOCGameElements.MIN_VERSION)
                        ? new SOCGameElements( gaName, GEType.FIRST_PLAYER, fpn )
                        : new SOCFirstPlayer( gaName, fpn );

                // will cause clients to recalculate lastPlayer too
                srv.messageToGame( gaName, true, msg );
            }
            sendTurn( ga, false );

            return true;  // <--- Early return ---
        }

        /**
         * If the turn can now end, proceed as if player requested it.
         * Otherwise, send current gamestate.  We'll all wait for other
         * players to send discard messages, and afterwards this turn can end.
         */
        if (ga.canEndTurn( cpn ))
            endGameTurn( ga, null, true );  // could force gamestate to OVER, if a client leaves
        else
            sendGameState( ga, false, false );

        return (ga.getGameState() != SOCGame.OVER);
    }

    /**
     * Client has been approved to join game; send JOINGAMEAUTH and the entire state of the game to client.
     * Unless {@code isRejoinOrLoadgame}, announce {@link SOCJoinGame} client join event to other players.
     *<P>
     * Does not add the client to the game's or server's list of players,
     * that should be done before calling this method.
     *<P>
     * Assumes {@link SOCServer#connectToGame(Connection, String, SOCGameOptionSet, SOCGame)} was already called.
     *<P>
     * Assumes NEWGAME (or NEWGAMEWITHOPTIONS) has already been sent out.
     * The game's first message<B>*</B> sent to the connecting client is JOINGAMEAUTH, unless isReset.
     *<P>
     * Among other messages, player names are sent via SITDOWN, and pieces on board
     * sent by PUTPIECE.  See comments here for further details.
     * If {@code isRejoinOrLoadgame}, some details are sent by calling
     * {@link #sitDown_sendPrivateInfo(SOCGame, Connection, int, boolean)}.
     * The group of messages sent here ends with GAMEMEMBERS, SETTURN and GAMESTATE.
     * If state is {@link SOCGame#OVER}: Right after sending GAMESTATE, calls
     * {@link #sendGameStateOVER(SOCGame, Connection) sendGameStateOver(gameData, c)}.
     *<P>
     * After all that is sent, the entire game is sent a JOINGAME for the new game member.
     *<P>
     * *<B>I18N:</B> If the game has a {@link SOCScenario} and the client needs scenario info or localized strings
     * for the scenario name and description, {@link SOCScenarioInfo} or {@link SOCLocalizedStrings} is
     * sent before JOINGAMEAUTH.  This handles i18n and scenarios added or changed between the client's
     * and server's versions.
     *
     * @param gameData Game to join
     * @param c        The connection of joining client
     * @param isReset  Game is a board-reset of an existing game.  This is always false when
     *          called from SOCServer instead of from inside the SOCGameHandler.
     * @param isLoading  Game is being reloaded from snapshot by {@code c}'s request; state is {@link SOCGame#LOADING}
     * @param isRejoinOrLoadgame  If true, client is re-joining; {@code c} replaces an earlier connection which
     *          is defunct/frozen because of a network problem. Also true when a human player joins a
     *          game being reloaded and has the same nickname as a player there.
     *          If {@code isRejoinOrLoadgame}, sends {@code c} their hand's private info for game in progress.
     * @see SOCServer#createOrJoinGameIfUserOK(Connection, String, String, String, SOCGameOptionSet)
     * @since 1.1.00
     */
    @SuppressWarnings("unchecked")  // for new ArrayList<SOCSpecialItem>[]
    public void joinGame
    ( final SOCGame gameData, final Connection c,
        final boolean isReset, final boolean isLoading, final boolean isRejoinOrLoadgame )
    {
        // note: this method's indentation style for srv.messageToPlayer calls
        // is to more easily see the actual message being sent.

        boolean hasRobot = false;  // If game's already started, true if any bot is seated (can be taken over)
        final String gameName = gameData.getName(), cliName = c.getData();
        final int gameState = gameData.getGameState(), cliVers = c.getVersion();
        final boolean isFullyObservable = gameData.isGameOptionSet( SOCGameOptionSet.K_PLAY_FO );

        if (!isReset)
        {
            // First, send updated scenario info or localized strings if needed
            // (SOCScenarioInfo or SOCLocalizedStrings); checks c.getVersion(), scd.scenariosInfoSent etc.
            final String gameScen = gameData.getGameOptionStringValue( "SC" );
            if (gameScen != null)
                srv.sendGameScenarioInfo( gameScen, null, c, false, false );

            // Now, join game
            final SOCBoard board = gameData.getBoard();
            final int bh, bw;
            final int[] boardVS;
            if (board instanceof SOCBoardLarge)
            {
                bh = board.getBoardHeight();
                bw = board.getBoardWidth();
                boardVS = ((SOCBoardLarge) board).getAddedLayoutPart( "VS" );  // might be null, is OK
            }
            else
            {
                bh = bw = 0;
                boardVS = null;
            }
            srv.messageToPlayer( c, gameName, SOCServer.PN_OBSERVER,
                new SOCJoinGameAuth( gameName, bh, bw, boardVS ) );

            final SOCClientData scd = (SOCClientData) c.getAppData();
            if ((!scd.sentPostAuthWelcome) || (c.getVersion() < SOCStringManager.VERSION_FOR_I18N))
            {
                c.put( new SOCStatusMessage
                    ( SOCStatusMessage.SV_OK, srv.getClientWelcomeMessage( c ) ) );  // "Welcome to Java Settlers of Catan!"
                scd.sentPostAuthWelcome = true;
            }
        }

        /**
         * When sending seated player info and this client is loading a saved game:
         * if client isn't a player in the game, give them option to sit at any player's seat.
         */
        boolean allSeatsBots;
        if (isLoading)
        {
            allSeatsBots = true;
            for (int pn = 0; pn < gameData.maxPlayers; ++pn)
            {
                if ((!gameData.isSeatVacant( pn ))
                    && gameData.getPlayer( pn ).getName().equals( cliName ))
                {
                    allSeatsBots = false;
                    break;
                }
            }
        }
        else
        {
            allSeatsBots = false;
        }

        if (cliVers >= SOCSetSeatLock.VERSION_FOR_ALL_SEATS)
            srv.messageToPlayer( c, gameName, SOCServer.PN_OBSERVER,
                new SOCSetSeatLock( gameName, gameData.getSeatLocks() ) );

        for (int i = 0; i < gameData.maxPlayers; i++)
        {
            /**
             * send the seat lock information, if client needs per-seat messages.
             */
            if (cliVers < SOCSetSeatLock.VERSION_FOR_ALL_SEATS)
            {
                final SOCGame.SeatLockState sl = gameData.getSeatLock( i );
                // old client doesn't have CLEAR_ON_RESET
                srv.messageToPlayer( c, gameName, SOCServer.PN_OBSERVER,
                    new SOCSetSeatLock
                        ( gameName, i,
                            (sl != SOCGame.SeatLockState.CLEAR_ON_RESET) ? sl : SOCGame.SeatLockState.UNLOCKED ) );
            }

            /**
             * send them basic info on the already-seated players;
             * if isReset, don't send, because sitDown will
             * be sent from SOCServer.resetBoardAndNotify.
             */
            if (!isReset)
            {
                SOCPlayer pl = gameData.getPlayer( i );
                String plName = pl.getName();
                if ((plName != null) && !gameData.isSeatVacant( i ))
                {
                    boolean isRobot = pl.isRobot();
                    if ((gameState == SOCGame.LOADING)
                        && !(isRobot || allSeatsBots || isLoading || srv.gameList.isMember( plName, gameName )))
                    {
                        // To make sure joining client shows "Take Over" buttons for unclaimed seats
                        // left by human players when game was saved, show them as bots
                        isRobot = true;
                    }
                    srv.messageToPlayer( c, gameName, SOCServer.PN_OBSERVER,
                        new SOCSitDown( gameName, plName, i, isRobot || allSeatsBots ) );

                    if (isRobot)
                        hasRobot = true;
                }
            }
        }

        /**
         * Send board layout info.
         * Optimization: If the game is still forming, client already has data for the empty board.
         */
        if ((gameState != SOCGame.NEW)
            || (cliVers < SOCBoardLayout.VERSION_FOR_OMIT_IF_EMPTY_NEW_GAME))
        {
            srv.messageToPlayer( c, gameName, SOCServer.PN_OBSERVER,
                getBoardLayoutMessage( gameData ) );
            //    No need to catch IllegalArgumentException:
            //    Since game is already started, getBoardLayoutMessage has previously
            //    been called for the creating player, and the board encoding is OK.
        }

        for (final SOCPotentialSettlements psMsg : gatherBoardPotentials( gameData, cliVers ))
            srv.messageToPlayer( c, gameName, SOCServer.PN_OBSERVER,
                psMsg );

        /**
         * Any other misc data to send if game hasn't started yet:
         */
        if (gameState < SOCGame.START1A)
        {
            if (gameData.isGameOptionSet( SOCGameOptionSet.K_SC_CLVI ))
                // Board's general supply of cloth:
                srv.messageToPlayer( c, gameName, SOCServer.PN_OBSERVER,
                    new SOCPlayerElement
                        ( gameName, -1, SOCPlayerElement.SET,
                            PEType.SCENARIO_CLOTH_COUNT, ((SOCBoardLarge) (gameData.getBoard())).getCloth() ) );
            // Individual villages' cloth counts are sent soon below.
            // If game has started, will send board's cloth count after per-player info and putpieces.
        }

        /**
         * If normal game play has started:
         * _SC_CLVI: Send updated Cloth counts for any changed villages.
         * _SC_FTRI: Send any changed Special Edges.
         */
        if (gameData.hasSeaBoard && (gameState >= SOCGame.ROLL_OR_CARD))
        {
            final SOCBoardLarge bl = (SOCBoardLarge) gameData.getBoard();

            // SC_CLVI:
            final HashMap<Integer, SOCVillage> villages = bl.getVillages();
            if (villages != null)
                for (final SOCVillage vi : villages.values())
                {
                    final int cl = vi.getCloth();
                    if (cl != SOCVillage.STARTING_CLOTH)
                        srv.messageToPlayer( c, gameName, SOCServer.PN_OBSERVER,
                            new SOCPieceValue
                                ( gameName, SOCPlayingPiece.VILLAGE, vi.getCoordinates(), cl, 0 ) );
                }

            // SC_FTRI:
            boolean sendEdgeChanges = bl.hasSpecialEdges();
            if (!sendEdgeChanges)
            {
                // In case they've all been removed already during game play,
                // check the board for any Special Edge layout part
                for (String ap : SOCBoardLarge.SPECIAL_EDGE_LAYOUT_PARTS)
                {
                    if (bl.getAddedLayoutPart( ap ) != null)
                    {
                        sendEdgeChanges = true;
                        break;
                    }
                }
            }
            if (sendEdgeChanges)
                joinGame_sendBoardSpecialEdgeChanges( gameData, bl, c );
        }

        /**
         * Send the current player number.
         * Before v2.0.00, this wasn't sent so early; was sent
         * just before SOCGameState and the "joined the game" text.
         * This earlier send has been tested against 1.1.07 (released 2009-10-31).
         */
        srv.messageToPlayer( c, gameName, SOCServer.PN_OBSERVER,
            ((cliVers >= SOCGameElements.MIN_VERSION)
                ? new SOCGameElements( gameName, GEType.CURRENT_PLAYER, gameData.getCurrentPlayerNumber() )
                : new SOCSetTurn( gameName, gameData.getCurrentPlayerNumber() )) );

        /**
         * Send the game's Special Item info, if any, if game has started:
         */
        final String[] gameSITypes;
        if (gameState >= SOCGame.START1A)
        {
            Set<String> ty = gameData.getSpecialItemTypes();
            gameSITypes = (ty != null) ? ty.toArray( new String[ty.size()] ) : null;
        }
        else
        {
            gameSITypes = null;
        }

        /**
         * Holds any special items shared between game and player. Those must be sent just once, not twice,
         * when per-game and then per-player special item info is sent. Per-player loop should check
         * {@code gameSItoPlayer.get(typeKey)[playerNumber].get(itemIndex)}; unused per-player lists
         * and typeKeys are null, so check each dereference; also check itemIndex versus list length.
         */
        final HashMap<String, ArrayList<SOCSpecialItem>[]> gameSItoPlayer;

        if (gameSITypes == null)
        {
            gameSItoPlayer = null;
        }
        else
        {
            gameSItoPlayer = new HashMap<>();

            for (final String tkey : gameSITypes)
            {
                ArrayList<SOCSpecialItem> gsi = gameData.getSpecialItems( tkey );
                if (gsi == null)
                    continue;  // shouldn't happen

                final int L = gsi.size();
                for (int gi = 0; gi < L; ++gi)  // use this loop type to avoid ConcurrentModificationException if locking bug
                {
                    final SOCSpecialItem si = gsi.get( gi );
                    if (si == null)
                    {
                        srv.messageToPlayer( c, gameName, SOCServer.PN_OBSERVER,
                            new SOCSetSpecialItem( gameName, SOCSetSpecialItem.OP_CLEAR, tkey, gi, -1, -1 ) );
                        continue;
                    }

                    int pi = -1;  // player index, or -1: if pl != null, must search pl's items for a match
                    final SOCPlayer pl = si.getPlayer();
                    if (pl != null)
                    {
                        ArrayList<SOCSpecialItem> iList = pl.getSpecialItems( tkey );
                        if (iList != null)
                        {
                            for (int k = 0; k < iList.size(); ++k)
                            {
                                if (si == iList.get( k ))
                                {
                                    pi = k;
                                    break;
                                }
                            }
                        }
                    }

                    srv.messageToPlayer( c, gameName, SOCServer.PN_OBSERVER,
                        new SOCSetSpecialItem( gameData, SOCSetSpecialItem.OP_SET, tkey, gi, pi, si ) );

                    if (pi != -1)
                    {
                        // remember for use when sending per-player info

                        ArrayList<SOCSpecialItem>[] toAllPl = gameSItoPlayer.get( tkey );
                        if (toAllPl == null)
                        {
                            toAllPl = new ArrayList[gameData.maxPlayers];
                            gameSItoPlayer.put( tkey, toAllPl );
                        }

                        ArrayList<SOCSpecialItem> iList = toAllPl[pl.getPlayerNumber()];
                        if (iList == null)
                        {
                            iList = new ArrayList<>();
                            toAllPl[pl.getPlayerNumber()] = iList;
                        }

                        int iLL = iList.size();
                        while (iLL <= pi)
                        {
                            iList.add( null );
                            ++iLL;
                        }

                        iList.set( pi, si );
                    }
                }
            }
        }

        /**
         * send the per-player information
         */
        for (int i = 0; i < gameData.maxPlayers; i++)
        {
            final SOCPlayer pl = gameData.getPlayer( i );
            final boolean isTakingOverThisSeat = isRejoinOrLoadgame && c.getData().equals( pl.getName() );

            /**
             * send scenario info before any putpiece, so they know their
             * starting land areas and scenario events
             */
            int itm = pl.getSpecialVP();
            if (itm != 0)
            {
                srv.messageToPlayer( c, gameName, SOCServer.PN_OBSERVER,
                    new SOCPlayerElement
                        ( gameName, i, SOCPlayerElement.SET, PEType.SCENARIO_SVP, itm ) );

                ArrayList<SOCPlayer.SpecialVPInfo> svpis = pl.getSpecialVPInfo();
                if (svpis != null)
                    for (SOCPlayer.SpecialVPInfo svpi : svpis)
                        srv.messageToPlayer( c, gameName, SOCServer.PN_OBSERVER,
                            new SOCSVPTextMessage
                                ( gameName, i, svpi.svp, c.getLocalized( svpi.desc ), true ) );
            }

            itm = pl.getPlayerEvents();
            if (itm != 0)
                srv.messageToPlayer( c, gameName, SOCServer.PN_OBSERVER,
                    new SOCPlayerElement
                        ( gameName, i, SOCPlayerElement.SET, PEType.PLAYEREVENTS_BITMASK, itm ) );

            itm = pl.getScenarioSVPLandAreas();
            if (itm != 0)
                srv.messageToPlayer( c, gameName, SOCServer.PN_OBSERVER,
                    new SOCPlayerElement
                        ( gameName, i, SOCPlayerElement.SET, PEType.SCENARIO_SVP_LANDAREAS_BITMASK, itm ) );

            itm = pl.getStartingLandAreasEncoded();
            if (itm != 0)
                srv.messageToPlayer( c, gameName, SOCServer.PN_OBSERVER,
                    new SOCPlayerElement
                        ( gameName, i, SOCPlayerElement.SET, PEType.STARTING_LANDAREAS, itm ) );

            itm = pl.getCloth();
            if (itm != 0)
                srv.messageToPlayer( c, gameName, SOCServer.PN_OBSERVER,
                    new SOCPlayerElement
                        ( gameName, i, SOCPlayerElement.SET, PEType.SCENARIO_CLOTH_COUNT, itm ) );

            // Send piece info even if player has left the game (pl.getName() == null).
            // This lets them see "their" pieces before srv.sitDown(), if they rejoin at same position.

            Enumeration<SOCPlayingPiece> piecesEnum = pl.getPieces().elements();
            while (piecesEnum.hasMoreElements())
            {
                SOCPlayingPiece piece = piecesEnum.nextElement();

                if (piece.getType() == SOCPlayingPiece.CITY)
                    srv.messageToPlayer( c, gameName, SOCServer.PN_OBSERVER,
                        new SOCPutPiece( gameName, i, SOCPlayingPiece.SETTLEMENT, piece.getCoordinates() ) );

                srv.messageToPlayer( c, gameName, SOCServer.PN_OBSERVER,
                    new SOCPutPiece( gameName, i, piece.getType(), piece.getCoordinates() ) );
            }

            // _SC_PIRI: special-case piece not part of getPieces
            {
                final SOCFortress piece = pl.getFortress();
                if (piece != null)
                {
                    final int coord = piece.getCoordinates(),
                        str = piece.getStrength();

                    srv.messageToPlayer( c, gameName, SOCServer.PN_OBSERVER,
                        new SOCPutPiece( gameName, i, piece.getType(), coord ) );

                    if (str != SOCFortress.STARTING_STRENGTH)
                        srv.messageToPlayer( c, gameName, SOCServer.PN_OBSERVER,
                            new SOCPieceValue( gameName, SOCPlayingPiece.FORTRESS, coord, str, 0 ) );
                }
            }

            // _SC_PIRI: for display, send count of warships only after SOCShip pieces are sent
            itm = pl.getNumWarships();
            if (itm != 0)
                srv.messageToPlayer( c, gameName, SOCServer.PN_OBSERVER,
                    new SOCPlayerElement
                        ( gameName, i, SOCPlayerElement.SET, PEType.SCENARIO_WARSHIP_COUNT, itm ) );

            /**
             * send node coord of the last settlement, resources,
             * knight cards played, number of playing pieces in hand
             */
            final int[] counts = new int[(gameData.hasSeaBoard) ? 7 : 6];
            counts[0] = pl.getLastSettlementCoord();
            counts[1] = (isFullyObservable) ? 0 : pl.getResources().getTotal();  // for SOCPlayerElement.UNKNOWN_RESOURCE
            counts[2] = pl.getNumKnights();
            counts[3] = pl.getNumPieces( SOCPlayingPiece.ROAD );
            counts[4] = pl.getNumPieces( SOCPlayingPiece.SETTLEMENT );
            counts[5] = pl.getNumPieces( SOCPlayingPiece.CITY );
            if (gameData.hasSeaBoard)
                counts[6] = pl.getNumPieces( SOCPlayingPiece.SHIP );
            if (cliVers >= SOCPlayerElements.MIN_VERSION)
            {
                srv.messageToPlayer( c, gameName, SOCServer.PN_OBSERVER,
                    new SOCPlayerElements
                        ( gameName, i, SOCPlayerElement.SET,
                            (gameData.hasSeaBoard) ? ELEM_JOINGAME_WITH_PIECETYPES_SEA : ELEM_JOINGAME_WITH_PIECETYPES_CLASSIC,
                            counts ) );
                if (isFullyObservable)
                    srv.messageToPlayer( c, gameName, SOCServer.PN_OBSERVER,
                        new SOCPlayerElements
                            ( gameName, i, SOCPlayerElement.SET, ELEM_RESOURCES,
                                pl.getResources().getAmounts( false ) ) );
            }
            else
            {
                srv.messageToPlayer( c, gameName, SOCServer.PN_OBSERVER,
                    new SOCLastSettlement( gameName, i, counts[0] ) );
                // client too old for SOCPlayerElement.LAST_SETTLEMENT_NODE
                for (int j = 1; j < counts.length; ++j)
                    srv.messageToPlayer( c, gameName, SOCServer.PN_OBSERVER,
                        new SOCPlayerElement
                            ( gameName, i, SOCPlayerElement.SET, ELEM_JOINGAME_WITH_PIECETYPES_CLASSIC[j], counts[j] ) );
            }

            if (pl.hasAskedSpecialBuild())
                srv.messageToPlayer( c, gameName, SOCServer.PN_OBSERVER,
                    new SOCPlayerElement
                        ( gameName, i, SOCPlayerElement.SET, SOCPlayerElement.PEType.ASK_SPECIAL_BUILD, 1 ) );

            if (!isTakingOverThisSeat)
            {
                // send cards as unknown unless game is Observable

                final boolean cliVersionRecent = (cliVers >= SOCDevCardConstants.VERSION_FOR_RENUMBERED_TYPES);
                if (!(cliVersionRecent &&
                    (isFullyObservable || gameData.isGameOptionSet( SOCGameOptionSet.K_PLAY_VPO ))))
                {
                    final int numDevCards = pl.getInventory().getTotal();
                    final int unknownType = (cliVersionRecent)
                        ? SOCDevCardConstants.UNKNOWN
                        : SOCDevCardConstants.UNKNOWN_FOR_VERS_1_X;
                    final SOCMessage cardUnknownMsg =
                        new SOCDevCardAction( gameName, i, SOCDevCardAction.ADD_OLD, unknownType );
                    for (int j = 0; j < numDevCards; j++)
                        srv.messageToPlayer( c, gameName, SOCServer.PN_OBSERVER, cardUnknownMsg );
                }
                else
                {
                    // Observable: Send same way we'd send to a player client sitting down here. Can skip back-compat
                    // itemtype check because Observable gameopts' minVersion is same as cliVersionRecent

                    for (SOCMessage msg : sitDown_gatherInventoryContents( gameName, pl, cliVers ))
                        srv.messageToPlayer( c, gameName, SOCServer.PN_OBSERVER, msg );
                }
            }

            if (gameSITypes != null)
            {
                // per-player Special Item info

                for (final String tkey : gameSITypes)
                {
                    ArrayList<SOCSpecialItem> plsi = pl.getSpecialItems( tkey );
                    if (plsi == null)
                        continue;  // shouldn't happen

                    // pi loop body checks gameSItoPlayer to see if already sent (object shared with game)
                    final ArrayList<SOCSpecialItem>[] toAllPl = gameSItoPlayer.get( tkey );
                    final ArrayList<SOCSpecialItem> iList = (toAllPl != null) ? toAllPl[i] : null;

                    final int L = plsi.size();
                    for (int pi = 0; pi < L; ++pi)  // use this loop type to avoid ConcurrentModificationException
                    {
                        final SOCSpecialItem si = plsi.get( pi );
                        if (si == null)
                        {
                            srv.messageToPlayer( c, gameName, SOCServer.PN_OBSERVER,
                                new SOCSetSpecialItem
                                    ( gameName, SOCSetSpecialItem.OP_CLEAR, tkey, -1, pi, i ) );
                            continue;
                        }

                        if ((iList != null) && (iList.size() > pi) && (iList.get( pi ) == si))
                            continue;  // already sent (shared with game)

                        srv.messageToPlayer( c, gameName, SOCServer.PN_OBSERVER,
                            new SOCSetSpecialItem( gameData, SOCSetSpecialItem.OP_SET, tkey, -1, pi, si ) );
                    }
                }
            }

            if ((i == 0) && (cliVers < SOCGameElements.MIN_VERSION))
            {
                // per-game data, send once; send here only if client is
                // too old to send together with other game elements,
                // otherwise send soon with longest road / largest army

                srv.messageToPlayer( c, gameName, SOCServer.PN_OBSERVER,
                    new SOCFirstPlayer( gameName, gameData.getFirstPlayer() ) );

                srv.messageToPlayer( c, gameName, SOCServer.PN_OBSERVER,
                    new SOCDevCardCount( gameName, gameData.getNumDevCards() ) );
            }

            srv.messageToPlayer( c, gameName, SOCServer.PN_OBSERVER,
                new SOCChangeFace( gameName, i, pl.getFaceId() ) );

            if (i == 0)
            {
                // per-game data, send once

                srv.messageToPlayer( c, gameName, SOCServer.PN_OBSERVER,
                    new SOCDiceResult( gameName, gameData.getCurrentDice() ) );
            }

            // more per-player data to send after dice result

            sendTradeOffer( pl, c );
        }

        ///
        /// send dev card count, rounds count, first player, who has longest road and largest army
        ///
        final SOCPlayer lrPlayer = gameData.getPlayerWithLongestRoad(),
            laPlayer = gameData.getPlayerWithLargestArmy();
        final int lrPlayerNum = (lrPlayer != null) ? lrPlayer.getPlayerNumber() : -1,
            laPlayerNum = (laPlayer != null) ? laPlayer.getPlayerNumber() : -1;
        if (cliVers < SOCGameElements.MIN_VERSION)
        {
            srv.messageToPlayer( c, gameName, SOCServer.PN_OBSERVER,
                new SOCLongestRoad( gameName, lrPlayerNum ) );
            srv.messageToPlayer( c, gameName, SOCServer.PN_OBSERVER,
                new SOCLargestArmy( gameName, laPlayerNum ) );
        }
        else
        {
            srv.messageToPlayer( c, gameName, SOCServer.PN_OBSERVER,
                new SOCGameElements
                    ( gameName, ELEM_JOINGAME_DEVCARDS_ROUNDS_PLNUMS_FIRST_LONGEST_LARGEST,
                        new int[]{gameData.getNumDevCards(), gameData.getRoundCount(),
                            gameData.getFirstPlayer(), lrPlayerNum, laPlayerNum}
                    ) );
        }

        /**
         * Any other misc data to send after per-player/pieces, if game has started:
         */
        if (gameState >= SOCGame.START1A)
        {
            if (gameData.isGameOptionSet( SOCGameOptionSet.K_SC_CLVI ))
                srv.messageToPlayer( c, gameName, SOCServer.PN_OBSERVER,
                    new SOCPlayerElement
                        ( gameName, -1, SOCPlayerElement.SET,
                            PEType.SCENARIO_CLOTH_COUNT, ((SOCBoardLarge) (gameData.getBoard())).getCloth() ) );
        }

        /**
         * If we're rejoining and taking over a seat after a network problem,
         * send our resource and hand information.
         */
        if (isRejoinOrLoadgame && !isLoading)
        {
            SOCPlayer cliPl = gameData.getPlayer( cliName );
            if (cliPl != null)
            {
                int pn = cliPl.getPlayerNumber();
                if ((pn != -1) && !gameData.isSeatVacant( pn ))
                    sitDown_sendPrivateInfo( gameData, c, pn, true );
            }
        }

        /**
         * Send chat recap; same sequence is in SOCServerMessageHandler.handleJOINCHANNEL_postAuth with
         * different message type
         */
        final SOCChatRecentBuffer buf = srv.gameList.getChatBuffer( gameName );
        {
            List<SOCChatRecentBuffer.Entry> recents;
            synchronized (buf)
            {
                recents = buf.getAll();
            }

            if (!recents.isEmpty())
            {
                srv.messageToPlayer( c, gameName, SOCServer.PN_OBSERVER,
                    new SOCGameTextMsg( gameName, SOCGameTextMsg.SERVER_FOR_CHAT,
                        c.getLocalized( "member.join.recap_begin" ) ) );  // [:: ]"Recap of recent chat ::"
                for (SOCChatRecentBuffer.Entry e : recents)
                    srv.messageToPlayer( c, gameName, SOCServer.PN_OBSERVER,
                        new SOCGameTextMsg( gameName, e.nickname, e.text ) );
                srv.messageToPlayer( c, gameName, SOCServer.PN_OBSERVER,
                    new SOCGameTextMsg( gameName, SOCGameTextMsg.SERVER_FOR_CHAT,
                        c.getLocalized( "member.join.recap_end" ) ) );    // [:: ]"Recap ends ::"
            }
        }

        /**
         * Almost done; send GAMEMEMBERS as a hint to client that we're almost ready for its input.
         * The only new data in GAMEMEMBERS is observer names, because
         * player names have already been sent by the SITDOWN messages above.
         */
        List<String> memberNames = null;
        srv.gameList.takeMonitorForGame( gameName );
        try
        {
            final List<Connection> gameMembers = srv.gameList.getMembers( gameName );
            synchronized (gameMembers)
            {
                final int n = gameMembers.size();
                memberNames = new ArrayList<>( n );
                for (Connection gameMember : gameMembers) memberNames.add( gameMember.getData() );
            }
        }
        catch( Exception e )
        {
            D.ebugPrintlnINFO( "Exception in SGH.joinGame (gameMembers) - " + e );
        }
        finally
        {
            srv.gameList.releaseMonitorForGame( gameName );
        }

        if (memberNames != null)
            srv.messageToPlayer( c, gameName, SOCServer.PN_OBSERVER,
                new SOCGameMembers( gameName, memberNames ) );

        // before v2.0.00, current player number (SETTURN) was sent here,
        // between membersCommand and GAMESTATE.

        srv.messageToPlayer
            ( c, gameName, SOCServer.PN_OBSERVER,
                new SOCGameState( gameName, gameState ) );
        if (gameState == SOCGame.OVER)
            sendGameStateOVER( gameData, c );

        if (D.ebugOn)
            D.ebugPrintlnINFO( "*** " + cliName + " joined the game " + gameName + " at "
                + DateFormat.getTimeInstance( DateFormat.SHORT ).format( new Date() ) );

        if (isRejoinOrLoadgame && (gameState != SOCGame.LOADING))
        {
            return;
        }

        /**
         * Let everyone else know about the change
         */
        srv.messageToGame( gameName, true, new SOCJoinGame( cliName, "", SOCMessage.EMPTYSTR, gameName ) );
        if (isRejoinOrLoadgame)
        {
            return;
        }

        if ((!isReset) && (gameState >= SOCGame.START2A) && (gameState < SOCGame.OVER))
        {
            srv.messageToPlayerKeyed
                ( c, gameName, SOCServer.PN_OBSERVER,
                    (hasRobot) ? "member.join.game.started.bots"  // "This game has started. To play, take over a robot."
                        : "member.join.game.started" );     // "This game has started; no new players can sit down."
        }
    }

    /**
     * Players' potential settlements and related values.
     * Will return either 1 per player, or 1 for all players with {@code playerNumber} == -1:
     *<P>
     * If game hasn't started yet, each player's potentialSettlements are identical,
     * so gather that info once for all players (unless clients are too old for a message having PN -1).
     *<P>
     * Otherwise each player has a unique potential settlement list,
     * to populate legal sets before sending any of their PutPieces.
     *<P>
     * Before v2.3.00 this code was part of {@code joinGame}.
     * @param gameData  Game to gather potentials from
     * @param cliVers  Client version, or {@link Integer#MAX_VALUE} for latest version
     * @since 2.3.00
     */
    public static SOCPotentialSettlements[] gatherBoardPotentials
    ( final SOCGame gameData, final int cliVers )
    {
        final String gameName = gameData.getName();
        final SOCPotentialSettlements[] ret;

        if ((gameData.getGameState() < SOCGame.START1A)
            && (cliVers >= SOCPotentialSettlements.VERSION_FOR_PLAYERNUM_ALL))
        {
            // Some boards may have multiple land areas.
            // See also below, and startGame which has very similar code.
            final HashSet<Integer> psSet;
            final HashSet<Integer>[] lan;
            final int pan;
            if (gameData.hasSeaBoard)
            {
                final SOCBoardLarge bl = (SOCBoardLarge) gameData.getBoard();
                lan = bl.getLandAreasLegalNodes();
                pan = bl.getStartingLandArea();
                psSet = (lan == null)
                    ? (gameData.getPlayer( 0 ).getPotentialSettlements())
                    : null;  // send lan instead of psList
            }
            else
            {
                psSet = gameData.getPlayer( 0 ).getPotentialSettlements();
                lan = null;
                pan = 0;
            }

            final SOCPotentialSettlements psMsg;
            if (lan == null)
            {
                psMsg = new SOCPotentialSettlements
                    ( gameName, -1, new ArrayList<>( psSet ) );
            }
            else
            {
                final List<Integer> psList = (psSet != null) ? new ArrayList<>( psSet ) : null;
                psMsg = new SOCPotentialSettlements
                    ( gameName, -1, psList, pan, lan, SOCBoardAtServer.getLegalSeaEdges( gameData ) );
            }

            ret = new SOCPotentialSettlements[]{psMsg};

        }
        else
        {
            // Game has started (initial placement or normal play),
            // and/or at least 1 client is too old for "all players" pn=-1 message

            ret = new SOCPotentialSettlements[gameData.maxPlayers];
            final int[][] lse = SOCBoardAtServer.getLegalSeaEdges( gameData );  // null except in SC_PIRI

            for (int pn = 0; pn < gameData.maxPlayers; ++pn)
            {
                final SOCPlayer pl = gameData.getPlayer( pn );
                final List<Integer> psList = new ArrayList<>( pl.getPotentialSettlements() );

                // Some boards may have multiple land areas.
                // See also above, and startGame which has very similar code.
                final HashSet<Integer>[] lan;
                if (gameData.hasSeaBoard && (pn == 0))
                {
                    // Send legal node info once, not per-player.
                    // Assumes all players have same legal nodes.
                    // Legal Sea Edges is sent once, as a list of all players' LSE, as part of pn=0 message.
                    final SOCBoardLarge bl = (SOCBoardLarge) gameData.getBoard();
                    lan = bl.getLandAreasLegalNodes();
                }
                else
                {
                    lan = null;
                }

                final int[][] plLse = (lse != null) ? (new int[][]{lse[pn]}) : null;
                final SOCPotentialSettlements psMsg;
                if (lan == null)
                {
                    if (lse == null)
                        psMsg = new SOCPotentialSettlements( gameName, pn, psList );
                    else
                        psMsg = new SOCPotentialSettlements( gameName, pn, psList, plLse );
                }
                else
                {
                    psMsg = new SOCPotentialSettlements( gameName, pn, psList, 0, lan, plLse );
                }
                ret[pn] = psMsg;
            }
        }

        return ret;
    }

    /**
     * Client is joining this game, which uses {@link SOCBoardLarge} with {@link SOCBoardLarge#hasSpecialEdges()};
     * send any changes to special edges from the starting board layout.
     *<P>
     * Compares the current {@link SOCBoardLarge#getSpecialEdges()} against each
     * {@link SOCBoardLarge#getAddedLayoutPart(String)} which defines special edges
     * (currently {@code "CE"}, {@code "VE"}).
     *<P>
     * Called as part of {@link #joinGame(SOCGame, Connection, boolean, boolean, boolean)}.
     * @param game   Game being joined
     * @param board  Game's board layout
     * @param c      Client joining
     */
    private void joinGame_sendBoardSpecialEdgeChanges
    ( final SOCGame game, final SOCBoardLarge board, final Connection c )
    {
        final String gaName = game.getName();

        // - Iterate through added layout parts vs getSpecialEdgeType, to see if any removed or changed.
        // - Build array of each seType's original edge coordinates;
        //   seCoord[i] == special edges of type SPECIAL_EDGE_TYPES[i]

        int[][] seCoord = new int[SOCBoardLarge.SPECIAL_EDGE_LAYOUT_PARTS.length][];

        for (int i = 0; i < SOCBoardLarge.SPECIAL_EDGE_LAYOUT_PARTS.length; ++i)
        {
            final String part = SOCBoardLarge.SPECIAL_EDGE_LAYOUT_PARTS[i];
            final int[] edges = board.getAddedLayoutPart( part );
            if (edges == null)
                continue;
            seCoord[i] = edges;

            final int edgeSEType = SOCBoardLarge.SPECIAL_EDGE_TYPES[i];
            for (final int edge : edges)
            {
                final int seType = board.getSpecialEdgeType( edge );

                if (seType != edgeSEType)
                    // removed (type 0) or changed type
                    srv.messageToPlayer
                        ( c, gaName, SOCServer.PN_OBSERVER,
                            new SOCSimpleAction( gaName, -1, SOCSimpleAction.BOARD_EDGE_SET_SPECIAL, edge, seType ) );
            }
        }

        // - Iterate through getSpecialEdges map vs type's added layout part, to see if any added.

        final Iterator<Map.Entry<Integer, Integer>> seIter = board.getSpecialEdges();
        while (seIter.hasNext())
        {
            Map.Entry<Integer, Integer> entry = seIter.next();
            final int edge = entry.getKey(), seType = entry.getValue();

            boolean found = false;
            for (int i = 0; i < SOCBoardLarge.SPECIAL_EDGE_LAYOUT_PARTS.length; ++i)
            {
                if (seType == SOCBoardLarge.SPECIAL_EDGE_TYPES[i])
                {
                    if (seCoord[i] != null)
                    {
                        // search its type's original-edges array; there aren't
                        // many edges per type, so simple linear search is okay

                        for (int j = 0; j < seCoord[i].length; ++j)
                        {
                            if (edge == seCoord[i][j])
                            {
                                found = true;
                                break;
                            }
                        }
                    }

                    break;
                }
            }

            if (!found)
                // added since start of game
                srv.messageToPlayer
                    ( c, gaName, SOCServer.PN_OBSERVER,
                        new SOCSimpleAction( gaName, -1, SOCSimpleAction.BOARD_EDGE_SET_SPECIAL, edge, seType ) );
        }
    }

    // javadoc inherited from GameHandler
    public void sitDown_sendPrivateInfo
    ( final SOCGame ga, final Connection c, final int pn, final boolean isRejoinOrLoadgame )
    {
        final String gaName = ga.getName();
        final SOCPlayer pl = ga.getPlayer( pn );
        final int cliVers = c.getVersion();

        /**
         * send all the private information
         */
        SOCResourceSet resources = pl.getResources();
        // CLAY, ORE, SHEEP, WHEAT, WOOD, UNKNOWN
        final int[] counts = resources.getAmounts( true );
        if (cliVers >= SOCPlayerElements.MIN_VERSION)
        {
            srv.messageToPlayer( c, gaName, pn, new SOCPlayerElements
                ( gaName, pn, SOCPlayerElement.SET, ELEM_RESOURCES_WITH_UNKNOWN, counts ) );
        }
        else
        {
            for (int i = 0; i < counts.length; ++i)
                srv.messageToPlayer( c, null, SOCServer.PN_NON_EVENT, new SOCPlayerElement
                    ( gaName, pn, SOCPlayerElement.SET, ELEM_RESOURCES_WITH_UNKNOWN[i], counts[i] ) );

            if (srv.recordGameEventsIsActive())
                srv.recordGameEventTo( gaName, pn, new SOCPlayerElements
                    ( gaName, pn, SOCPlayerElement.SET, ELEM_RESOURCES_WITH_UNKNOWN, counts ) );
        }

        final boolean cliVersionRecent = (cliVers >= SOCDevCardConstants.VERSION_FOR_RENUMBERED_TYPES),
            cliVersionClearsInventory = (cliVers >= SOCDevCardAction.VERSION_FOR_SITDOWN_CLEARS_INVENTORY),
            hasObservableInventory = cliVersionRecent
                && (ga.isGameOptionSet( SOCGameOptionSet.K_PLAY_FO ) || ga.isGameOptionSet( SOCGameOptionSet.K_PLAY_VPO ));

        /**
         * remove the unknown cards, if client's too old for receiving SITDOWN to imply doing so;
         * skip if isRejoinOrLoadgame, unknowns weren't sent for that player during joinGame
         */
        if (!(isRejoinOrLoadgame || cliVersionClearsInventory || hasObservableInventory))
        {
            SOCDevCardAction cardUnknown = new SOCDevCardAction
                ( gaName, pn, SOCDevCardAction.PLAY,
                    (cliVersionRecent) ? SOCDevCardConstants.UNKNOWN : SOCDevCardConstants.UNKNOWN_FOR_VERS_1_X );

            final int nCards = pl.getInventory().getTotal();
            for (int i = nCards; i > 0; --i)
                srv.messageToPlayer( c, null, SOCServer.PN_NON_EVENT, cardUnknown );

            if (srv.recordGameEventsIsActive())
            {
                if (cardUnknown.getCardType() != SOCDevCardConstants.UNKNOWN)
                    // msg was to client v1.x: unmap type from UNKNOWN_FOR_VERS_1_X
                    cardUnknown = new SOCDevCardAction
                        ( gaName, pn, SOCDevCardAction.PLAY, SOCDevCardConstants.UNKNOWN );

                for (int i = nCards; i > 0; --i)
                    srv.recordGameEventTo( gaName, pn, cardUnknown );
            }
        }

        /**
         * send inventory contents: all new dev cards first, then all playable, then all kept (VP cards)
         */
        if (!(hasObservableInventory && !cliVersionClearsInventory))
            for (SOCMessage msg : sitDown_gatherInventoryContents( gaName, pl, cliVers ))
            {
                srv.messageToPlayer( c, null, SOCServer.PN_NON_EVENT, msg );

                if (srv.recordGameEventsIsActive())
                {
                    if (cliVersionRecent
                        || !((msg instanceof SOCDevCardAction)
                        && (((SOCDevCardAction) msg).getCardType() == SOCDevCardConstants.KNIGHT_FOR_VERS_1_X)))
                    {
                        srv.recordGameEventTo( gaName, pn, msg );
                    }
                    else
                    {
                        // for event record, undo v1.x cardtype conversion
                        srv.recordGameEventTo
                            ( gaName, pn,
                                new SOCDevCardAction
                                    ( gaName, pn, ((SOCDevCardAction) msg).getAction(), SOCDevCardConstants.KNIGHT ) );
                    }
                }
            }

        /**
         * send game state info such as requests for discards
         */
        sendGameState( ga );

        if ((ga.getCurrentDice() == 7) && pl.getNeedToDiscard())
        {
            srv.messageToPlayer( c, gaName, pn, new SOCDiscardRequest( gaName, pl.getCountToDiscard() ) );
        }
        else if (ga.hasSeaBoard)
        {
            final int numGoldRes = pl.getNeedToPickGoldHexResources();
            if (numGoldRes > 0)
                srv.messageToPlayer( c, gaName, pn, new SOCSimpleRequest
                    ( gaName, pn, SOCSimpleRequest.PROMPT_PICK_RESOURCES, numGoldRes ) );
        }

        /**
         * send what face this player is using
         */
        srv.messageToGame( gaName, true, new SOCChangeFace( gaName, pn, pl.getFaceId() ) );
    }

    /**
     * Creates the Add messages to send contents of one player's private {@link SOCInventory} of
     * dev cards and occasional special items to a client.
     * Gathers all new dev cards first, then all playable, then all kept (VP cards).
     *
     * @param gaName  Game name to use in messages created here
     * @param pl  Player data
     * @param cliVers  Client version, from {@link Connection#getVersion()}.
     *     If v1.x, will translate card type {@link SOCDevCardConstants#KNIGHT}
     *     to {@link SOCDevCardConstants#KNIGHT_FOR_VERS_1_X}.
     * @return List of {@link SOCDevCardAction} messages for {@link SOCDevCard}s, and/or {@link SOCInventoryItemAction}
     *     messages for other items, in this player's inventory.
     *     Each message's action will be {@link SOCDevCardAction#ADD_NEW} or {@link SOCDevCardAction#ADD_OLD}
     *     depending on its item's age.
     *     List is empty, not null, if player's inventory is empty.
     * @since 2.4.50
     */
    private List<SOCMessage> sitDown_gatherInventoryContents
    ( final String gaName, final SOCPlayer pl, final int cliVers )
    {
        final SOCInventory cardsInv = pl.getInventory();
        final int pn = pl.getPlayerNumber();
        final boolean cliVersionRecent = (cliVers >= SOCDevCardConstants.VERSION_FOR_RENUMBERED_TYPES);

        final List<SOCMessage> ret = new ArrayList<>();

        for (int dcState = SOCInventory.NEW; dcState <= SOCInventory.KEPT; ++dcState)
        {
            final int dcAge = (dcState == SOCInventory.NEW) ? SOCInventory.NEW : SOCInventory.OLD;
            final int addCmd = (dcAge == SOCInventory.NEW) ? SOCDevCardAction.ADD_NEW : SOCDevCardAction.ADD_OLD;

            for (final SOCInventoryItem iitem : cardsInv.getByState( dcState ))
            {
                final SOCMessage addMsg;

                if (iitem instanceof SOCDevCard)
                {
                    final int dcType = iitem.itype;
                    addMsg = new SOCDevCardAction
                        ( gaName, pn, addCmd,
                            (cliVersionRecent || (dcType != SOCDevCardConstants.KNIGHT))
                                ? dcType
                                : SOCDevCardConstants.KNIGHT_FOR_VERS_1_X );
                }
                else
                {
                    // SC_FTRI "gift port" to be placed later
                    // or another general inventory item
                    addMsg = new SOCInventoryItemAction
                        ( gaName, pn,
                            (iitem.isPlayable() ? SOCInventoryItemAction.ADD_PLAYABLE : SOCInventoryItemAction.ADD_OTHER),
                            iitem.itype, iitem.isKept(), iitem.isVPItem(), iitem.canCancelPlay );
                }

                ret.add( addMsg );
            }
        }

        return ret;
    }

    // javadoc inherited from GameHandler. Return true if game is empty and should be ended.
    public boolean leaveGame
    ( SOCGame ga, Connection c, final boolean hasReplacement, final boolean hasHumanReplacement )
    {
        final String gm = ga.getName();
        final String plName = c.getData();  // Retain name, since will become null within game obj.

        boolean gameHasHumanPlayer = hasHumanReplacement;
        boolean gameHasObserver = false;
        @SuppressWarnings("unused")
        boolean gameVotingActiveDuringStart = false;  // TODO checks/messages; added in v1.1.01, TODO not used yet

        final int gameState = ga.getGameState();

        boolean isPlayer = false;
        int playerNumber;    // removing this player number
        for (playerNumber = 0; playerNumber < ga.maxPlayers;
             playerNumber++)
        {
            SOCPlayer player = ga.getPlayer( playerNumber );

            if ((player != null) && (player.getName() != null)
                && (player.getName().equals( plName )))
            {
                isPlayer = true;

                /**
                 * About to remove this player from the game. Before doing so:
                 * If a board-reset vote is in progress, they cannot vote
                 * once they have left. So to keep the game moving,
                 * fabricate their response: vote No.
                 */
                if (ga.getResetVoteActive())
                {
                    if (gameState <= SOCGame.STARTS_WAITING_FOR_PICK_GOLD_RESOURCE)
                        gameVotingActiveDuringStart = true;

                    if (ga.getResetPlayerVote( playerNumber ) == SOCGame.VOTE_NONE)
                    {
                        srv.gameList.releaseMonitorForGame( gm );
                        ga.takeMonitor();
                        srv.resetBoardVoteNotifyOne( ga, playerNumber, plName, false );
                        ga.releaseMonitor();
                        srv.gameList.takeMonitorForGame( gm );
                    }
                }

                /**
                 * Remove the player.
                 */
                ga.removePlayer( plName, hasReplacement );  // player obj name becomes null

                //broadcastGameStats(cg);
                break;
            }
        }

        SOCLeaveGame leaveMessage = new SOCLeaveGame( plName, "-", gm );
        srv.messageToGameWithMon( gm, true, leaveMessage );

        if (D.ebugOn)
            D.ebugPrintlnINFO( "*** " + plName + " left the game " + gm + " at "
                + DateFormat.getTimeInstance( DateFormat.SHORT ).format( new Date() ) );
        srv.messageToGameKeyed( ga, true, false, "member.left.game", plName );  // "{0} left the game"

        /**
         * check if there is at least one person playing the game
         */
        if (!hasHumanReplacement)
            for (int pn = 0; pn < ga.maxPlayers; pn++)
            {
                SOCPlayer player = ga.getPlayer( pn );

                if ((player != null) && (player.getName() != null) && !(player.isRobot() || ga.isSeatVacant( pn )))
                {
                    gameHasHumanPlayer = true;
                    break;
                }
            }

        //D.ebugPrintln("*** gameHasHumanPlayer = "+gameHasHumanPlayer+" for "+gm);

        /**
         * if no human players, check if there is at least one person watching the game (observing).
         * Even with observers, end it unless ga.isBotsOnly or PROP_JSETTLERS_BOTS_BOTGAMES_TOTAL != 0
         * or game is still forming (no one has sat yet, but they probably want to sit soon).
         */
        if ((!gameHasHumanPlayer) && !srv.gameList.isGameEmpty( gm ))
        {
            Enumeration<Connection> membersEnum = srv.gameList.getMembers( gm ).elements();

            while (membersEnum.hasMoreElements())
            {
                Connection member = membersEnum.nextElement();

                //D.ebugPrintln("*** "+member.data+" is a member of "+gm);
                boolean nameMatch = false;

                for (int pn = 0; pn < ga.maxPlayers; pn++)
                {
                    SOCPlayer player = ga.getPlayer( pn );

                    if ((player != null) && (player.getName() != null) && (player.getName().equals( member.getData() )))
                    {
                        nameMatch = true;
                        break;
                    }
                }

                if (!nameMatch)
                {
                    gameHasObserver = true;
                    break;
                }
            }

            if (gameHasObserver && !((gameState == SOCGame.NEW) || (gameState == SOCGame.LOADING) || ga.isBotsOnly))
            {
                if (0 == srv.getConfigIntProperty( SOCServer.PROP_JSETTLERS_BOTS_BOTGAMES_TOTAL, 0 ))
                    gameHasObserver = false;
            }

        }
        //D.ebugPrintln("*** gameHasObserver = "+gameHasObserver+" for "+gm);

        /**
         * if the leaving member was playing the game, and
         * the game isn't over, then decide:
         * - Do we need to force-end the current turn?
         * - Do we need to cancel their initial settlement placement?
         * - Should we replace the leaving player with a robot?
         */
        if (isPlayer && (gameHasHumanPlayer || gameHasObserver)
            && ((ga.getPlayer( playerNumber ).getPublicVP() > 0)
            || (gameState == SOCGame.START1A)
            || (gameState == SOCGame.START1B))
            && (gameState < SOCGame.LOADING)
            && !(gameState < SOCGame.START1A))
        {
            boolean foundNoRobots;

            if (ga.getPlayer( playerNumber ).isRobot())
            {
                /**
                 * don't replace bot with bot; force end-turn instead.
                 */
                foundNoRobots = true;
            }
            else
            {
                /**
                 * get a robot to replace this human player;
                 * just in case, check game-version vs robots-version,
                 * like at new-game (readyGameAskRobotsJoin).
                 */
                foundNoRobots = !findRobotAskJoinGame( ga, playerNumber, true );
            }  // if (should try to find a robot)

            /**
             * What to do if no robot was found to fill their spot?
             * Must keep the game going, might need to force-end current turn.
             */
            if (foundNoRobots)
            {
                final boolean stillActive = endGameTurnOrForce( ga, playerNumber, plName, c, true );
                if (!stillActive)
                {
                    // force game destruction below
                    gameHasHumanPlayer = false;
                    gameHasObserver = false;
                }
            }
        }
        else
        {
            // observer leaving: If game is bot-only, don't end the game despite no human players/observers
            if (ga.isBotsOnly && (ga.getGameState() < SOCGame.OVER))
                gameHasObserver = true;
        }

        return !(gameHasHumanPlayer || gameHasObserver);
    }

    /**
     * When a human player has left an active game, or a game is starting and a
     * bot from that game's {@link SOCServer#robotJoinRequests} has disconnected,
     * look for a robot player which can take a seat and continue the game.
     *<P>
     * If found the bot will be added to {@link SOCServer#robotJoinRequests} and
     * sent a {@link SOCBotJoinGameRequest}. Otherwise the game will be sent a
     * {@link SOCGameServerText} explaining failure to find any robot; human players
     * might need to leave the game and start a new one.
     * @param ga   Game to look in
     * @param seatNumberObj  Seat number to fill, as an {@link Integer} object.
     *     If {@code ! gameIsActive}, this comes from {@link SOCServer#robotJoinRequests}
     *     via {@link SOCServer#leaveConnection(Connection)}.
     * @param gameIsActive  True if for active game, not a game still starting
     * @return true if an available bot was found
     * @since 2.0.00
     */
    public boolean findRobotAskJoinGame
    ( final SOCGame ga, Object seatNumberObj, final boolean gameIsActive )
    {
        if (gameIsActive)
            srv.messageToGameKeyed( ga, true, false, "member.bot.join.fetching" );  // "Fetching a robot player..."

        if (srv.robots.isEmpty())
        {
            srv.messageToGameKeyed( ga, true, false, "member.bot.join.no.bots.server" );
            // "No robot can join the game, there are no robots on this server."

            return false;  // <--- Early return: No bot available ---
        }
        else if (ga.getClientVersionMinRequired() > Version.versionNumber())
        {
            srv.messageToGameKeyed
                ( ga, true, false, "member.bot.join.interror.version", ga.getClientVersionMinRequired() );
            // "Internal error: The robots can't join this game; game's version {0} is newer than the robots.

            return false;  // <--- Early return: No bot available ---
        }

        Connection robotConn = null;  // the bot selected to join
        boolean nameMatch = true;  // false if can select a bot that isn't already playing in or requested in this game
        final String gaName = ga.getName();
        final boolean gameHasLimitedFeats = (ga.getClientFeaturesRequired() != null);
        Hashtable<Connection, Object> requestedBots = srv.robotJoinRequests.get( gaName );

        if (!(seatNumberObj instanceof Integer))  // should not happen; check just in case
        {
            seatNumberObj = null;
            // nameMatch remains true; will announce can't find a bot
        }
        else
        {

            /**
             * request a robot that isn't already playing this game or
             * is not already requested to play in this game
             */

            final HashSet<String> gameBots = new HashSet<>();
            for (int i = 0; i < ga.maxPlayers; i++)
            {
                SOCPlayer pl = ga.getPlayer( i );
                if (pl != null)
                {
                    String pname = pl.getName();
                    if (pname != null)
                        gameBots.add( pname );
                }
            }

            final int[] robotIndexes = srv.robotShuffleForJoin();  // Shuffle to distribute load

            for (int idx = 0; idx < srv.robots.size(); idx++)
            {
                robotConn = srv.robots.get( robotIndexes[idx] );

                nameMatch = gameBots.contains( robotConn.getData() );

                if ((!nameMatch) && (requestedBots != null))
                    nameMatch = requestedBots.containsKey( robotConn );

                if (!nameMatch)
                {
                    if (gameHasLimitedFeats && !ga.canClientJoin( (((SOCClientData) (robotConn.getAppData())).feats) ))
                        nameMatch = true;  // try the next bot instead
                    else
                        break;
                }
            }
        }

        if (!nameMatch)
        {
            /**
             * make the request
             */
            // D.ebugPrintln("@@@ JOIN GAME REQUEST for " + robotConn.getData());

            final int seatNumber = (Integer) seatNumberObj;

            if (ga.getSeatLock( seatNumber ) != SOCGame.SeatLockState.UNLOCKED)
            {
                // make sure bot can sit
                ga.setSeatLock( seatNumber, SOCGame.SeatLockState.UNLOCKED );
                srv.messageToGameWithMon
                    ( gaName, true, new SOCSetSeatLock( gaName, seatNumber, SOCGame.SeatLockState.UNLOCKED ) );
            }

            /**
             * record the request
             */
            if (requestedBots == null)
            {
                requestedBots = new Hashtable<>();
                requestedBots.put( robotConn, seatNumberObj );
                srv.robotJoinRequests.put( gaName, requestedBots );
            }
            else
            {
                requestedBots.put( robotConn, seatNumberObj );
            }

            srv.messageToPlayer
                ( robotConn, gaName, SOCServer.PN_OBSERVER,
                    new SOCBotJoinGameRequest( gaName, seatNumber, ga.getGameOptions() ) );
        }
        else
        {
            srv.messageToGameKeyed( ga, true, false, "member.bot.join.cantfind" );  // "*** Can't find a robot! ***"

            return false;  // <--- Early return: No bot available ---
        }

        return true;
    }

    /**
     * {@inheritDoc}
     *<P>
     * Equivalent to: {@link #sendGameState(SOCGame, boolean, boolean) sendGameState(ga, false, true)}.
     */
    public void sendGameState( SOCGame ga )
    {
        sendGameState( ga, false, true );
    }

    /**
     * Send all game members the current state of the game with a message.
     * May also send other messages to the game and/or specific players if noted here.
     * Note that the current (or new) player number is not sent here.
     *<P>
     * See {@link SOCGameState} for complete list of game states,
     * related messages sent, and expected client responses.
     *<P>
     * Summarized here:
     *<P>
     * State {@link SOCGame#ROLL_OR_CARD}:
     * If {@code sendRollPrompt}, send game a {@code RollDicePrompt} announcement.
     * Clients v2.0.00 or newer ({@link SOCStringManager#VERSION_FOR_I18N}) will print
     * "It's Joe's turn to roll the dice." Older clients will be sent a text message
     * to say that.
     *<P>
     * State {@link SOCGame#WAITING_FOR_DISCARDS}:
     * If a 7 is rolled, will also say who must discard (in a GAMESERVERTEXT).
     * Can use {@code omitGameStateMessage} to send only that GAMESERVERTEXT
     * if responding to a player's discard.<BR>
     * <B>Note:</B> This method sends only the prompt text, not the {@link SOCDiscardRequest}s
     * sent by {@link #sendGameState_sendDiscardRequests(SOCGame, String)}.
     *<P>
     * State {@link SOCGame#WAITING_FOR_ROB_CHOOSE_PLAYER}:
     * If current player must choose which player to rob,
     * will also prompt their client to choose (in a CHOOSEPLAYERREQUEST).
     *<P>
     * State {@link SOCGame#STARTS_WAITING_FOR_PICK_GOLD_RESOURCE}:
     * To announce the player must pick a resource to gain from the gold hex initial placement,
     * please call {@link #sendGameState_sendGoldPickAnnounceText(SOCGame, String, Connection, SOCGame.RollResult)}.
     *<P>
     * State {@link SOCGame#WAITING_FOR_PICK_GOLD_RESOURCE}:
     * If a gold hex is rolled, does not say who
     * must pick resources to gain (because of timing).  Please call
     * {@link #sendGameState_sendGoldPickAnnounceText(SOCGame, String, Connection, SOCGame.RollResult)}
     * after sending the resource gain text ("x gets 1 sheep").
     *<P>
     * State {@link SOCGame#OVER OVER}: Announces winner, each player's total VP, and related game and player stats.
     *<P>
     * <b>Note:</b> If game is now {@code OVER} and the {@link SOCGame#isBotsOnly} flag is set,
     * {@link #sendGameStateOVER(SOCGame, Connection)} will call {@link SOCServer#destroyGameAndBroadcast(String, String)}.
     * Be sure that callers to {@code sendGameState} don't assume the game will still exist after calling this method.
     * Also, {@code destroyGame} might create more {@link SOCGame#isBotsOnly} games, depending on server settings.
     *<P>
     * <b>Locks:</b> Does not hold {@link SOCGameList#takeMonitor()} or
     * {@link SOCGameList#takeMonitorForGame}<tt>(gaName)</tt> when called.
     * Some callers call {@link SOCGame#takeMonitor()} before calling; not important here.
     *
     * @see #sendTurn(SOCGame, boolean)
     * @see #sendGameState(SOCGame)
     * @see #sendGameStateOVER(SOCGame, Connection)
     *
     * @param ga  the game
     * @param omitGameStateMessage  if true, don't send the {@link SOCGameState} message itself
     *    but do send any other messages as described above. For use just after sending a message which
     *    includes a Game State field. Ignored if gamestate >= {@link SOCGame#OVER}.
     * @param sendRollPrompt  If true and state is {@link SOCGame#ROLL_OR_CARD}, send game a {@code RollDicePrompt}.
     * @return If true, caller ({@code sendTurn}) should send game a {@code RollDicePrompt}
     *    because {@code sendRollPrompt} is false, although they may send other messages first.
     * @since 1.1.00
     */
    boolean sendGameState( SOCGame ga, final boolean omitGameStateMessage, final boolean sendRollPrompt )
    {
        if (ga == null)
            return false;

        final int gaState = ga.getGameState();
        final int cpn = ga.getCurrentPlayerNumber();
        final String gname = ga.getName();
        boolean wantRollPrompt = false;

        if (gaState == SOCGame.OVER)
        {
            /**
             * Before sending state "OVER", enforce current player number.
             * This helps the client's copy of game recognize winning condition.
             */
            if (ga.clientVersionLowest >= SOCGameElements.MIN_VERSION)
            {
                srv.messageToGame( gname, true,
                    new SOCGameElements( gname, GEType.CURRENT_PLAYER, cpn ) );
            }
            else
            {
                srv.messageToGame( gname, false, new SOCSetTurn( gname, cpn ) );

                if (srv.recordGameEventsIsActive())
                    srv.recordGameEvent( gname, new SOCGameElements( gname, GEType.CURRENT_PLAYER, cpn ) );
            }
        }

        if ((!omitGameStateMessage) || (gaState >= SOCGame.OVER))
            srv.messageToGame( gname, true, new SOCGameState( gname, gaState ) );

        SOCPlayer player = null;

        if (cpn != -1)
            player = ga.getPlayer( cpn );

        switch (gaState)
        {
        case SOCGame.START1A:
        case SOCGame.START2A:
        case SOCGame.START3A:
            srv.messageToGameKeyed( ga, true, true, "prompt.turn.to.build.stlmt", player.getName() );
            // "It's Joe's turn to build a settlement."
            if ((gaState >= SOCGame.START2A)
                && ga.isGameOptionSet( SOCGameOptionSet.K_SC_3IP ))
            {
                // reminder to player before their 2nd, 3rd settlements
                Connection con = srv.getConnection( player.getName() );
                if (con != null)
                {
                    srv.messageToPlayerKeyed( con, gname, cpn, "prompt.gameopt._SC_3IP.part1" );
                    // "This game gives you 3 initial settlements and roads."
                    srv.messageToPlayerKeyed( con, gname, cpn, "prompt.gameopt._SC_3IP.part2" );
                    // "Your free resources will be from the third settlement."
                }
            }
            break;

        case SOCGame.START1B:
        case SOCGame.START2B:
        case SOCGame.START3B:
            srv.messageToGameKeyed( ga, true, true,
                ((ga.hasSeaBoard) ? "prompt.turn.to.build.road.or.ship"  // "It's Joe's turn to build a road or ship."
                    : "prompt.turn.to.build.road"),
                player.getName() );
            break;

        case SOCGame.ROLL_OR_CARD:
            if (ga.clientVersionLowest < SOCStringManager.VERSION_FOR_I18N)
            {
                // v2.0.00 and newer clients will announce this with localized text;
                // older clients need text sent from the server
                final String prompt = "It's " + player.getName() + "'s turn to roll the dice.";
                // "It's Joe's turn to roll the dice."
                // I18N OK: Pre-2.0.00 clients always use english
                srv.messageToGameForVersions
                    ( ga, 0, SOCStringManager.VERSION_FOR_I18N - 1,
                        new SOCGameTextMsg( gname, SOCServer.SERVERNAME, prompt ), true );
            }
            if (sendRollPrompt)
                srv.messageToGame( gname, true, new SOCRollDicePrompt( gname, player.getPlayerNumber() ) );
            else
                wantRollPrompt = true;
            break;

        case SOCGame.WAITING_FOR_DISCARDS:
        {
            ArrayList<String> names = new ArrayList<>();

            for (int i = 0; i < ga.maxPlayers; i++)
                if (ga.getPlayer( i ).getNeedToDiscard())
                    names.add( ga.getPlayer( i ).getName() );

            if (names.size() == 1)
                srv.messageToGameKeyed( ga, true, true, "prompt.discard.1", names.get( 0 ) );  // "Joe needs to discard"
            else
                srv.messageToGameKeyedSpecial( ga, true, true, "prompt.discard.n", names );  // "Joe and Ed need to discard"
        }
        break;

        // case SOCGame.STARTS_WAITING_FOR_PICK_GOLD_RESOURCE and
        // case SOCGame.WAITING_FOR_PICK_GOLD_RESOURCE are now
        // handled in SOCGameMessageHandler.handlePUTPIECE and handleROLLDICE,
        // so that the new state is sent after resource texts ("x gets 1 sheep") and not before.
        // These methods directly call sendGameState_sendGoldPickAnnounceText.

        case SOCGame.WAITING_FOR_ROBBER_OR_PIRATE:
            srv.messageToGameKeyed( ga, true, true, "robber.willmove.choose", player.getName() );
            // "{0} must choose to move the robber or the pirate."
            break;

        case SOCGame.PLACING_ROBBER:
            srv.messageToGameKeyed( ga, true, true, "robber.willmove", player.getName() );
            // "{0} will move the robber."
            break;

        case SOCGame.PLACING_PIRATE:
            srv.messageToGameKeyed( ga, true, true, "robber.willmove.pirate", player.getName() );
            // "{0} will move the pirate ship."
            break;

        case SOCGame.WAITING_FOR_ROB_CHOOSE_PLAYER:
            /**
             * ask the current player to choose a player to steal from
             */
            Connection con = srv.getConnection( ga.getPlayer( cpn ).getName() );
            if (con != null)
            {
                final boolean canChooseNone = ga.isGameOptionSet( SOCGameOptionSet.K_SC_PIRI );
                boolean[] choices = new boolean[ga.maxPlayers];
                for (SOCPlayer pl : ga.getPossibleVictims())
                    choices[pl.getPlayerNumber()] = true;

                srv.messageToPlayer
                    ( con, gname, cpn, new SOCChoosePlayerRequest( gname, choices, canChooseNone ) );
            }
            break;

        case SOCGame.OVER:
            sendGameStateOVER( ga, null );
            break;

        }  // switch ga.getGameState

        return wantRollPrompt;
    }

    /**
     * If any player needs to discard, prompt them to discard half (round down);
     * call in game state {@link SOCGame#WAITING_FOR_DISCARDS} after calling {@link #sendGameState(SOCGame)}.
     * This method sends only {@link SOCDiscardRequest}s, not the prompt text "Joe and Lily must discard"
     * sent by {@code sendGameState}.
     *<P>
     * Checks each player's {@link SOCGame#isSeatVacant(int)} and {@link SOCPlayer#getNeedToDiscard()} flags.
     * Number of resources to discard is {@link SOCPlayer#getCountToDiscard()}:
     * Half of {@link SOCPlayer#getResources()}.
     *
     * @param ga  Game to prompt
     * @param gaName  Game name for convenience; not {@code null}
     * @since 2.0.00
     */
    final void sendGameState_sendDiscardRequests( SOCGame ga, final String gaName )
    {
        for (int pn = 0; pn < ga.maxPlayers; ++pn)
        {
            final SOCPlayer pl = ga.getPlayer( pn );
            if ((!ga.isSeatVacant( pn )) && pl.getNeedToDiscard())
            {
                final SOCDiscardRequest disMsg = new SOCDiscardRequest( gaName, pl.getCountToDiscard() );

                Connection con = srv.getConnection( pl.getName() );
                if (con != null)
                    srv.messageToPlayer( con, gaName, pn, disMsg );
                else
                    srv.recordGameEventTo( gaName, pn, disMsg );
            }
        }
    }

    /**
     * Send a game text message "x, y, and z need to pick resources from the gold hex."
     * and, for each picking player, a
     * {@link SOCPlayerElement}({@link PEType#NUM_PICK_GOLD_HEX_RESOURCES NUM_PICK_GOLD_HEX_RESOURCES}).
     * To prompt the specific players to choose a resource, also sends their clients a
     * {@link SOCSimpleRequest}({@link SOCSimpleRequest#PROMPT_PICK_RESOURCES PROMPT_PICK_RESOURCES}).
     *<P>
     * Used in game state {@link SOCGame#STARTS_WAITING_FOR_PICK_GOLD_RESOURCE}
     * and {@link SOCGame#WAITING_FOR_PICK_GOLD_RESOURCE}.
     *<P>
     * The text and SOCPlayerElement messages are sent to the entire game.
     * Any {@code PROMPT_PICK_RESOURCES} are sent to those player clients only.
     * If you know that only 1 player will pick gold, pass their <tt>playerCon</tt> for efficiency.
     *<P>
     * This is separate from {@link #sendGameState(SOCGame)} because when the dice are rolled,
     * <tt>sendGameState</tt> is called, then resource distribution messages are sent out,
     * then this method is called.
     *
     * @param ga  Game object
     * @param gname  Game name
     * @param playerCon  <tt>null</tt>, or current player's client connection to send the
     *          {@code PROMPT_PICK_RESOURCES} if they are the only one to pick gold.
     *          If more than 1 player has {@link SOCPlayer#getNeedToPickGoldHexResources()},
     *          no message will be sent to <tt>playerCon</tt>.
     * @param roll  For gold gained from dice rolls, the roll details, otherwise null.
     *          In scenario SC_PIRI, is used to avoid announcing twice for a pick after victory against pirate fleet.
     * @since 2.0.00
     */
    final void sendGameState_sendGoldPickAnnounceText
    ( SOCGame ga, final String gname, Connection playerCon, SOCGame.RollResult roll )
    {
        /**
         * If not 0, this number of the free-resource picks are from
         * winning an SC_PIRI fleet battle, not from a gold hex
         */
        final int ignoreAmountFromPirateFleet;
        if ((roll != null) && ga.isGameOptionSet( SOCGameOptionSet.K_SC_PIRI ) && (roll.sc_piri_fleetAttackRsrcs != null))
            ignoreAmountFromPirateFleet = roll.sc_piri_fleetAttackRsrcs.getAmount( SOCResourceConstants.GOLD_LOCAL );
        else
            ignoreAmountFromPirateFleet = 0;

        int count = 0, amount = 0, firstPN = -1;
        ArrayList<String> names = new ArrayList<>();
        int[] num = new int[ga.maxPlayers];

        for (int pn = 0; pn < ga.maxPlayers; ++pn)
        {
            final SOCPlayer pp = ga.getPlayer( pn );
            int numGoldRes = pp.getNeedToPickGoldHexResources();
            if (numGoldRes > 0)
            {
                num[pn] = numGoldRes;
                if ((ignoreAmountFromPirateFleet > 0) && (pp == roll.sc_piri_fleetAttackVictim))
                    numGoldRes -= ignoreAmountFromPirateFleet;
                if (numGoldRes > 0)
                {
                    names.add( pp.getName() );
                    count++;
                    if (count == 1)
                    {
                        amount = numGoldRes;
                        firstPN = pn;
                    }
                }
            }
        }

        if (count > 1)
            srv.messageToGameKeyedSpecial( ga, true, true, "prompt.pick.gold.n", names );
            // "... need to pick resources from the gold hex."
        else if (count == 1)
            srv.messageToGameKeyed( ga, true, true, "prompt.pick.gold.1", names.get( 0 ) );
        // "Joe needs to pick resources from the gold hex."

        final boolean singlePlayerGetsPickRequest = ((playerCon != null) && (count == 1));
        for (int pn = 0; pn < ga.maxPlayers; ++pn)
        {
            if (num[pn] > 0)
            {
                srv.messageToGame( gname, true, new SOCPlayerElement
                    ( gname, pn, SOCPlayerElement.SET, PEType.NUM_PICK_GOLD_HEX_RESOURCES, num[pn] ) );

                if (!singlePlayerGetsPickRequest)
                {
                    Connection plCon = srv.getConnection( ga.getPlayer( pn ).getName() );
                    if (plCon != null)
                        srv.messageToPlayer( plCon, gname, pn, new SOCSimpleRequest
                            ( gname, pn, SOCSimpleRequest.PROMPT_PICK_RESOURCES, num[pn] ) );
                }
            }
        }

        if (singlePlayerGetsPickRequest)
            srv.messageToPlayer( playerCon, gname, firstPN, new SOCSimpleRequest
                ( gname, firstPN, SOCSimpleRequest.PROMPT_PICK_RESOURCES, amount ) );
    }

    /**
     *  Either announce Game Over to entire game (with side effects), or send end-of-game
     *  info to a single {@code joiningConn}'s connection (no side effects):
     *<P>
     *  If game is OVER, send messages reporting winner, final score,
     *  and each player's victory-point cards.
     *<P>
     *  If {@code joiningConn != null} or {@link SOCGame#hasDoneGameOverTasks}, returns at that point.
     *  The rest of the method has side effects, like stat increments and DB updates,
     *  which should happen only once per game.
     *  Server structure more or less ensures sendGameStateOVER(ga, null) is called only once.
     *  Sets {@code ga.hasDoneGameOverTasks} flag just in case.
     *<P>
     *  Give stats on game length, and send each player their connect time.
     *  If player has finished more than 1 game since connecting, send their win-loss count.
     *<P>
     *  Increments server stats' numberOfGamesFinished.
     *  If db is active, calls {@link SOCServer#storeGameScores(SOCGame)} to save game stats.
     *<P>
     *  If {@link SOCGame#isBotsOnly}, calls {@link SOCServer#destroyGameAndBroadcast(String, String)} to make room
     *  for more games to run: The bots don't know on their own to leave, it's easier for the
     *  server to dismiss them within {@code destroyGame}.
     *<P>
     *  Make sure {@link SOCGameState}({@link SOCGame#OVER OVER}) is sent before calling this method.
     *
     * @param ga This game is over; state should be OVER
     * @param joiningConn  Send the messages only to this connection, not all game members, if not {@code null}
     * @since 1.1.00
     */
    private void sendGameStateOVER( final SOCGame ga, final Connection joiningConn )
    {
        final String gname = ga.getName();

        /**
         * Find and announce the winner
         * (the real "found winner" code is in SOCGame.checkForWinner;
         *  that was already called before sendGameStateOVER.)
         */
        SOCPlayer winPl = ga.getPlayer( ga.getCurrentPlayerNumber() );

        if ((joiningConn == null) && (winPl.getTotalVP() < ga.vp_winner) && !ga.hasScenarioWinCondition)
        {
            // Should not happen: By rules FAQ, only current player can be winner.
            // This is fallback code.
            for (int i = 0; i < ga.maxPlayers; i++)
            {
                if (winPl.getTotalVP() >= ga.vp_winner)
                {
                    winPl = ga.getPlayer( i );
                    break;
                }
            }
        }

        if (joiningConn == null)
            srv.messageToGameKeyed( ga, true, true, "stats.game.winner.withpoints", winPl.getName(), winPl.getTotalVP() );
            // "{0} has won the game with {1,number} points."
        else
            srv.messageToPlayerKeyed
                ( joiningConn, gname, SOCServer.PN_OBSERVER,
                    "stats.game.winner.withpoints", winPl.getName(), winPl.getTotalVP() );

        boolean hasOnlyBotPlayers = ga.isBotsOnly;

        ///
        /// send a message saying what VP cards each player has;
        /// skip if game is Observable, its clients already have that info and shouldn't get it twice.
        /// before v2.0.00 this was sent as text messages after GameStats, not data messages before it
        ///
        if (!(ga.isGameOptionSet( SOCGameOptionSet.K_PLAY_FO ) || ga.isGameOptionSet( SOCGameOptionSet.K_PLAY_VPO )))
        {
            for (int pn = 0; pn < ga.maxPlayers; ++pn)
            {
                final SOCPlayer pl = ga.getPlayer( pn );

                if (hasOnlyBotPlayers && !(ga.isSeatVacant( pn ) || pl.isRobot()))
                    hasOnlyBotPlayers = false;

                final List<SOCInventoryItem> vpCards = pl.getInventory().getByState( SOCInventory.KEPT );
                if (vpCards.isEmpty())
                    continue;

                if ((ga.clientVersionHighest >= SOCDevCardAction.VERSION_FOR_MULTIPLE) || (joiningConn != null))
                {
                    List<Integer> vpCardsITypes = new ArrayList<>();
                    for (SOCInventoryItem i : vpCards)
                        vpCardsITypes.add( i.itype );
                    final SOCDevCardAction dcaMsg = new SOCDevCardAction( gname, pn, SOCDevCardAction.ADD_OLD, vpCardsITypes );

                    if (joiningConn != null)
                    {
                        if (joiningConn.getVersion() >= SOCDevCardAction.VERSION_FOR_MULTIPLE)
                            srv.messageToPlayer( joiningConn, gname, SOCServer.PN_OBSERVER, dcaMsg );
                        // else:
                        //    Server v1.x never sent these to a client joining a game after it ends;
                        //    don't send them to a 1.x client
                    }
                    else if (ga.clientVersionLowest >= SOCDevCardAction.VERSION_FOR_MULTIPLE)
                    {
                        // clients are all 2.0 or newer
                        srv.messageToGame( gname, true, dcaMsg );
                    }
                    else
                    {
                        // mixed versions:
                        // v2.0.00 and newer clients will announce this with localized text;
                        // older clients need it sent from the server.
                        final String txt = SOCStringManager.getFallbackServerManagerForClient().formatSpecial
                            ( ga, "{0} has {1,dcards}.", pl.getName(), vpCards );
                        // "Joe has a Gov.House (+1VP) and a Market (+1VP)"
                        // I18N OK: Pre-2.0.00 clients always use english
                        srv.messageToGameForVersions( ga, 0, SOCDevCardAction.VERSION_FOR_MULTIPLE - 1,
                            new SOCGameTextMsg( gname, SOCServer.SERVERNAME, txt ), true );
                        srv.messageToGameForVersions( ga, SOCDevCardAction.VERSION_FOR_MULTIPLE, Integer.MAX_VALUE,
                            dcaMsg, true );
                        srv.recordGameEvent( gname, dcaMsg );
                    }
                }
                else
                {
                    // clients are all v1.x, and there's no joiningConn
                    srv.messageToGame
                        ( gname, true, SOCStringManager.getFallbackServerManagerForClient().formatSpecial
                            ( ga, "{0} has {1,dcards}.", pl.getName(), vpCards ) );
                    // "Joe has a Gov.House (+1VP) and a Market (+1VP)"
                    // I18N OK: Pre-2.0.00 clients always use english
                }
            }
        }

        /// send a message with the revealed final scores;
        /// client can use this message as a signal to reveal
        /// hidden interesting game info
        {
            int[] scores = new int[ga.maxPlayers];
            boolean[] isRobot = new boolean[ga.maxPlayers];
            for (int i = 0; i < ga.maxPlayers; ++i)
            {
                scores[i] = ga.getPlayer( i ).getTotalVP();
                isRobot[i] = ga.getPlayer( i ).isRobot();
            }

            final SOCGameStats statsMsg = new SOCGameStats( gname, scores, isRobot );
            if (joiningConn == null)
                srv.messageToGame( gname, true, statsMsg );
            else
                srv.messageToPlayer
                    ( joiningConn, gname, SOCServer.PN_OBSERVER, statsMsg );
        }

        if ((joiningConn != null) || ga.hasDoneGameOverTasks)
        {
            return;  // <--- Early return, to avoid side effects that should happen only once ---
        }

        ga.hasDoneGameOverTasks = true;

        /**
         * send game-length and connect-length messages, possibly win-loss count.
         */
        {
            final int gameRounds = ga.getRoundCount();
            int gameSeconds = ga.getDurationSeconds();
            final int gameMinutes = gameSeconds / 60;
            gameSeconds = gameSeconds % 60;

            if (gameSeconds == 0)
                srv.messageToGameKeyed
                    ( ga, true, true, "stats.game.was.roundsminutes", gameRounds, gameMinutes );
                // "This game was # rounds, and took # minutes."
            else
                srv.messageToGameKeyed
                    ( ga, true, true, "stats.game.was.roundsminutessec", gameRounds, gameMinutes, gameSeconds );
            // "This game was # rounds, and took # minutes # seconds." [or 1 second.]

            // Ignore possible "1 minutes"; that game is too short to worry about.

            /**
             * Update each player's win-loss count for this session.
             * Tell each player their resource roll totals.
             * Tell each player how long they've been connected.
             * (Robot players aren't told this, it's not necessary.)
             */
            for (int pn = 0; pn < ga.maxPlayers; pn++)
            {
                if (ga.isSeatVacant( pn ))
                    continue;

                final SOCPlayer pl = ga.getPlayer( pn );
                final Connection plConn = srv.getConnection( pl.getName() );
                final SOCClientData cd;

                if (plConn != null)
                {
                    // Update win-loss count, even for robots
                    cd = (SOCClientData) plConn.getAppData();
                    if (pl == winPl)
                        cd.wonGame();
                    else
                        cd.lostGame();
                }
                else
                {
                    cd = null;  // To satisfy compiler warning
                }

                if (pl.isRobot())
                    continue;  // <-- Don't bother to send any stats text to robots --

                if (plConn != null)
                {
                    if (plConn.getVersion() >= SOCPlayerStats.VERSION_FOR_RES_ROLL)
                    {
                        // Send total resources rolled
                        srv.messageToPlayer( plConn, gname, pn, new SOCPlayerStats( pl, SOCPlayerStats.STYPE_RES_ROLL ) );
                    }

                    // Send client how long they've been connected
                    // and, if more than 1 game has been played,
                    // their win-loss count for this session
                    srv.processDebugCommand_connStats( plConn, ga, true );
                }
            }  // for each player

        }  // send game timing stats, win-loss stats

        srv.gameOverIncrGamesFinishedCount( ga );
        srv.storeGameScores( ga );

        if (ga.isBotsOnly && hasOnlyBotPlayers && DESTROY_BOT_ONLY_GAMES_WHEN_OVER)
            srv.destroyGameAndBroadcast( gname, "sendGameStateOVER" );
    }

    /**
     * The current player is stealing from another player.
     * Send messages saying what was stolen.
     * Use {@link SOCReportRobbery} if clients are compatible.
     *
     * @param ga  the game
     * @param pe  the perpetrator
     * @param vi  the victim
     * @param rsrc  type of resource stolen, as in {@link SOCResourceConstants#SHEEP},
     *          or {@link SOCResourceConstants#CLOTH_STOLEN_LOCAL} for cloth
     *          (scenario option {@link SOCGameOptionSet#K_SC_CLVI _SC_CLVI}).
     */
    void reportRobbery( SOCGame ga, SOCPlayer pe, SOCPlayer vi, final int rsrc )
    {
        if (ga == null)
            return;

        final String gaName = ga.getName();
        final String peName = pe.getName();
        final String viName = vi.getName();
        final int pePN = pe.getPlayerNumber();
        final int viPN = vi.getPlayerNumber();

        if (rsrc == SOCResourceConstants.CLOTH_STOLEN_LOCAL)
        {
            // Send players' cloth counts and text.
            // Client's game will recalculate players' VP based on
            // the cloth counts, so we don't need to also send VP.

            final int peAmt = pe.getCloth(), viAmt = vi.getCloth();
            final SOCReportRobbery rrMsg = new SOCReportRobbery
                ( gaName, pePN, viPN, PEType.SCENARIO_CLOTH_COUNT, false, peAmt, viAmt, 0 );

            if (ga.clientVersionLowest >= SOCReportRobbery.MIN_VERSION)
            {
                srv.messageToGame( gaName, true, rrMsg );
            }
            else
            {
                srv.recordGameEvent( gaName, rrMsg );

                srv.messageToGameForVersions
                    ( ga, SOCReportRobbery.MIN_VERSION, Integer.MAX_VALUE, rrMsg, true );

                srv.messageToGameForVersions
                    ( ga, 0, SOCReportRobbery.MIN_VERSION - 1,
                        new SOCPlayerElement( gaName, viPN, SOCPlayerElement.SET, PEType.SCENARIO_CLOTH_COUNT, viAmt, true ),
                        true );
                srv.messageToGameForVersions
                    ( ga, 0, SOCReportRobbery.MIN_VERSION - 1,
                        new SOCPlayerElement( gaName, pePN, SOCPlayerElement.SET, PEType.SCENARIO_CLOTH_COUNT, peAmt ),
                        true );
                srv.messageToGameForVersionsKeyed
                    ( ga, 0, SOCReportRobbery.MIN_VERSION - 1, true, false,
                        "robber.common.stole.cloth.from", peName, viName );  // "{0} stole a cloth from {1}."
            }

            return;  // <--- early return: cloth is announced to entire game ---
        }

        final boolean isFullyObservable = ga.isGameOptionSet( SOCGameOptionSet.K_PLAY_FO );

        final SOCReportRobbery gainLoseRsrc = new SOCReportRobbery( gaName, pePN, viPN, rsrc, true, 1, 0, 0 ),
            gainLoseUnknown = (isFullyObservable)
                ? null
                : new SOCReportRobbery( gaName, pePN, viPN, SOCResourceConstants.UNKNOWN, true, 1, 0, 0 );

        Connection peCon = srv.getConnection( peName );
        Connection viCon = srv.getConnection( viName );
        int[] notToPNs = {pePN, viPN};
        List<Connection> sendNotTo = new ArrayList<>( 2 );
        sendNotTo.add( peCon );
        sendNotTo.add( viCon );

        if (ga.clientVersionLowest >= SOCReportRobbery.MIN_VERSION)
        {
            if (isFullyObservable)
            {
                srv.messageToGame( gaName, true, gainLoseRsrc );
            }
            else
            {
                srv.messageToPlayer( peCon, gaName, pePN, gainLoseRsrc );
                srv.messageToPlayer( viCon, gaName, viPN, gainLoseRsrc );
                srv.messageToGameExcept( gaName, sendNotTo, notToPNs, gainLoseUnknown, true );
            }

            return;  // <--- early return: no further messages needed here ---
        }

        /**
         * send appropriate messages to current/older client versions
         */

        if (isFullyObservable)
        {
            srv.recordGameEvent( gaName, gainLoseRsrc );
        }
        else
        {
            srv.recordGameEventTo( gaName, pePN, gainLoseRsrc );
            srv.recordGameEventTo( gaName, viPN, gainLoseRsrc );
            srv.recordGameEventNotTo( gaName, notToPNs, gainLoseUnknown );
        }

        SOCPlayerElement gainRsrc = null;
        SOCPlayerElement loseRsrc = null;
        SOCPlayerElement gainUnknown;
        SOCPlayerElement loseUnknown;

        // This works because SOCPlayerElement.SHEEP == SOCResourceConstants.SHEEP.
        gainRsrc = new SOCPlayerElement( gaName, pePN, SOCPlayerElement.GAIN, rsrc, 1 );
        loseRsrc = new SOCPlayerElement( gaName, viPN, SOCPlayerElement.LOSE, rsrc, 1, true );

        /**
         * send the game data messages
         * and the text messages if needed.
         * these texts are also printed in SOCPlayerInterface.reportRobbery in client v2.4.50 and newer;
         * if you change the logic or text, make sure it's updated in both places
         */

        if (isFullyObservable)
        {
            srv.messageToGameForVersions( ga, SOCReportRobbery.MIN_VERSION, Integer.MAX_VALUE, gainLoseRsrc, true );
            srv.messageToGameForVersions( ga, -1, SOCReportRobbery.MIN_VERSION - 1, gainRsrc, true );
            srv.messageToGameForVersions( ga, -1, SOCReportRobbery.MIN_VERSION - 1, loseRsrc, true );

            if (peCon.getVersion() < SOCReportRobbery.MIN_VERSION)
                srv.messageToPlayerKeyedSpecial
                    ( peCon, ga, SOCServer.PN_NON_EVENT,
                        "robber.common.you.stole.resource.from", -1, rsrc, viName );  // "You stole {0,rsrcs} from {2}."
            if (viCon.getVersion() < SOCReportRobbery.MIN_VERSION)
                srv.messageToPlayerKeyedSpecial
                    ( viCon, ga, SOCServer.PN_NON_EVENT,
                        "robber.common.stole.resource.from.you", peName, -1, rsrc );  // "{0} stole {1,rsrcs} from you."
        }
        else
        {
            if (peCon.getVersion() < SOCReportRobbery.MIN_VERSION)
            {
                srv.messageToPlayer( peCon, null, SOCServer.PN_NON_EVENT, gainRsrc );
                srv.messageToPlayer( peCon, null, SOCServer.PN_NON_EVENT, loseRsrc );
                srv.messageToPlayerKeyedSpecial
                    ( peCon, ga, SOCServer.PN_NON_EVENT,
                        "robber.common.you.stole.resource.from", -1, rsrc, viName );  // "You stole {0,rsrcs} from {2}."
            }
            else
            {
                srv.messageToPlayer( peCon, null, SOCServer.PN_NON_EVENT, gainLoseRsrc );
            }

            if (viCon.getVersion() < SOCReportRobbery.MIN_VERSION)
            {
                srv.messageToPlayer( viCon, null, SOCServer.PN_NON_EVENT, gainRsrc );
                srv.messageToPlayer( viCon, null, SOCServer.PN_NON_EVENT, loseRsrc );
                srv.messageToPlayerKeyedSpecial
                    ( viCon, ga, SOCServer.PN_NON_EVENT,
                        "robber.common.stole.resource.from.you", peName, -1, rsrc );  // "{0} stole {1,rsrcs} from you."
            }
            else
            {
                srv.messageToPlayer( viCon, null, SOCServer.PN_NON_EVENT, gainLoseRsrc );
            }

            // generic message to all except pe or vi

            srv.messageToGameForVersionsExcept
                ( ga, SOCReportRobbery.MIN_VERSION, Integer.MAX_VALUE, sendNotTo, gainLoseUnknown, true );

            if (ga.clientVersionLowest < SOCReportRobbery.MIN_VERSION)
            {
                gainUnknown = new SOCPlayerElement( gaName, pePN, SOCPlayerElement.GAIN, PEType.UNKNOWN_RESOURCE, 1 );
                loseUnknown = new SOCPlayerElement( gaName, viPN, SOCPlayerElement.LOSE, PEType.UNKNOWN_RESOURCE, 1 );
                srv.messageToGameForVersionsExcept
                    ( ga, 0, SOCReportRobbery.MIN_VERSION - 1, sendNotTo, gainUnknown, true );
                srv.messageToGameForVersionsExcept
                    ( ga, 0, SOCReportRobbery.MIN_VERSION - 1, sendNotTo, loseUnknown, true );
            }
        }

        srv.messageToGameForVersionsKeyedExcept
            ( ga, 0, SOCReportRobbery.MIN_VERSION - 1, true, sendNotTo,
                true, "robber.common.stole.resource.from", peName, viName );  // "{0} stole a resource from {1}."
    }

    /**
     * {@inheritDoc}
     *<P>
     * Before v2.4.00, this method's code was part of {@code SOCGameMessageHandler.handleMAKEOFFER(..)}.
     *
     * @since 2.4.00
     */
    public void sendTradeOffer( final SOCPlayer player, final Connection toJoiningClient )
    {
        final SOCTradeOffer offer = player.getCurrentOffer();
        if (offer == null)
            return;

        final SOCGame ga = player.getGame();
        final String gaName = ga.getName();
        final int lowestVersion = (toJoiningClient != null)
            ? toJoiningClient.getVersion()
            : ga.clientVersionLowest;

        // v2.0.00 and newer clients will announce this with localized text from SOCMakeOffer's data;
        // older clients need it sent from the server
        if (lowestVersion < SOCStringManager.VERSION_FOR_I18N)
        {
            // I18N OK: Pre-2.0.00 clients always use english
            final String txt = SOCStringManager.getFallbackServerManagerForClient().formatSpecial
                ( ga, "{0} offered to give {1,rsrcs} for {2,rsrcs}.", player.getName(), offer.getGiveSet(), offer.getGetSet() );

            if (toJoiningClient == null)
                srv.messageToGameForVersions
                    ( ga, 0, SOCStringManager.VERSION_FOR_I18N - 1,
                        new SOCGameTextMsg( gaName, SOCServer.SERVERNAME, txt ), true );
            else
                srv.messageToPlayer( toJoiningClient, gaName, SOCServer.PN_NON_EVENT, txt );
        }

        SOCMakeOffer makeOfferMessage = new SOCMakeOffer( gaName, offer );

        if (toJoiningClient == null)
        {
            srv.messageToGame( gaName, true, makeOfferMessage );
        }
        else
        {
            srv.messageToPlayer( toJoiningClient, gaName, SOCServer.PN_OBSERVER, makeOfferMessage );
        }

        if (toJoiningClient == null)
        {
            /**
             * clear client UIs of any previous trade messages/responses, because a new offer has been made
             */
            if (ga.clientVersionLowest >= SOCClearTradeMsg.VERSION_FOR_CLEAR_ALL)
            {
                srv.messageToGame( gaName, true, new SOCClearTradeMsg( gaName, -1 ) );
            }
            else
            {
                srv.gameList.takeMonitorForGame( gaName );
                for (int i = 0; i < ga.maxPlayers; i++)
                    srv.messageToGameWithMon( gaName, false, new SOCClearTradeMsg( gaName, i ) );
                srv.gameList.releaseMonitorForGame( gaName );

                if (srv.recordGameEventsIsActive())
                    srv.recordGameEvent( gaName, new SOCClearTradeMsg( gaName, -1 ) );
            }
        }
        // else client is joining now, so there aren't any previous to be cleared
    }

    /**
     * Report a trade that has taken place between players, using {@link SOCPlayerElement}.
     * Also announces the trade to pre-v2.0.00 clients with a {@link SOCGameTextMsg}
     * ("Joe gave 1 sheep for 1 wood from Lily.").
     *<P>
     * Also reports trade player numbers by sending a {@link SOCAcceptOffer}
     * message to the game after calling this method. In v2.0.00 and newer clients,
     * that message announces the trade instead of {@link SOCGameTextMsg}.
     *
     * @param ga        the game
     * @param offering  the number of the player making the offer
     * @param accepting the number of the player accepting the offer
     * @see #reportBankTrade(SOCGame, SOCResourceSet, SOCResourceSet)
     */
    void reportTrade( SOCGame ga, int offering, int accepting )
    {
        final String gaName = ga.getName();
        final SOCTradeOffer offer = ga.getPlayer( offering ).getCurrentOffer();
        final SOCResourceSet giveSet = offer.getGiveSet(),
            getSet = offer.getGetSet();

        reportRsrcGainLoss( ga, giveSet, true, false, offering, accepting, null );
        reportRsrcGainLoss( ga, getSet, false, false, offering, accepting, null );

        srv.messageToGame(gaName, true, new SOCAcceptOffer(gaName, accepting, offering));

        if (ga.clientVersionLowest < SOCStringManager.VERSION_FOR_I18N)
        {
            // v2.0.00 and newer clients will announce this with localized text from
            // the trade message data; older clients need it sent from the server.
            // I18N OK: Pre-2.0.00 clients always use english
            final String txt = SOCStringManager.getFallbackServerManagerForClient().formatSpecial
                ( ga, "{0} gave {1,rsrcs} for {2,rsrcs} from {3}.",
                    ga.getPlayer( offering ).getName(), giveSet, getSet, ga.getPlayer( accepting ).getName() );
            srv.messageToGameForVersions
                ( ga, 0, SOCStringManager.VERSION_FOR_I18N - 1,
                    new SOCGameTextMsg( gaName, SOCServer.SERVERNAME, txt ), true );
        }
    }

    /**
     * report that the current player traded with the bank or a port,
     * using {@link SOCPlayerElement} and {@link SOCBankTrade} messages
     * (or {@link SOCGameTextMsg} to older clients).
     *
     * @param ga        the game
     * @param give      the number of the player making the offer
     * @param get       the number of the player accepting the offer
     * @see #reportTrade(SOCGame, int, int)
     */
    void reportBankTrade( SOCGame ga, SOCResourceSet give, SOCResourceSet get )
    {
        final String gaName = ga.getName();
        final int cpn = ga.getCurrentPlayerNumber();

<<<<<<< HEAD
        reportRsrcGainLoss( ga, give, true, false, cpn, -1, null );
        reportRsrcGainLoss( ga, get, false, false, cpn, -1, null );
=======
        if (ga.clientVersionLowest <= SOCBankTrade.VERSION_FOR_SKIP_PLAYERELEMENTS)
        {
            reportRsrcGainLossForVersions
                (ga, give, true, false, cpn, -1, null, SOCBankTrade.VERSION_FOR_SKIP_PLAYERELEMENTS - 1);
            reportRsrcGainLossForVersions
                (ga, get, false, false, cpn, -1, null, SOCBankTrade.VERSION_FOR_SKIP_PLAYERELEMENTS - 1);
        }
>>>>>>> fc859787

        SOCBankTrade bt = null;
        if (ga.clientVersionHighest >= SOCStringManager.VERSION_FOR_I18N)
            bt = new SOCBankTrade( gaName, give, get, cpn );

        if (ga.clientVersionLowest >= SOCStringManager.VERSION_FOR_I18N)
        {
            srv.messageToGame( gaName, true, bt );
        }
        else
        {
            if (bt != null)
                srv.messageToGameForVersions
                    ( ga, SOCStringManager.VERSION_FOR_I18N, Integer.MAX_VALUE, bt, true );

            if (srv.recordGameEventsIsActive())
            {
                if (bt == null)
                    bt = new SOCBankTrade( gaName, give, get, cpn );
                srv.recordGameEvent( gaName, bt );
            }

            // Text announcement for older clients:

            // use total rsrc counts to determine bank or port
            final int giveTotal = give.getTotal(),
                getTotal = get.getTotal();
            final boolean isUndo = (giveTotal < getTotal);
            final boolean isFromBank;  // from port if false
            StringBuilder fmt = new StringBuilder( "{0} traded {1,rsrcs} for {2,rsrcs} from " );
            if (isUndo)
                isFromBank = ((getTotal / giveTotal) == 4);
            else
                isFromBank = ((giveTotal / getTotal) == 4);

            fmt.append( isFromBank ? "the bank." : "a port." );
            if (isUndo)
                fmt.append( " (Undo previous trade)" );

            // v2.0.00 and newer clients will announce this with
            // localized text from the SOCBankTrade message data;
            // older clients need it sent from the server.
            // I18N OK: Pre-2.0.00 clients always use english
            final String txt = SOCStringManager.getFallbackServerManagerForClient().formatSpecial
                ( ga, fmt.toString(), ga.getPlayer( cpn ).getName(), give, get );
            srv.messageToGameForVersions
                ( ga, 0, SOCStringManager.VERSION_FOR_I18N - 1,
                    new SOCGameTextMsg( gaName, SOCServer.SERVERNAME, txt ), true );
        }
    }

    /**
     * Report the resources gained/lost by a player, and optionally (for trading)
     * lost/gained by a second player.
     * Sends PLAYERELEMENT messages, either to entire game, or to player only.
     *<P>
     * Used to report the resources gained from a roll, discard, or discovery (year-of-plenty) pick.
     * Also used to report the "give" or "get" half of a resource trade.
     *<P>
     * Messages sent by this method are always treated as "events":
     * Indirectly calls {@link SOCServer#recordGameEvent(String, SOCMessage)} or similar methods.
     *<P>
     * Takes and releases the gameList monitor for this game.
     *
     * @param ga  Game whose members will be sent these messages. Before v2.4.50 this was {@code gaName}.
     * @param resourceSet    Resource set (from a roll, or the "give" or "get" side of a trade).
     *                Resource type {@link SOCResourceConstants#UNKNOWN UNKNOWN} or
     *                {@link SOCResourceConstants#GOLD_LOCAL GOLD_LOCAL} is ignored.
     *                Only positive resource amounts are sent (negative is ignored).
     * @param isLoss  If true, "give" ({@link SOCPlayerElement#LOSE}), otherwise "get" ({@link SOCPlayerElement#GAIN})
     * @param isNews  Is this element change notably good or an unexpected bad change or loss?
     *                Sets the {@link SOCPlayerElement#isNews()} flag in messages sent by this method.
     *                If there are multiple resource types, flag is set only for the first type sent
     *                to avoid several alert sounds at client.
     * @param mainPlayer     Player number "giving" if isLose==true, otherwise "getting".
     *                For each nonzero resource involved, PLAYERELEMENT messages will be sent about this player.
     * @param tradingPlayer  Player number on other side of trade, or -1 if no second player is involved.
     *                If not -1, PLAYERELEMENT messages will also be sent about this player.
     * @param playerConn     Null to announce to the entire game, or {@code mainPlayer}'s connection to send messages
     *                there instead of sending to all players in game.  Because trades are public, there is no
     *                such parameter for tradingPlayer.
     *
     * @see #reportRsrcGainLossForVersions(SOCGame, ResourceSet, boolean, boolean, int, int, Connection, int)
     * @see #reportTrade(SOCGame, int, int)
     * @see #reportBankTrade(SOCGame, SOCResourceSet, SOCResourceSet)
     * @see #reportRsrcGainGold(SOCGame, SOCPlayer, int, SOCResourceSet, boolean, boolean)
     * @see SOCGameMessageHandler#handleDISCARD(SOCGame, Connection, SOCDiscard)
     * @see SOCGameMessageHandler#handlePICKRESOURCES(SOCGame, Connection, soc.message.SOCPickResources)
     * @see SOCGameMessageHandler#handleROLLDICE(SOCGame, Connection, SOCRollDice)
     * @since 1.1.00
     */
    void reportRsrcGainLoss
    ( final SOCGame ga, final ResourceSet resourceSet, final boolean isLoss, boolean isNews,
        final int mainPlayer, final int tradingPlayer, Connection playerConn )
    {
        reportRsrcGainLossForVersions
            ( ga, resourceSet, isLoss, isNews, mainPlayer, tradingPlayer, playerConn, 0 );
    }

    /**
     * Report the resources gained/lost by a player, and optionally (for trading)
     * lost/gained by a second player, to older client version connections in a game.
     * Useful for backwards compatibility after introducing newer message types like {@link SOCReportRobbery}.
     * Sends PLAYERELEMENT messages, either to entire game, or to player only.
     *<P>
     * Used to report the resources gained from a roll, discard, or discovery (year-of-plenty) pick.
     * Also used to report the "give" or "get" half of a resource trade.
     *<P>
     * Messages sent by this method aren't treated as recordable "events"
     * because they probably aren't using the latest-version message sequence.
     * For such events, caller should call {@link SOCServer#recordGameEvent(String, SOCMessage)} or similar methods
     * with the latest-version sequence.
     *<P>
     * Takes and releases the gameList monitor for this game.
     *
     * @param ga  Game whose members will be sent these messages
     * @param resourceSet  Resource set (from a roll, or the "give" or "get" side of a trade).
     *                Resource type {@link SOCResourceConstants#UNKNOWN UNKNOWN} or
     *                {@link SOCResourceConstants#GOLD_LOCAL GOLD_LOCAL} is ignored.
     *                Only positive resource amounts are sent (negative is ignored).
     * @param isLoss  If true, "give" ({@link SOCPlayerElement#LOSE}), otherwise "get" ({@link SOCPlayerElement#GAIN})
     * @param isNews  Is this element change notably good or an unexpected bad change or loss?
     *                Sets the {@link SOCPlayerElement#isNews()} flag in messages sent by this method.
     *                If there are multiple resource types, flag is set only for the first type sent
     *                to avoid several alert sounds at client.
     * @param mainPlayer  Player number "giving" if isLose==true, otherwise "getting".
     *                For each nonzero resource involved, PLAYERELEMENT messages will be sent about this player.
     * @param tradingPlayer  Player number on other side of trade, or -1 if no second player is involved.
     *                If not -1, PLAYERELEMENT messages will also be sent about this player.
     * @param playerConn  Null to announce to the entire game, or {@code mainPlayer}'s connection to send messages
     *                there instead of sending to all players in game.  Because trades are public, there is no
     *                such parameter for tradingPlayer.
     * @param vmax  Maximum client version to send to.
     *                Same format as {@link Version#versionNumber()} and {@link Connection#getVersion()}.
     *
     * @see #reportRsrcGainLoss(SOCGame, ResourceSet, boolean, boolean, int, int, Connection)
     * @since 2.4.50
     */
    void reportRsrcGainLossForVersions
    ( final SOCGame ga, final ResourceSet resourceSet, final boolean isLoss, boolean isNews,
        final int mainPlayer, final int tradingPlayer, Connection playerConn, final int vmax )
    {
        // Note: For benefit of external callers, javadoc says this method doesn't record any events.
        // reportRsrcGainLoss internally calls this with vmax = 0, for which this method does record events.

        final String gaName = ga.getName();
        final int losegain = isLoss ? SOCPlayerElement.LOSE : SOCPlayerElement.GAIN;  // for pnA
        final int gainlose = isLoss ? SOCPlayerElement.GAIN : SOCPlayerElement.LOSE;  // for pnB

        srv.gameList.takeMonitorForGame( gaName );

        for (int res = SOCResourceConstants.CLAY; res <= SOCResourceConstants.WOOD; ++res)
        {
            // This works because SOCPlayerElement.SHEEP == SOCResourceConstants.SHEEP.

            final int amt = resourceSet.getAmount( res );
            if (amt <= 0)
                continue;

            if (playerConn != null)
            {
                if ((vmax == 0) || (playerConn.getVersion() <= vmax))
                    srv.messageToPlayer
                        ( playerConn, gaName, ((vmax == 0) ? mainPlayer : SOCServer.PN_NON_EVENT),
                            new SOCPlayerElement( gaName, mainPlayer, losegain, res, amt, isNews ) );
            }
            else
            {
                final SOCMessage elemMsg = new SOCPlayerElement( gaName, mainPlayer, losegain, res, amt, isNews );
                if (vmax == 0)
                    srv.messageToGameWithMon( gaName, true, elemMsg );
                else
                    srv.messageToGameForVersions( ga, -1, vmax, elemMsg, false );
            }

            if (tradingPlayer != -1)
            {
                final SOCMessage elemMsg = new SOCPlayerElement( gaName, tradingPlayer, gainlose, res, amt, isNews );
                if (vmax == 0)
                    srv.messageToGameWithMon( gaName, true, elemMsg );
                else
                    srv.messageToGameForVersions( ga, -1, vmax, elemMsg, false );
            }

            if (isNews)
                isNews = false;  // if sending several here, only the first needs isNews attention flag
        }

        srv.gameList.releaseMonitorForGame( gaName );
    }

    /**
     * Report to game members what a player picked from the gold hex.
     * Announces resource info and reason for pick using {@link SOCPickResources}
     * or (for older clients) {@link SOCPlayerElement} and
     * "playername has picked ___ " or "playername has picked ___ from the gold hex." text,
     * then {@link SOCPlayerElement} to reset the
     * {@link PEType#NUM_PICK_GOLD_HEX_RESOURCES} counter: See {@link SOCPickResources} javadoc for details.
     *<P>
     * Messages sent by this method are always treated as "events":
     * Indirectly calls {@link SOCServer#recordGameEvent(String, SOCMessage)} or similar methods.
     *
     * @param ga      Game with gaining player
     * @param player  Player gaining
     * @param pn      <tt>player</tt>{@link SOCPlayer#getPlayerNumber() .getPlayerNumber()}
     * @param rsrcs   Resources picked
     * @param isNews  Is this element change notably good or an unexpected bad change or loss?
     *                Sets the {@link SOCPlayerElement#isNews()} flag in messages sent by this method.
     *                If there are multiple resource types, flag is set only for the first type sent
     *                to avoid several alert sounds at client.
     * @param includeGoldHexText  If true, sent text ends with "from the gold hex." after the resource name,
     *     or sends {@link SOCPickResources#REASON_GOLD_HEX} reason code. If false,
     *     sends {@link SOCPickResources#REASON_GENERIC} instead.
     * @since 2.0.00
     */
    void reportRsrcGainGold
    ( final SOCGame ga, final SOCPlayer player, final int pn, final SOCResourceSet rsrcs,
        final boolean isNews, final boolean includeGoldHexText )
    {
        final String gaName = ga.getName();

        final SOCPickResources picked = new SOCPickResources
            (gaName, rsrcs, pn,
             (includeGoldHexText) ? SOCPickResources.REASON_GOLD_HEX : SOCPickResources.REASON_GENERIC);

        if (ga.clientVersionLowest >= SOCPickResources.VERSION_FOR_SERVER_ANNOUNCE)
        {
            srv.messageToGame(gaName, true, picked);
        } else {
            srv.recordGameEvent(gaName, picked);

            srv.messageToGameForVersions
                (ga, SOCPickResources.VERSION_FOR_SERVER_ANNOUNCE, Integer.MAX_VALUE, picked, true);

            // Send SOCPlayerElement messages
            reportRsrcGainLossForVersions
                (ga, rsrcs, false, isNews, pn, -1, null, SOCPickResources.VERSION_FOR_SERVER_ANNOUNCE - 1);
            srv.messageToGameForVersionsKeyed
                (ga, 0, SOCPickResources.VERSION_FOR_SERVER_ANNOUNCE - 1, true, true,
                 ((includeGoldHexText) ? "action.picked.rsrcs.goldhex" : "action.picked.rsrcs"),
                 player.getName(), rsrcs);
        }

        srv.messageToGame(gaName, true, new SOCPlayerElement
            (gaName, pn, SOCPlayerElement.SET, PEType.NUM_PICK_GOLD_HEX_RESOURCES, 0));
    }

    /**
     * Check whether game's Longest Road/Longest Route player has changed, announce to game if so: Sends
     * {@link SOCGameElements}({@link SOCGameElements.GEType#LONGEST_ROAD_PLAYER LONGEST_ROAD_PLAYER})
     * or (for v1.x clients) {@link SOCLongestRoad}.
     * @param ga  Game to check
     * @param prevLongestRoadPlayer  Previous {@link SOCGame#getPlayerWithLongestRoad()}, might be null,
     *     from before the game action which might have changed it
     * @param hasGameMonitor  If true, caller already has
     *     {@link SOCGameList#takeMonitorForGame(String) gameList.takeMonitorForGame(gaName)}
     *     and this method should use {@link SOCServer#messageToGameWithMon(String, boolean, SOCMessage)}.
     *     Otherwise will take and release that monitor here by using
     *     {@link SOCServer#messageToGame(String, boolean, SOCMessage)} instead.
     * @since 2.4.00
     */
    final void reportLongestRoadIfChanged
    ( final SOCGame ga, final SOCPlayer prevLongestRoadPlayer, final boolean hasGameMonitor )
    {
        final int prevPN = (prevLongestRoadPlayer != null) ? prevLongestRoadPlayer.getPlayerNumber() : -1;

        SOCPlayer pl = ga.getPlayerWithLongestRoad();
        int newPN = (pl != null) ? pl.getPlayerNumber() : -1;
        if (newPN == prevPN)
            return;

        final String gaName = ga.getName();
        final SOCMessage msg;
        if (ga.clientVersionLowest >= SOCGameElements.MIN_VERSION)
            msg = new SOCGameElements
                ( gaName, GEType.LONGEST_ROAD_PLAYER, newPN );
        else
            msg = new SOCLongestRoad( gaName, newPN );

        if (hasGameMonitor)
            srv.messageToGameWithMon( gaName, true, msg );
        else
            srv.messageToGame( gaName, true, msg );
    }

    // javadoc inherited from GameHandler

    /**
     * {@inheritDoc}
     *<P>
     * If {@link SOCGame#hasSeaBoard}: Once the board is made, send the updated
     * {@link SOCPotentialSettlements potential settlements}.
     *<P>
     * If this code changes, must also update {@link soctest.game.TestBoardLayouts#testSingleLayout(SOCScenario, int)}.
     */
    public void startGame( SOCGame ga )
    {
        if (ga == null)
            return;

        final String gaName = ga.getName();

        srv.numberOfGamesStarted++;  // TODO once multiple handler threads, encapsulate this

        /**
         * start the game, place any initial pieces.
         * If anything is added to this game object setup code,
         * update soctest.TestBoardLayouts.testSingleLayout(..).
         */

        ga.setGameEventListener( this );  // for playerEvent, gameEvent callbacks (since 2.0.00)
        ga.startGame();

        final int[][] legalSeaEdges;  // used on sea board; if null, all are legal
        if (ga.hasSeaBoard)
            legalSeaEdges = SOCBoardAtServer.startGame_scenarioSetup( ga );
        else
            legalSeaEdges = null;

        srv.gameList.takeMonitorForGame( gaName );

        try
        {

            /**
             * send the board layout
             */
            try
            {
                srv.messageToGameWithMon( gaName, true, getBoardLayoutMessage( ga ) );

                // For scenario option _SC_CLVI, the board layout message
                // includes villages and the general supply cloth count.
                // For _SC_PIRI, it includes the Pirate Path (additional layout part "PP").
            }
            catch( IllegalArgumentException e )
            {
                System.err.println( "startGame: Cannot send board for " + gaName + ": " + e.getMessage() );
                // the enclosing try-finally will releaseMonitorForGame(gaName) before returning

                return;
            }

            if (ga.hasSeaBoard)
            {
                // See also gatherBoardPotentials which has very similar code
                // and sends classic game's sole SOCPotentialSettlements message.

                // Send the updated Potential/Legal Settlement node list:
                // Since game is starting, assumes all players have same potential settlements.
                // Some boards may have multiple land areas.

                final SOCBoardLarge bl = (SOCBoardLarge) ga.getBoard();
                final HashSet<Integer>[] lan = bl.getLandAreasLegalNodes();
                final int pan = bl.getStartingLandArea();

                if (lan == null)
                    srv.messageToGameWithMon
                        ( gaName, true, new SOCPotentialSettlements
                            ( gaName, -1, new ArrayList<>( ga.getPlayer( 0 ).getPotentialSettlements() ) ) );
                else
                    srv.messageToGameWithMon
                        ( gaName, true, new SOCPotentialSettlements( gaName, -1, null, pan, lan, legalSeaEdges ) );
            }

            /**
             * send the player info
             */
            boolean sentInitPiecesState = false;
            for (int i = 0; i < ga.maxPlayers; i++)
            {
                if (ga.isSeatVacant( i ))
                    continue;

                final SOCPlayer pl = ga.getPlayer( i );

                final int[] counts = new int[(ga.hasSeaBoard) ? 4 : 3];
                counts[0] = pl.getNumPieces( SOCPlayingPiece.ROAD );
                counts[1] = pl.getNumPieces( SOCPlayingPiece.SETTLEMENT );
                counts[2] = pl.getNumPieces( SOCPlayingPiece.CITY );

                if (ga.hasSeaBoard)
                {
                    // Some scenarios like SC_PIRI may place initial pieces at fixed locations.
                    // Usually, pieces will be empty.
                    final Vector<SOCPlayingPiece> pieces = pl.getPieces();
                    if (!pieces.isEmpty())
                    {
                        if (!sentInitPiecesState)
                        {
                            // Temporary state change, to avoid initial-piece placement actions.
                            // The actual game state will be sent soon.
                            srv.messageToGameWithMon
                                ( gaName, true, new SOCGameState( gaName, SOCGame.READY ) );
                            sentInitPiecesState = true;
                        }

                        for (SOCPlayingPiece pp : pieces)
                            srv.messageToGameWithMon
                                ( gaName, true, new SOCPutPiece( gaName, i, pp.getType(), pp.getCoordinates() ) );

                        SOCPlayingPiece pp = pl.getFortress();
                        if (pp != null)
                            srv.messageToGameWithMon
                                ( gaName, true, new SOCPutPiece( gaName, i, pp.getType(), pp.getCoordinates() ) );
                    }

                    counts[3] = pl.getNumPieces( SOCPlayingPiece.SHIP );
                }

                if (ga.clientVersionLowest >= SOCPlayerElements.MIN_VERSION)
                    srv.messageToGameWithMon( gaName, true, new SOCPlayerElements
                        ( gaName, i, SOCPlayerElement.SET,
                            (ga.hasSeaBoard) ? ELEM_PIECETYPES_SEA : ELEM_PIECETYPES_CLASSIC, counts ) );
                else
                    for (int j = 0; j < counts.length; ++j)
                        srv.messageToGameWithMon( gaName, true, new SOCPlayerElement
                            ( gaName, i, SOCPlayerElement.SET, ELEM_PIECETYPES_SEA[j], counts[j] ) );
                // counts[] likely lines up with ELEM_PIECETYPES_CLASSIC, ignoring _SEA's extra element,
                // but use _SEA here just in case

                if (ga.clientVersionLowest < SOCPlayerElement.VERSION_FOR_CARD_ELEMENTS)
                    srv.messageToGameWithMon( gaName, true, new SOCSetPlayedDevCard( gaName, i, false ) );
            }

            if (ga.clientVersionLowest >= SOCPlayerElement.VERSION_FOR_CARD_ELEMENTS)
                srv.messageToGameWithMon( gaName, true, new SOCPlayerElement
                    ( gaName, -1, SOCPlayerElement.SET, PEType.PLAYED_DEV_CARD_FLAG, 0 ) );

            /**
             * send the number of dev cards.
             * needed for SC_PIRI because if PL<4, startGame() removed some cards.
             */
            srv.messageToGameWithMon( gaName, true,
                (ga.clientVersionLowest >= SOCGameElements.MIN_VERSION)
                    ? new SOCGameElements( gaName, GEType.DEV_CARD_COUNT, ga.getNumDevCards() )
                    : new SOCDevCardCount( gaName, ga.getNumDevCards() ) );

            /**
             * ga.startGame() picks who goes first, but feedback is nice
             */
            srv.messageToGameKeyed
                ( ga, true, false, "start.picking.random.starting.player" );  // "Randomly picking a starting player..."

        }
        finally
        {
            srv.gameList.releaseMonitorForGame( gaName );
        }

        /**
         * send the game state and start the game.
         * send game state and whose turn it is.
         */
        if (ga.clientVersionLowest >= SOCGameState.VERSION_FOR_GAME_STATE_AS_FIELD)
        {
            srv.messageToGame( gaName, true, new SOCStartGame( gaName, ga.getGameState() ) );
            sendTurn( ga, false );
        }
        else
        {
            final int cpn = ga.getCurrentPlayerNumber();
            final boolean sendRoll = sendGameState( ga, false, false );
            srv.messageToGame( gaName, true, new SOCStartGame( gaName, 0 ) );
            srv.messageToGame( gaName, true, new SOCTurn( gaName, cpn, 0 ) );
            if (sendRoll)
                srv.messageToGame( gaName, true, new SOCRollDicePrompt( gaName, cpn ) );
        }
    }

    /**
     * After a player action during initial placement: Send new game state.
     * If current player changed, an initial-placement round ended ({@link SOCGame#isInitialPlacementRoundDone(int)}),
     * or regular game play started, announce the new player with
     * {@link #sendTurn(SOCGame, boolean)} or send {@link SOCRollDicePrompt}
     * to trigger auto-roll for the new player's client.
     *<P>
     * Call after an initial road/ship placement's {@link soc.game.SOCGame#putPiece(SOCPlayingPiece)},
     * or after a player has chosen free resources from a gold hex with
     * {@link soc.game.SOCGame#pickGoldHexResources(int, SOCResourceSet)},
     * and only after {@link #sendGameState(SOCGame, boolean, boolean)}.
     *
     * @param ga  The game
     * @param pl  Player who did the gold pick or piece placement action
     * @param c   {@code pl}'s connection
     * @param prevGameState  {@link soc.game.SOCGame#getGameState()} before piece placement,
     *     or for gold pick action the pre-reveal game state returned from {@code ga.pickGoldHexResources(..)}
     * @since 2.0.00
     */
    void sendTurnStateAtInitialPlacement
    ( SOCGame ga, SOCPlayer pl, Connection c, final int prevGameState )
    {
        if (!checkTurn( c, ga ))
        {
            // Player changed (or normal play started), announce new state and player
            sendTurn( ga, true );
        }
        else if (pl.isRobot() && ga.isInitialPlacementRoundDone( prevGameState ))
        {
            // Player didn't change, but bot must be prompted to
            // place its next settlement or roll its first turn
            sendTurn( ga, false );
        }
        else
        {
            final boolean sendRoll = sendGameState( ga, false, false );

            if (sendRoll)
            {
                // When normal play starts, or after placing 2nd free road,
                // announce even though player unchanged,
                // to trigger auto-roll for the player client
                final String gaName = ga.getName();
                srv.messageToGame( gaName, true, new SOCRollDicePrompt( gaName, pl.getPlayerNumber() ) );
            }
        }
    }

    /**
     * At start of a new turn, send game its new {@link SOCGame#getGameState()}
     * and {@link SOCTurn} for whose turn it is. Optionally also send a prompt to roll.
     *<P>
     * The {@link SOCTurn} sent will have a field for the Game State unless
     * {@link SOCGame#clientVersionLowest} &lt; 2.0.00 ({@link SOCGameState#VERSION_FOR_GAME_STATE_AS_FIELD}),
     * in which case a separate {@link SOCGameState} message will be sent first.
     * Calls {@link #sendGameState(SOCGame, boolean, boolean)} in either case,
     * to send any text prompts or other gamestate-related messages.
     *<P>
     * sendTurn should be called whenever the current player changes, including
     * during and after initial placement.
     *
     * @param ga  the game
     * @param sendRollPrompt  If true, also send a {@code RollDicePrompt} message after {@code Turn}
     */
    void sendTurn( final SOCGame ga, boolean sendRollPrompt )
    {
        if (ga == null)
            return;

        final boolean useGSField = (ga.clientVersionLowest >= SOCGameState.VERSION_FOR_GAME_STATE_AS_FIELD);

        sendRollPrompt |= sendGameState( ga, useGSField, false );

        String gname = ga.getName();
        final int gs = ga.getGameState(),
            cpn = ga.getCurrentPlayerNumber();

        if (ga.clientVersionLowest >= SOCPlayerElement.VERSION_FOR_CARD_ELEMENTS)
            srv.messageToGame( gname, true, new SOCPlayerElement
                ( gname, cpn, SOCPlayerElement.SET, PEType.PLAYED_DEV_CARD_FLAG, 0 ) );
        else
            srv.messageToGame( gname, true, new SOCSetPlayedDevCard( gname, cpn, false ) );

        SOCTurn turnMessage = new SOCTurn( gname, cpn, gs );
        srv.recordGameEvent( gname, turnMessage );
        if (!useGSField)
            turnMessage = new SOCTurn( gname, cpn, 0 );
        srv.messageToGame( gname, false, turnMessage );

        if (sendRollPrompt)
            srv.messageToGame( gname, true, new SOCRollDicePrompt( gname, cpn ) );
    }

    /**
     * Put together the board layout message for this game.
     * Message type will be {@link SOCBoardLayout} or {@link SOCBoardLayout2},
     * depending on {@link SOCBoard#getBoardEncodingFormat() ga.getBoard().getBoardEncodingFormat()}
     * and {@link SOCGame#getClientVersionMinRequired()}.
     *
     * @param  ga   the game
     * @return a board layout message
     * @throws IllegalArgumentException  if game board's encoding is unrecognized
     */
    public static SOCMessage getBoardLayoutMessage( SOCGame ga )
        throws IllegalArgumentException
    {
        final SOCBoard board;
        int[] hexes;
        int[] numbers;
        int robber;

        board = ga.getBoard();
        final int bef = board.getBoardEncodingFormat();
        if (bef == SOCBoard.BOARD_ENCODING_6PLAYER ||
            bef == SOCBoard.BOARD_ENCODING_ORIGINAL)
        {
            // v1 or v2
            hexes = board.getHexLayout();
            numbers = board.getNumberLayout();
        }
        else
        {
            // v3
            hexes = null;
            numbers = null;
        }
        robber = board.getRobberHex();

        if ((bef == 1) && (ga.getClientVersionMinRequired() < SOCBoardLayout2.VERSION_FOR_BOARDLAYOUT2))
        {
            // SOCBoard.BOARD_ENCODING_ORIGINAL: v1
            return new SOCBoardLayout( ga.getName(), hexes, numbers, robber );
        }

        switch (bef)
        {
        case SOCBoard.BOARD_ENCODING_ORIGINAL: // v1
            // fall through to v2

        case SOCBoard.BOARD_ENCODING_6PLAYER:  // v2
            return new SOCBoardLayout2( ga.getName(), bef, hexes, numbers, board.getPortsLayout(), robber );

        case SOCBoard.BOARD_ENCODING_LARGE:    // v3
            final SOCBoardLarge bl = (SOCBoardLarge) board;
            return new SOCBoardLayout2
                ( ga.getName(), bef, bl.getLandHexLayout(), board.getPortsLayout(),
                    robber, bl.getPirateHex(), bl.getPlayerExcludedLandAreas(), bl.getRobberExcludedLandAreas(),
                    bl.getAddedLayoutParts() );

        default:
            throw new IllegalArgumentException( "unknown board encoding v" + bef );
        }
    }

    /**
     * this is a debugging command that gives resources to a player.
     * Format: rsrcs: #cl #or #sh #wh #wo playername
     */
    private void debugGiveResources( Connection c, String mes, SOCGame game )
    {
        final String gaName = game.getName();
        StringTokenizer st = new StringTokenizer( mes.substring( 6 ) );
        int[] resources = new int[SOCResourceConstants.WOOD + 1];
        int resourceType = SOCResourceConstants.CLAY;
        String name = "";
        boolean parseError = false;

        while (st.hasMoreTokens())
        {
            if (resourceType <= SOCResourceConstants.WOOD)
            {
                String token = st.nextToken();
                try
                {
                    int amt = Integer.parseInt( token );
                    if (amt < 0)
                        parseError = true;
                    resources[resourceType] = amt;
                    resourceType++;
                }
                catch( NumberFormatException e )
                {
                    parseError = true;
                    break;
                }
            }
            else
            {
                // read entire remaining string, in case there's
                //  a space in the player name ("robot 7"),
                //  by choosing an unlikely separator character
                name = st.nextToken( Character.toString( (char) 1 ) ).trim();
                break;
            }
        }

        SOCPlayer pl = null;
        if (!parseError)
        {
            pl = debug_getPlayer( c, game, name );
            if (pl == null)
                parseError = true;
        }

        if (parseError)
        {
            srv.messageToPlayer( c, gaName, SOCServer.PN_NON_EVENT, "### Usage: " + DEBUG_COMMANDS_HELP_RSRCS );
            srv.messageToPlayer( c, gaName, SOCServer.PN_NON_EVENT, DEBUG_COMMANDS_HELP_PLAYER );

            return;  // <--- early return ---
        }

        SOCResourceSet rset = new SOCResourceSet();
        int pnum = pl.getPlayerNumber();
        final boolean hasOldClients = (game.clientVersionLowest < SOCPlayerElements.MIN_VERSION);
        StringBuilder outTxt = new StringBuilder( "### " + pl.getName() + " gets" );  // I18N OK: debug only

        for (resourceType = SOCResourceConstants.CLAY;
             resourceType <= SOCResourceConstants.WOOD; ++resourceType)
        {
            final int amt = resources[resourceType];
            outTxt.append( ' ' );
            outTxt.append( amt );
            if (amt == 0)
                continue;

            rset.add( amt, resourceType );

            // SOCResourceConstants.CLAY == SOCPlayerElement.CLAY
            if (hasOldClients)
                srv.messageToGame
                    ( gaName, true, new SOCPlayerElement( gaName, pnum, SOCPlayerElement.GAIN, resourceType, amt ) );
        }
        if (!hasOldClients)
            srv.messageToGame
                ( gaName, true, new SOCPlayerElements( gaName, pnum, SOCPlayerElement.GAIN, rset ) );

        pl.getResources().add( rset );

        srv.messageToGame( gaName, true, outTxt.toString() );
    }

    /** this is a debugging command that gives a dev card to a player.
     *  <PRE> dev: cardtype player </PRE>
     *  For card-types numbers, see {@link SOCDevCardConstants}
     *  or {@link #DEBUG_COMMANDS_HELP_DEV_TYPES}.
     */
    private void debugGiveDevCard( Connection c, String mes, SOCGame game )
    {
        StringTokenizer st = new StringTokenizer( mes.substring( 5 ) );
        String name = "";
        int cardType = -1;
        boolean parseError = false;

        while (st.hasMoreTokens())
        {
            if (cardType < 0)
            {
                try
                {
                    cardType = Integer.parseInt( st.nextToken() );
                    if ((cardType < SOCDevCardConstants.MIN_KNOWN) || (cardType >= SOCDevCardConstants.MAXPLUSONE))
                        parseError = true;  // Can't give unknown dev cards
                }
                catch( NumberFormatException e )
                {
                    parseError = true;
                    break;
                }
            }
            else
            {
                // get all of the line, in case there's a space in the player name ("robot 7"),
                //  by choosing an unlikely separator character
                name = st.nextToken( Character.toString( (char) 1 ) ).trim();
                break;
            }
        }

        final String gaName = game.getName();
        SOCPlayer pl = null;
        if (!parseError)
        {
            pl = debug_getPlayer( c, game, name );
            if (pl == null)
                parseError = true;
        }

        if (parseError)
        {
            for (String txt : new String[]{
                "### Usage: " + DEBUG_COMMANDS_HELP_DEV,
                DEBUG_COMMANDS_HELP_PLAYER,
                DEBUG_COMMANDS_HELP_DEV_TYPES
            })
                srv.messageToPlayer( c, gaName, SOCServer.PN_NON_EVENT, txt );

            return;  // <--- early return ---
        }

        pl.getInventory().addDevCard( 1, SOCInventory.NEW, cardType );

        final int pnum = pl.getPlayerNumber();
        if ((cardType != SOCDevCardConstants.KNIGHT)
            || (game.clientVersionLowest >= SOCDevCardConstants.VERSION_FOR_RENUMBERED_TYPES))
        {
            srv.messageToGame( game.getName(), true, new SOCDevCardAction
                ( gaName, pnum, SOCDevCardAction.DRAW, cardType ) );
        }
        else
        {
            srv.messageToGameForVersions
                ( game, -1, SOCDevCardConstants.VERSION_FOR_RENUMBERED_TYPES - 1,
                    new SOCDevCardAction
                        ( gaName, pnum, SOCDevCardAction.DRAW, SOCDevCardConstants.KNIGHT_FOR_VERS_1_X ), true );
            srv.messageToGameForVersions
                ( game, SOCDevCardConstants.VERSION_FOR_RENUMBERED_TYPES, Integer.MAX_VALUE,
                    new SOCDevCardAction
                        ( gaName, pnum, SOCDevCardAction.DRAW, SOCDevCardConstants.KNIGHT ), true );

            srv.recordGameEvent( gaName, new SOCDevCardAction
                ( gaName, pnum, SOCDevCardAction.DRAW, cardType ) );
        }
        srv.messageToGameKeyedSpecial( game, true, true, "debug.dev.gets", pl.getName(), cardType );
        // ""### joe gets a Road Building card."
    }

    /**
     * Given a player {@code name} or player number, find that player in the game.
     * If not found by name, or player number doesn't match expected format, sends a message to the
     * requesting user.
     *
     * @param c  Connection of requesting debug user
     * @param ga  Game to find player
     * @param name  Player name, or player position number in format "{@code #3}"
     *     numbered 0 to {@link SOCGame#maxPlayers ga.maxPlayers}-1 inclusive
     * @return  {@link SOCPlayer} with this name or number, or {@code null} if an error was sent to the user
     * @since 1.1.20
     */
    private SOCPlayer debug_getPlayer( final Connection c, final SOCGame ga, final String name )
    {
        if (name.length() == 0)
        {
            return null;  // <--- early return ---
        }

        SOCPlayer pl = null;

        if (name.startsWith( "#" ) && (name.length() > 1) && Character.isDigit( name.charAt( 1 ) ))
        {
            String err = null;
            final int max = ga.maxPlayers - 1;
            try
            {
                final int i = Integer.parseInt( name.substring( 1 ).trim() );
                if (i > max)
                    err = "Max player number is " + max;
                else if (ga.isSeatVacant( i ))
                    err = "Player number " + i + " is vacant";
                else
                    pl = ga.getPlayer( i );
            }
            catch( NumberFormatException e )
            {
                err = "Player number format is # followed by the number (0 to "
                    + max + " inclusive)";
            }

            if (err != null)
            {
                srv.messageToPlayer( c, ga.getName(), SOCServer.PN_NON_EVENT, "### " + err );

                return null;  // <--- early return ---
            }
        }

        if (pl == null)
            pl = ga.getPlayer( name );
        if (pl == null)
            srv.messageToPlayer( c, ga.getName(), SOCServer.PN_NON_EVENT,
                "### Player name not found: " + name );

        return pl;
    }

    // javadoc inherited from GameHandler
    public void endTurnIfInactive( final SOCGame ga, final long currentTimeMillis )
    {
        final int gameState = ga.getGameState();
        final boolean isDiscardOrPickRsrc = (gameState == SOCGame.WAITING_FOR_DISCARDS)
            || (gameState == SOCGame.WAITING_FOR_PICK_GOLD_RESOURCE)
            || (gameState == SOCGame.STARTS_WAITING_FOR_PICK_GOLD_RESOURCE);

        SOCPlayer pl = ga.getPlayer( ga.getCurrentPlayerNumber() );

        if (isDiscardOrPickRsrc)
        {
            // Check if we're waiting on any humans too, not on robots only

            SOCPlayer plEnd = null;  // bot the game is waiting to hear from
            for (int pn = 0; pn < ga.maxPlayers; ++pn)
            {
                final SOCPlayer pli = ga.getPlayer( pn );
                if ((!pli.getNeedToDiscard()) && (pli.getNeedToPickGoldHexResources() == 0))
                    continue;

                if (pli.isRobot())
                {
                    if (plEnd == null)
                        plEnd = pli;
                }
                else
                {
                    return;  // <--- Waiting on humans, don't end bot's turn ---
                }
            }

            if (plEnd == null)
                return;  // <--- Not waiting on any bot ---

            pl = plEnd;
        }
        else
        {
            if (!pl.isRobot())
                return;  // <--- not a robot's turn, and not isDiscardOrPickRsrc ---
        }

        final SOCTradeOffer plCurrentOffer = pl.getCurrentOffer();
        if (plCurrentOffer != null)
        {
            // Robot is waiting for response to a trade offer;
            // have the humans all responded already?
            boolean waitingForHuman = false;
            for (int pn = 0; pn < ga.maxPlayers; ++pn)
                if (plCurrentOffer.isWaitingReplyFrom( pn ) && !ga.getPlayer( pn ).isRobot())
                {
                    waitingForHuman = true;
                    break;
                }

            // If waiting for any humans' response, check against that longer timeout
            if (waitingForHuman)
            {
                final long tradeInactiveTime
                    = currentTimeMillis - (1000L * ROBOT_FORCE_ENDTURN_TRADEOFFER_SECONDS);
                if (ga.lastActionTime > tradeInactiveTime)
                    return;  // <--- Wait longer for humans ---
            }
        }

        new SOCForceEndTurnThread( srv, this, ga, pl ).start();
    }

    // javadoc inherited from GameHandler
    public boolean endGameTurnOrForce
    ( SOCGame ga, final int plNumber, final String plName, Connection plConn,
        final boolean hasMonitorFromGameList )
    {
        boolean gameStillActive = true;

        final String gaName = ga.getName();
        if (!hasMonitorFromGameList)
        {
            srv.gameList.takeMonitorForGame( gaName );
        }
        final int cpn = ga.getCurrentPlayerNumber();
        final int gameState = ga.getGameState();

        /**
         * Is a board-reset vote is in progress?
         * If they're still a sitting player, to keep the game
         * moving, fabricate their response: vote No.
         */
        boolean gameVotingActiveDuringStart = false;

        if (ga.getResetVoteActive())
        {
            if (gameState <= SOCGame.STARTS_WAITING_FOR_PICK_GOLD_RESOURCE)
                gameVotingActiveDuringStart = true;

            if ((!ga.isSeatVacant( plNumber ))
                && (ga.getResetPlayerVote( plNumber ) == SOCGame.VOTE_NONE))
            {
                srv.gameList.releaseMonitorForGame( gaName );
                ga.takeMonitor();
                srv.resetBoardVoteNotifyOne( ga, plNumber, plName, false );
                ga.releaseMonitor();
                srv.gameList.takeMonitorForGame( gaName );
            }
        }

        /**
         * Now end their turn, or handle any needed responses if not current player.
         * Don't call forceEndGameTurn()/ga.forceEndTurn() unless we need to.
         */
        if (plNumber == cpn)
        {
            /**
             * End their turn just to keep the game limping along.
             * To prevent deadlock, we must release gamelist's monitor for
             * this game before calling endGameTurn.
             */

            if ((gameState == SOCGame.START1B) || (gameState == SOCGame.START2B) || (gameState == SOCGame.START3B))
            {
                /**
                 * Leaving during initial road placement.
                 * Cancel the settlement they just placed,
                 * and send that cancel to the other players.
                 * Don't change gameState yet.
                 * Note that their most recent init settlement is removed here,
                 * but not earlier settlement(s). (That would impact the robots much more.)
                 */
                SOCPlayer pl = ga.getPlayer( plNumber );
                SOCSettlement pp = new SOCSettlement( pl, pl.getLastSettlementCoord(), null );
                ga.undoPutInitSettlement( pp );
                ga.setGameState( gameState );  // state was changed by undoPutInitSettlement
                srv.messageToGameWithMon( gaName, true, new SOCCancelBuildRequest( gaName, SOCSettlement.SETTLEMENT ) );
            }

            if (ga.canEndTurn( plNumber ) && (gameState != SOCGame.PLACING_FREE_ROAD1))
            {
                srv.gameList.releaseMonitorForGame( gaName );
                ga.takeMonitor();
                endGameTurn( ga, null, true );
                ga.releaseMonitor();
                srv.gameList.takeMonitorForGame( gaName );
            }
            else
            {
                /**
                 * Cannot easily end turn: Must back out something in progress.
                 * May or may not end turn; see javadocs
                 * of forceEndGameTurn and game.forceEndTurn.
                 * All start phases are covered here (START1A..START2B)
                 * because canEndTurn returns false in those gameStates.
                 * Also includes PLACING_FREE_ROAD1 so the dev card is returned to player
                 * (unlike when a player actively decides to end their turn in that state).
                 */
                srv.gameList.releaseMonitorForGame( gaName );
                ga.takeMonitor();
                if (gameVotingActiveDuringStart)
                {
                    /**
                     * If anyone has requested a board-reset vote during
                     * game-start phases, we have to tell clients to cancel
                     * the vote request, because {@link soc.message.SOCTurn}
                     * isn't always sent during start phases.  (Voting must
                     * end when the turn ends.)
                     */
                    srv.messageToGame( gaName, true, new SOCResetBoardReject( gaName ) );
                    ga.resetVoteClear();
                }

                /**
                 * Force turn to end
                 */
                gameStillActive = forceEndGameTurn( ga, plName );
                ga.releaseMonitor();
                if (gameStillActive)
                {
                    srv.gameList.takeMonitorForGame( gaName );
                }
            }
        }
        else
        {
            /**
             * Check if game is waiting for input from the player who
             * is leaving, but who isn't current player.
             * To keep the game moving, fabricate their response.
             * - Board-reset voting: Handled above.
             * - Waiting for discard: Handle here.
             * - Waiting for gold-hex pick: Handle here.
             */
            if (((gameState == SOCGame.WAITING_FOR_DISCARDS) && ga.getPlayer( plNumber ).getNeedToDiscard())
                || (((gameState == SOCGame.WAITING_FOR_PICK_GOLD_RESOURCE)
                || (gameState == SOCGame.STARTS_WAITING_FOR_PICK_GOLD_RESOURCE))
                && (ga.getPlayer( plNumber ).getNeedToPickGoldHexResources() > 0)))
            {
                /**
                 * For discard, tell the discarding player's client that they discarded the resources,
                 * tell everyone else that the player discarded unknown resources.
                 * For gold pick, announce the picked resources.
                 */
                srv.gameList.releaseMonitorForGame( gaName );
                System.err.println( "L5789: Waiting too long for bot discard or gain: game="
                    + ga.getName() + ", pn=" + plNumber + "  " + plName );
                ga.takeMonitor();
                forceGamePlayerDiscardOrGain( ga, cpn, plConn, plName, plNumber );
                sendGameState( ga, false, false );  // WAITING_FOR_DISCARDS or MOVING_ROBBER for discard;
                // PLAY1 or WAITING_FOR_PICK_GOLD_RESOURCE for gain
                ga.releaseMonitor();
                srv.gameList.takeMonitorForGame( gaName );
            }

        }  // current player?

        if (!hasMonitorFromGameList)
        {
            srv.gameList.releaseMonitorForGame( gaName );
        }

        return gameStillActive;
    }

    /**
     * Force this player (not current player) to discard, or gain random resources from a gold hex,
     * and report resources to all players. Does not send gameState, which may have changed when
     * this method called {@link SOCGame#playerDiscardOrGainRandom(int, boolean)}.
     *<P>
     * Discards if {@link SOCGame#getGameState() cg.getGameState()} == {@link SOCGame#WAITING_FOR_DISCARDS},
     * otherwise picks enough random resources for {@link SOCPlayer#getNeedToPickGoldHexResources()}.
     *<P>
     * Also calls {@code pn}'s {@link SOCPlayer#addForcedEndTurn()} because we're forcing an action they
     * should have taken on their own.
     *<P>
     * Assumes, as {@link #endGameTurn(SOCGame, SOCPlayer, boolean)} does:
     * <UL>
     * <LI> ga.takeMonitor already called (not the same as {@link SOCGameList#takeMonitorForGame(String)})
     * <LI> gamelist.takeMonitorForGame is NOT called, we do NOT have that monitor
     * </UL>
     *
     * @param cg  Game object
     * @param cpn Game's current player number
     * @param c   Connection of discarding/gaining player
     * @param plName Discarding/gaining player {@code pn}'s name, for GameTextMsg
     * @param pn  Player number who must discard/gain resources
     * @throws IllegalStateException if {@code pn} is current player, or if incorrect game state or incorrect
     *     player status; see {@link SOCGame#playerDiscardOrGainRandom(int, boolean)} for details
     * @since 1.1.00
     */
    private void forceGamePlayerDiscardOrGain
    ( final SOCGame cg, final int cpn, final Connection c, final String plName, final int pn )
        throws IllegalStateException
    {
        final boolean isDiscard = (cg.getGameState() == SOCGame.WAITING_FOR_DISCARDS);

        final SOCResourceSet rset = cg.playerDiscardOrGainRandom( pn, isDiscard );

        cg.getPlayer( pn ).addForcedEndTurn();

        // Report resources lost or gained; see also forceEndGameTurn for same reporting code.

        final String gaName = cg.getName();
        final int totalRes = rset.getTotal();
        if (isDiscard)
        {
            if (cg.isGameOptionSet( SOCGameOptionSet.K_PLAY_FO ))
            {
                reportRsrcGainLoss( cg, rset, true, true, pn, -1, null );
            }
            else
            {
                if ((c != null) && c.isConnected())
                    reportRsrcGainLoss( cg, rset, true, true, pn, -1, c );

                srv.messageToGameExcept
                    ( gaName, c, pn, new SOCPlayerElement
                            ( gaName, pn, SOCPlayerElement.LOSE, PEType.UNKNOWN_RESOURCE, totalRes, true ),
                        true );
            }
            srv.messageToGameKeyed( cg, true, true, "action.discarded", plName, totalRes );  // "{0} discarded {1} resources."

            System.err.println( "Forced discard: " + totalRes + " from " + plName + " in game " + gaName );
        }
        else
        {
            // Send SOCPlayerElement messages, "gains" text
            reportRsrcGainGold( cg, cg.getPlayer( pn ), pn, rset, true, false );

            System.err.println( "Forced gold picks: " + totalRes + " to " + plName + " in game " + gaName );
        }
    }

    /**
     * Listener callback for scenario events on the large sea board which affect the game or board,
     * not a specific player. For example, a hex might be revealed from fog.
     *<P>
     * <em>Threads:</em> The game's treater thread handles incoming client messages and calls
     * game methods that change state. Those same game methods will trigger the scenario events;
     * so, the treater thread will also run this <tt>gameEvent</tt> callback.
     *
     * @param ga  Game
     * @param evt  Event code
     * @param detail  Game piece, coordinate, or other data about the event, or null, depending on <tt>evt</tt>
     * @see #playerEvent(SOCGame, SOCPlayer, SOCPlayerEvent, boolean, Object)
     * @since 2.0.00
     */
    public void gameEvent( final SOCGame ga, final SOCGameEvent evt, final Object detail )
    {
        switch (evt)
        {
        case SGE_FOG_HEX_REVEALED:
        {
            final SOCBoard board = ga.getBoard();
            final int hexCoord = (Integer) detail,
                hexType = board.getHexTypeFromCoord( hexCoord ),
                diceNum = board.getNumberOnHexFromCoord( hexCoord );
            final String gaName = ga.getName();

            srv.messageToGame
                ( gaName, true, new SOCRevealFogHex( gaName, hexCoord, hexType, diceNum ) );

            final int cpn = ga.getCurrentPlayerNumber();
            if (cpn != -1)
            {
                final int res = board.getHexTypeFromNumber( hexCoord );
                if ((res >= SOCResourceConstants.CLAY) && (res <= SOCResourceConstants.WOOD))
                {
                    ga.pendingMessagesOut.add
                        ( new SOCPlayerElement( gaName, cpn, SOCPlayerElement.GAIN, res, 1, true ) );
                    ga.pendingMessagesOut.add
                        ( new UnlocalizedString
                            ( true, "event.fog.reveal",  // "{0} gets 1 {1,rsrcs} by revealing the fog hex."
                                ga.getPlayer( cpn ).getName(), 1, res ) );
                }
            }
        }
        break;

        case SGE_CLVI_WIN_VILLAGE_CLOTH_EMPTY:
        {
            // don't need to send to client to designate this event & winning player number:
            //   general gameOVER code will send that player number

            srv.messageToGameKeyed( ga, true, true, "event.sc_clvi.game.ending.villages" );
            // "Game is ending: Less than half the villages have cloth remaining."
            srv.messageToGameKeyed( ga, true, true, "event.won.special.cond", ((SOCPlayer) detail).getName() );
            // "{0} has won due to this special win condition."
        }
        break;

        case SGE_PIRI_LAST_FORTRESS_FLEET_DEFEATED:
        {
            final String gaName = ga.getName();
            srv.messageToGameKeyedSpecial( ga, true, true, "event.sc_piri.fleet.defeated" );
            // "All pirate fortresses have been recaptured, the pirate fleet is defeated."
            srv.messageToGame( gaName, true, new SOCMoveRobber( gaName, ga.getCurrentPlayerNumber(), 0 ) );
        }
        break;

        default:
            // Some game events, such as SGE_STARTPLAY_BOARD_SPECIAL_NODES_EMPTIED, are ignored at the server.
            // Default case does nothing, prevents a compiler warning.
        }
    }

    /**
     * Listener callback for per-player game/scenario events on the large sea board.
     * For example, there might be an SVP awarded for settlements.
     * Server sends messages to the game to announce it (PLAYERELEMENT,
     * {@link #updatePlayerSVPPendingMessage(SOCGame, SOCPlayer, int, String)}, etc).
     *<P>
     * <em>Threads:</em> The game's treater thread handles incoming client messages and calls
     * game methods that change state. Those same game methods will trigger the scenario events;
     * so, the treater thread will also run this <tt>playerEvent</tt> callback.
     *
     * @param ga  Game
     * @param pl  Player
     * @param evt  Event code
     * @param flagsChanged  True if this event changed {@link SOCPlayer#getPlayerEvents()},
     *             {@link SOCPlayer#getSpecialVP()}, or another flag documented for <tt>evt</tt> in
     *             {@link SOCPlayerEvent}
     * @param obj  Object related to the event, or null; documented for <tt>evt</tt> in {@link SOCPlayerEvent}.
     *             Example: The {@link SOCVillage} for {@link SOCPlayerEvent#CLOTH_TRADE_ESTABLISHED_VILLAGE}.
     * @see #gameEvent(SOCGame, SOCGameEvent, Object)
     * @since 2.0.00
     */
    public void playerEvent( final SOCGame ga, final SOCPlayer pl, final SOCPlayerEvent evt,
        final boolean flagsChanged, final Object obj )
    {
        // Note: Some SOCGameHandler code assumes that player events are fired only during
        // SOCGameMessageHandler.handlePUTPIECE and handleMOVEPIECE.
        // Most handle* methods don't check pendingMessagesOut before sending game state.
        // If a new player event breaks this assumption, adjust SOCGameHandler.playerEvent(...)
        // and related code; search where SOCGame.pendingMessagesOut is used.

        final String gaName = ga.getName(),
            plName = pl.getName();
        final int pn = pl.getPlayerNumber();

        boolean sendSVP = true;
        boolean sendPlayerEventsBitmask = true;

        switch (evt)
        {
        case SVP_SETTLED_ANY_NEW_LANDAREA:
        {
            final String newSettleEventStr =
                (playerEvent_newSettlementIsByShip( ga, (SOCSettlement) obj ))
                    ? "event.svp.sc_sany.island"  // "growing past the main island"
                    : "event.svp.sc_sany.area";   // "growing to a new area"
            updatePlayerSVPPendingMessage( ga, pl, 1, newSettleEventStr );
        }
        break;

        case SVP_SETTLED_EACH_NEW_LANDAREA:
        {
            final String newSettleEventStr =
                (playerEvent_newSettlementIsByShip( ga, (SOCSettlement) obj ))
                    ? "event.svp.sc_seac.island"  // "settling a new island"
                    : "event.svp.sc_seac.area";   // "settling a new area"
            updatePlayerSVPPendingMessage( ga, pl, 2, newSettleEventStr );
            sendPlayerEventsBitmask = false;
            final int las = pl.getScenarioSVPLandAreas();
            if (las != 0)
                ga.pendingMessagesOut.add( new SOCPlayerElement
                    ( gaName, pn, SOCPlayerElement.SET,
                        PEType.SCENARIO_SVP_LANDAREAS_BITMASK, las ) );
        }
        break;

        case CLOTH_TRADE_ESTABLISHED_VILLAGE:
        {
            sendSVP = false;
            if (!flagsChanged)
                sendPlayerEventsBitmask = false;
            ga.pendingMessagesOut.add( new UnlocalizedString
                ( "event.sc_clvi.established", plName ) );  // "{0} established a trade route with a village."
            if (flagsChanged)
                srv.messageToPlayerPendingKeyed( pl, gaName, "event.sc_clvi.not.prevented.pirate" );
            // "You are no longer prevented from moving the pirate ship."

            // Player gets 1 cloth for establishing trade
            SOCVillage vi = (SOCVillage) obj;
            srv.messageToGame( gaName, true, new SOCPieceValue
                ( gaName, SOCPlayingPiece.VILLAGE, vi.getCoordinates(), vi.getCloth(), 0 ) );
            srv.messageToGame( gaName, true, new SOCPlayerElement
                ( gaName, pn, SOCPlayerElement.SET, PEType.SCENARIO_CLOTH_COUNT, pl.getCloth() ) );
        }
        break;

        case DEV_CARD_REACHED_SPECIAL_EDGE:
        {
            sendPlayerEventsBitmask = false;
            sendSVP = false;
            IntPair edge_cardType = (IntPair) obj;
            Connection c = srv.getConnection( plName );
            ga.pendingMessagesOut.add( new UnlocalizedString
                ( "action.built.sc_ftri.dev", plName ) );  // "{0} gets a Development Card as a gift from the Forgotten Tribe."
            final int ctype = edge_cardType.getB();
            final boolean isObservableVP =
                ga.isGameOptionSet( SOCGameOptionSet.K_PLAY_FO ) || ga.isGameOptionSet( SOCGameOptionSet.K_PLAY_VPO );
            srv.messageToPlayer
                ( c, gaName, pn, new SOCDevCardAction( gaName, pn, SOCDevCardAction.DRAW, ctype ) );
            srv.messageToGameExcept
                ( gaName, c, pn,
                    new SOCDevCardAction
                        ( gaName, pn, SOCDevCardAction.DRAW, (isObservableVP) ? ctype : SOCDevCardConstants.UNKNOWN ),
                    true );
            srv.messageToGame( gaName, true, new SOCSimpleAction
                ( gaName, -1, SOCSimpleAction.BOARD_EDGE_SET_SPECIAL, edge_cardType.getA(), 0 ) );
        }
        break;

        case SVP_REACHED_SPECIAL_EDGE:
        {
            updatePlayerSVPPendingMessage( ga, pl, 1, "event.svp.sc_ftri.gift" );  // "a gift from the Forgotten Tribe"
            sendPlayerEventsBitmask = false;
            srv.messageToGame( gaName, true, new SOCSimpleAction
                ( gaName, -1, SOCSimpleAction.BOARD_EDGE_SET_SPECIAL, (Integer) obj, 0 ) );
        }
        break;

        case REMOVED_TRADE_PORT:
        {
            sendPlayerEventsBitmask = false;
            sendSVP = false;
            IntPair edge_portType = (IntPair) obj;
            final int edge = edge_portType.getA(),
                portType = edge_portType.getB();

            if ((edge & 0xFF) <= ga.getBoard().getBoardWidth())
                // announce removal from board, unless (for debugging)
                // this port wasn't really on the board at clients
                srv.messageToGame( gaName, true, new SOCSimpleAction
                    ( gaName, pn, SOCSimpleAction.TRADE_PORT_REMOVED, edge, portType ) );

            if (ga.getGameState() == SOCGame.PLACING_INV_ITEM)
            {
                // Removal happens during ship piece placement, which is followed at server with sendGameState.
                // When sendGameState gives the new state, client will prompt current player to place now.
                // We just need to send the client PLACING_EXTRA, for the port type and not-cancelable flag.
                Connection c = srv.getConnection( plName );
                srv.messageToPlayer( c, gaName, pn, new SOCInventoryItemAction
                    ( gaName, pn, SOCInventoryItemAction.PLACING_EXTRA, -portType, false, false, false ) );
            }
            else
            {
                // port was added to player's inventory;
                // if this message changes, also update SOCGameHandler.processDebugCommand_scenario
                srv.messageToGame( gaName, true, new SOCInventoryItemAction
                    ( gaName, pn, SOCInventoryItemAction.ADD_PLAYABLE, -portType, false, false, true ) );
            }
        }
        break;

        default:
            break;  // Suppress warning; not all enum values need a handler here
        }

        if (sendSVP)
            ga.pendingMessagesOut.add( new SOCPlayerElement
                ( gaName, pn, SOCPlayerElement.SET,
                    PEType.SCENARIO_SVP, pl.getSpecialVP() ) );

        if (sendPlayerEventsBitmask)
            ga.pendingMessagesOut.add( new SOCPlayerElement
                ( gaName, pn, SOCPlayerElement.SET,
                    PEType.PLAYEREVENTS_BITMASK, pl.getPlayerEvents() ) );
    }

    /**
     * For Special VP player events, check if a new settlement was apparently reached by land or sea.
     * Most new LandAreas are on other islands, but a few (SC_TTD) are on the main island.
     * @param ga  Game with this new settlement
     * @param se  Newly placed settlement to check, passed to
     *     {@link #playerEvent(SOCGame, SOCPlayer, SOCPlayerEvent, boolean, Object)}
     * @return Does the new settlement have more adjacent ships than roads?
     * @since 2.0.00
     */
    private boolean playerEvent_newSettlementIsByShip( final SOCGame ga, final SOCSettlement se )
    {
        if (se == null)
            return true;  // shouldn't happen, but fail gracefully; most new areas are on new islands

        final SOCBoard board = ga.getBoard();

        int shipCount = 0, roadCount = 0;
        for (final int edge : board.getAdjacentEdgesToNode( se.getCoordinates() ))
        {
            SOCRoutePiece pp = board.roadOrShipAtEdge( edge );
            if (pp == null)
                continue;

            if (pp.isRoadNotShip())
                ++roadCount;
            else
                ++shipCount;
        }

        return (shipCount > roadCount);
    }

    /**
     * A player has been awarded Special Victory Points (SVP), so send
     * a {@link SOCSVPTextMessage} to the game about the SVP description,
     * and also call {@link SOCPlayer#addSpecialVPInfo(int, String)}.
     * Should be called before sending {@link SOCPlayerElement}({@link PEType#SCENARIO_SVP SCENARIO_SVP}),
     * not after.
     *<P>
     * Adds the message to {@link SOCGame#pendingMessagesOut}; note that
     * right now, that field is checked only in
     * {@link SOCGameMessageHandler#handlePUTPIECE(SOCGame, Connection, SOCPutPiece)}
     * and {@link SOCGameMessageHandler#handleMOVEPIECE(SOCGame, Connection, SOCMovePiece)},
     * because no other method currently awards SVP.
     * @param ga  Game
     * @param pl  Player
     * @param svp  Number of SVP
     * @param descKey  String key for description of the player's action that led to SVP
     * @since 2.0.00
     * @see #sendGamePendingMessages(SOCGame, boolean)
     */
    private static void updatePlayerSVPPendingMessage( SOCGame ga, SOCPlayer pl, final int svp, final String descKey )
    {
        pl.addSpecialVPInfo( svp, descKey );
        final String gaName = ga.getName();
        ga.pendingMessagesOut.add( new SOCSVPTextMessage( gaName, pl.getPlayerNumber(), svp, descKey ) );
    }

    /**
     * Sends the contents of this game's {@link SOCGame#pendingMessagesOut} and its players'
     * {@link SOCPlayer#pendingMessagesOut}, then empties those lists.
     * To avoid unnecessary work here, check if the game's pending list is empty before calling this method.
     *<P>
     * Calls {@link SOCServer#recordGameEvent(String, SOCMessage)} or
     * {@link SOCServer#recordGameEventTo(String, int, SOCMessage)} for queued each message.
     *<P>
     * <B>I18N:</B> Checks {@code pendingMessagesOut} for {@link SOCKeyedMessage}s and handles them accordingly.
     * Currently this is the only method that checks for those, because other places send text messages
     * immediately instead of queueing them and localizing/sending later.
     * Also checks for {@link UnlocalizedString}s, to be localized and sent with
     * {@link SOCServer#messageToGameKeyed(SOCGame, boolean, boolean, String, Object...)}
     * or {@link SOCServer#messageToGameKeyedSpecial(SOCGame, boolean, boolean, String, Object...)}.
     *<P>
     * <B>Locks:</B> If {@code takeMon} is true, takes and releases
     * {@link SOCGameList#takeMonitorForGame(String) gameList.takeMonitorForGame(gameName)}.
     * Otherwise call {@link SOCGameList#takeMonitorForGame(String) gameList.takeMonitorForGame(gameName)}
     * before calling this method.
     *
     * @param ga  game with pending messages
     * @param takeMon Should this method take and release game's monitor via
     *     {@link SOCGameList#takeMonitorForGame(String) gameList.takeMonitorForGame(gameName)}?
     *     True unless caller already holds that monitor.
     * @see #updatePlayerSVPPendingMessage(SOCGame, SOCPlayer, int, String)
     * @since 2.0.00
     */
    void sendGamePendingMessages( SOCGame ga, final boolean takeMon )
    {
        final String gaName = ga.getName();

        if (takeMon)
            srv.gameList.takeMonitorForGame( gaName );

        for (final Object msg : ga.pendingMessagesOut)
        {
            if (msg instanceof SOCKeyedMessage)
                srv.messageToGameKeyedType( ga, true, (SOCKeyedMessage) msg, false );
            else if (msg instanceof SOCMessage)
                srv.messageToGameWithMon( gaName, true, (SOCMessage) msg );
            else if (msg instanceof UnlocalizedString)
            {
                final UnlocalizedString us = (UnlocalizedString) msg;
                if (us.isSpecial)
                    srv.messageToGameKeyedSpecial( ga, true, false, us.key, us.params );
                else
                    srv.messageToGameKeyed( ga, true, false, us.key, us.params );
            }
            // else: ignore
        }
        ga.pendingMessagesOut.clear();

        for (SOCPlayer p : ga.getPlayers())
        {
            final int pn = p.getPlayerNumber();
            final List<Object> pq = p.pendingMessagesOut;
            final int L = pq.size();
            if (L >= 0)
            {
                final Connection c = srv.getConnection( p.getName() );
                if (c != null)
                    for (Object o : pq) srv.messageToPlayer( c, gaName, pn, ((SOCMessage) o) );

                pq.clear();
            }
        }

        if (takeMon)
            srv.gameList.releaseMonitorForGame( gaName );
    }

}<|MERGE_RESOLUTION|>--- conflicted
+++ resolved
@@ -3284,10 +3284,6 @@
         final String gaName = ga.getName();
         final int cpn = ga.getCurrentPlayerNumber();
 
-<<<<<<< HEAD
-        reportRsrcGainLoss( ga, give, true, false, cpn, -1, null );
-        reportRsrcGainLoss( ga, get, false, false, cpn, -1, null );
-=======
         if (ga.clientVersionLowest <= SOCBankTrade.VERSION_FOR_SKIP_PLAYERELEMENTS)
         {
             reportRsrcGainLossForVersions
@@ -3295,7 +3291,6 @@
             reportRsrcGainLossForVersions
                 (ga, get, false, false, cpn, -1, null, SOCBankTrade.VERSION_FOR_SKIP_PLAYERELEMENTS - 1);
         }
->>>>>>> fc859787
 
         SOCBankTrade bt = null;
         if (ga.clientVersionHighest >= SOCStringManager.VERSION_FOR_I18N)
