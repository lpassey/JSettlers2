/**
 * Java Settlers - An online multiplayer version of the game Settlers of Catan
 * This file Copyright (C) 2016-2021 Jeremy D Monin <jeremy@nand.net>
 * Some contents were formerly part of SOCServer.java;
 * Portions of this file Copyright (C) 2003 Robert S. Thomas <thomas@infolab.northwestern.edu>
 * Portions of this file Copyright (C) 2007-2016 Jeremy D Monin <jeremy@nand.net>
 * Portions of this file Copyright (C) 2012 Paul Bilnoski <paul@bilnoski.net>
 * Portions of this file Copyright (C) 2017-2018 Strategic Conversation (STAC Project) https://www.irit.fr/STAC/
 *
 * This program is free software; you can redistribute it and/or
 * modify it under the terms of the GNU General Public License
 * as published by the Free Software Foundation; either version 3
 * of the License, or (at your option) any later version.
 *
 * This program is distributed in the hope that it will be useful,
 * but WITHOUT ANY WARRANTY; without even the implied warranty of
 * MERCHANTABILITY or FITNESS FOR A PARTICULAR PURPOSE.  See the
 * GNU General Public License for more details.
 *
 * You should have received a copy of the GNU General Public License
 * along with this program.  If not, see <http://www.gnu.org/licenses/>.
 *
 * The maintainer of this program can be reached at jsettlers@nand.net
 **/
package soc.server;

import java.io.File;
import java.io.IOException;
import java.sql.SQLException;
import java.text.DateFormat;
import java.util.ArrayList;
import java.util.Date;
import java.util.Enumeration;
import java.util.HashMap;
import java.util.Hashtable;
import java.util.Iterator;
import java.util.List;
import java.util.Locale;
import java.util.Map;
import java.util.MissingResourceException;
import java.util.NoSuchElementException;
import java.util.TimerTask;
import java.util.Vector;
import java.util.regex.Pattern;

import soc.debug.D;
import soc.game.SOCGame;
import soc.game.SOCGameOption;
import soc.game.SOCGameOptionSet;
import soc.game.SOCGameOptionVersionException;
import soc.game.SOCPlayer;
import soc.game.SOCScenario;
import soc.game.SOCVersionedItem;
import soc.message.*;
import soc.server.database.SOCDBHelper;
import soc.server.genericServer.Connection;
import soc.server.genericServer.StringConnection;
import soc.server.savegame.*;
import soc.util.I18n;
import soc.util.SOCFeatureSet;
import soc.util.SOCGameBoardReset;
import soc.util.SOCGameList;
import soc.util.SOCStringManager;
import soc.util.Version;

/**
 * Server class to dispatch clients' actions and messages received from the
 * {@link soc.server.genericServer.InboundMessageQueue} not related to game play
 * in specific current games and not handled by {@link SOCGameMessageHandler}.
 * This also includes some messages related to game lifecycle like
 * {@link SOCJoinGame} and {@link SOCSitDown}.
 *<P>
 * Before v2.0.00, these methods and fields were part of {@link SOCServer}
 * {@code .processCommand(String, Connection)} and related methods.
 * So, some may have {@code @since} javadoc labels with versions older than 2.0.00.
 *
 * @see SOCGameMessageHandler
 * @author Jeremy D Monin &lt;jeremy@nand.net&gt;
 * @since 2.0.00
 */
public class SOCServerMessageHandler
{
    /**
     * Filename regex for {@code *LOADGAME*} and {@code *SAVEGAME*} debug commands:
     * Allows letters and digits ({@link Character#isLetterOrDigit(int)})
     * along with dashes (-) and underscores (_).
     * @since 2.3.00
     */
    private static final Pattern DEBUG_COMMAND_SAVEGAME_FILENAME_REGEX
        = Pattern.compile("^[\\p{IsLetter}\\p{IsDigit}_-]+$");

    private final SOCServer srv;

    /**
     * List of {@link #srv}'s games.
     */
    private final SOCGameListAtServer gameList;

    /**
     * List of {@link #srv}'s chat channels.
     */
    private final SOCChannelList channelList;

    public SOCServerMessageHandler
        (SOCServer srv, final SOCGameListAtServer gameList, final SOCChannelList channelList)
    {
        this.srv = srv;
        this.gameList = gameList;
        this.channelList = channelList;
    }

    /**
     * Process any inbound message which isn't handled by {@link SOCGameMessageHandler}:
     * Coming from a client, not for a specific game.
     *<P>
     * This method is called from {@link SOCMessageDispatcher#dispatch(SOCMessage, Connection)}.
     * Caller of this method will catch any thrown Exceptions.
     *<P>
     *<B>Note:</B> When there is a choice, always use local information
     *       over information from the message.  For example, use
     *       the nickname from the connection to get the player
     *       information rather than the player information from
     *       the message.  This makes it harder to send false
     *       messages making players do things they didn't want
     *       to do.
     * @param mes  Message from {@code c}. Never {@code null}.
     * @param c    Connection (client) sending this message. Never null.
     *     {@link Connection#getData()} won't be {@code null}
     *     unless {@code mes} implements {@link SOCMessageFromUnauthClient}.
     * @throws NullPointerException  if {@code mes} is {@code null}
     * @throws Exception  Caller must catch any exceptions thrown because of
     *     conditions or bugs in any server methods called from here.
     */
    final void dispatch(final SOCMessage mes, final Connection c)
        throws NullPointerException, Exception
    {
        switch (mes.getType())
        {

        /**
         * client's echo of a server ping
         */
        case SOCMessage.SERVERPING:
            handleSERVERPING(c, (SOCServerPing) mes);
            break;

        /**
         * client's "version" message
         */
        case SOCMessage.VERSION:
            handleVERSION(c, (SOCVersion) mes);
            break;

        /**
         * client's optional authentication request before creating a game
         * or when connecting using {@code SOCAccountClient} (v1.1.19+).
         */
        case SOCMessage.AUTHREQUEST:
            handleAUTHREQUEST(c, (SOCAuthRequest) mes);
            break;

        /**
         * "join a chat channel" message
         */
        case SOCMessage.JOINCHANNEL:
            handleJOINCHANNEL(c, (SOCJoinChannel) mes);
            break;

        /**
         * "leave a chat channel" message
         */
        case SOCMessage.LEAVECHANNEL:
            handleLEAVECHANNEL(c, (SOCLeaveChannel) mes);
            break;

        /**
         * "leave all games and chat channels" message (SOCLeaveAll)
         */
        case SOCMessage.LEAVEALL:
            srv.removeConnection(c, true);
            break;

        /**
         * text message to a channel (includes channel debug commands)
         */
        case SOCMessage.CHANNELTEXTMSG:
            handleCHANNELTEXTMSG(c, (SOCChannelTextMsg) mes);
            break;

        /**
         * a robot has connected to this server
         */
        case SOCMessage.IMAROBOT:
            handleIMAROBOT(c, (SOCImARobot) mes);
            break;

        /**
         * text message from a game (includes debug commands)
         */
        case SOCMessage.GAMETEXTMSG:
            handleGAMETEXTMSG(c, (SOCGameTextMsg) mes);
            break;

        /**
         * "join a game" message
         */
        case SOCMessage.JOINGAME:

            //createNewGameEventRecord();
            //currentGameEventRecord.setMessageIn(new SOCMessageRecord(mes, c.getData(), "SERVER"));
            handleJOINGAME(c, (SOCJoinGame) mes);

            //ga = (SOCGame)gamesData.get(((SOCJoinGame)mes).getGame());
            //if (ga != null) {
            //currentGameEventRecord.setSnapshot(ga);
            //saveCurrentGameEventRecord(((SOCJoinGame)mes).getGame());
            //}
            break;

        /**
         * "leave a game" message
         */
        case SOCMessage.LEAVEGAME:

            //createNewGameEventRecord();
            //currentGameEventRecord.setMessageIn(new SOCMessageRecord(mes, c.getData(), "SERVER"));
            handleLEAVEGAME(c, (SOCLeaveGame) mes);

            //ga = (SOCGame)gamesData.get(((SOCLeaveGame)mes).getGame());
            //if (ga != null) {
            //currentGameEventRecord.setSnapshot(ga);
            //saveCurrentGameEventRecord(((SOCLeaveGame)mes).getGame());
            //}
            break;

        /**
         * someone wants to sit down
         */
        case SOCMessage.SITDOWN:

            //createNewGameEventRecord();
            //currentGameEventRecord.setMessageIn(new SOCMessageRecord(mes, c.getData(), "SERVER"));
            handleSITDOWN(c, (SOCSitDown) mes);

            //ga = (SOCGame)gamesData.get(((SOCSitDown)mes).getGame());
            //currentGameEventRecord.setSnapshot(ga);
            //saveCurrentGameEventRecord(((SOCSitDown)mes).getGame());
            break;

        /**
         * someone is starting a game
         */
        case SOCMessage.STARTGAME:

            //createNewGameEventRecord();
            //currentGameEventRecord.setMessageIn(new SOCMessageRecord(mes, c.getData(), "SERVER"));
            handleSTARTGAME(c, (SOCStartGame) mes, 0);

            //ga = (SOCGame)gamesData.get(((SOCStartGame)mes).getGame());
            //currentGameEventRecord.setSnapshot(ga);
            //saveCurrentGameEventRecord(((SOCStartGame)mes).getGame());
            break;

        case SOCMessage.CHANGEFACE:
            handleCHANGEFACE(c, (SOCChangeFace) mes);
            break;

        case SOCMessage.SETSEATLOCK:
            handleSETSEATLOCK(c, (SOCSetSeatLock) mes);
            break;

        case SOCMessage.RESETBOARDREQUEST:
            handleRESETBOARDREQUEST(c, (SOCResetBoardRequest) mes);
            break;

        case SOCMessage.RESETBOARDVOTE:
            handleRESETBOARDVOTE(c, (SOCResetBoardVote) mes);
            break;

        case SOCMessage.CREATEACCOUNT:
            {
                final SOCCreateAccount m = (SOCCreateAccount) mes;
                srv.createAccount(m.getNickname(), m.getPassword(), m.getEmail(), c);
            }
            break;

        /**
         * Handle client request for localized i18n strings for game items.
         * Added 2015-01-14 for v2.0.00.
         */
        case SOCMessage.LOCALIZEDSTRINGS:
            handleLOCALIZEDSTRINGS(c, (SOCLocalizedStrings) mes);
            break;

        /**
         * Game option messages. For the best writeup of these messages' interaction with
         * the client, see {@link soc.client.ServerGametypeInfo}'s javadoc.
         * Added 2009-06-01 for v1.1.07.
         */

        case SOCMessage.GAMEOPTIONGETDEFAULTS:
            handleGAMEOPTIONGETDEFAULTS(c, (SOCGameOptionGetDefaults) mes);
            break;

        case SOCMessage.GAMEOPTIONGETINFOS:
            handleGAMEOPTIONGETINFOS(c, (SOCGameOptionGetInfos) mes);
            break;

        case SOCMessage.NEWGAMEWITHOPTIONSREQUEST:
            handleNEWGAMEWITHOPTIONSREQUEST(c, (SOCNewGameWithOptionsRequest) mes);
            break;

        /**
         * Client request for updated scenario info.
         * Added 2015-09-21 for v2.0.00.
         */
        case SOCMessage.SCENARIOINFO:
            handleSCENARIOINFO(c, (SOCScenarioInfo) mes);
            break;

        }  // switch (mes.getType)
    }


    /// Accepting connections and authentication ///


    /**
     * Handle the "version" message, client's version report.
     * May ask to disconnect, if version is too old.
     * Otherwise send the game list.
     * If we've already sent the game list, send changes based on true version.
     * If they send another VERSION later, with a different version, disconnect the client.
     *<P>
     * Along with the game list, the client will need to know the game option info.
     * This is sent when the client asks (after VERSION) for {@link SOCGameOptionGetInfos GAMEOPTIONGETINFOS}.
     *
     * @param c  the connection that sent the message
     * @param mes  the message
     * @since 1.1.00
     */
    void handleVERSION(Connection c, SOCVersion mes)
    {
        if (c == null)
            return;

        srv.setClientVersSendGamesOrReject(c, mes.getVersionNumber(), mes.feats, mes.cliLocale, true);
    }

    /**
     * Handle the optional {@link SOCAuthRequest "authentication request"} message.
     * Sent by clients since v1.1.19 before creating a game or when connecting using {@code SOCAccountClient}.
     *<P>
     * If {@link Connection#getData() c.getData()} != {@code null}, the client already authenticated and
     * this method replies with {@link SOCStatusMessage#SV_OK} without checking the password in this message.
     *
     * @param c  the connection that sent the message
     * @param mes  the message
     * @see SOCServer#isUserDBUserAdmin(String)
     * @since 1.1.19
     */
    private void handleAUTHREQUEST(Connection c, final SOCAuthRequest mes)
    {
        if (c == null)
            return;

        final String mesUser = mes.nickname.trim();  // trim before db query calls
        final String mesRole = mes.role;
        final boolean isPlayerRole = mesRole.equals(SOCAuthRequest.ROLE_GAME_PLAYER);
        final int cliVersion = c.getVersion();

        if (c.getData() != null)
        {
            handleAUTHREQUEST_postAuth(c, mesUser, mesRole, isPlayerRole, cliVersion, SOCServer.AUTH_OR_REJECT__OK);
        } else {
            if (cliVersion <= 0)
            {
                // unlikely: AUTHREQUEST was added in 1.1.19, version message timing was stable years earlier
                c.put(new SOCStatusMessage
                        (SOCStatusMessage.SV_NOT_OK_GENERIC, "AUTHREQUEST: Send version first"));  // I18N OK: rare error
                return;
            }

            if (mes.authScheme != SOCAuthRequest.SCHEME_CLIENT_PLAINTEXT)
            {
                c.put(new SOCStatusMessage
                        (SOCStatusMessage.SV_NOT_OK_GENERIC, "AUTHREQUEST: Auth scheme unknown: " + mes.authScheme));
                        // I18N OK: rare error
                return;
            }

            // Check user authentication.  Don't call setData or nameConnection yet if there
            // are role-specific things to check and reject during this initial connection.
            srv.authOrRejectClientUser
                (c, mesUser, mes.password, cliVersion, isPlayerRole, false,
                 new SOCServer.AuthSuccessRunnable()
                 {
                    public void success(final Connection conn, final int authResult)
                    {
                        handleAUTHREQUEST_postAuth(conn, mesUser, mesRole, isPlayerRole, cliVersion, authResult);
                    }
                 });
        }
    }

    /**
     * After successful client user auth, take care of the rest of
     * {@link #handleAUTHREQUEST(Connection, SOCAuthRequest)}.
     * @since 1.2.00
     */
    private void handleAUTHREQUEST_postAuth
        (final Connection c, final String mesUser, final String mesRole, final boolean isPlayerRole,
         final int cliVersion, int authResult)
    {
        if (c.getData() == null)
        {
            if (! isPlayerRole)
            {
                if (mesRole.equals(SOCAuthRequest.ROLE_USER_ADMIN))
                {
                    if (! srv.isUserDBUserAdmin(mesUser))
                    {
                        c.put(SOCStatusMessage.buildForVersion
                                (SOCStatusMessage.SV_ACCT_NOT_CREATED_DENIED, cliVersion,
                                 c.getLocalized("account.create.not_auth")));
                                    // "Your account is not authorized to create accounts."

                        srv.printAuditMessage
                            (mesUser,
                             "Requested jsettlers account creation, this requester not on account admins list",
                             null, null, c.host());

                        return;
                    }
                }

                // no role-specific problems: complete the authentication
                try
                {
                    c.setData(srv.db.getUser(mesUser));  // case-insensitive db search on mesUser
                    srv.nameConnection(c, false);
                } catch (SQLException e) {
                    // unlikely, we've just queried db in authOrRejectClientUser
                    c.put(SOCStatusMessage.buildForVersion
                            (SOCStatusMessage.SV_PROBLEM_WITH_DB, c.getVersion(),
                            "Problem connecting to database, please try again later."));
                    return;
                }
            }
            // else isPlayerRole: auth/connection.setData done by handleAUTHREQUEST's call to authOrRejectClientUser
        }

        final String txt = srv.getClientWelcomeMessage(c);  // "Welcome to Java Settlers of Catan!"
        if (0 == (authResult & SOCServer.AUTH_OR_REJECT__SET_USERNAME))
            c.put(new SOCStatusMessage
                (SOCStatusMessage.SV_OK, txt));
        else
            c.put(new SOCStatusMessage
                (SOCStatusMessage.SV_OK_SET_NICKNAME, c.getData() + SOCMessage.sep2_char + txt));

        final SOCClientData scd = (SOCClientData) c.getAppData();
        if (scd != null)  // very unlikely to be null; checks here anyway to be extra-careful during auth
            scd.sentPostAuthWelcome = true;
    }

    /**
     * Handle the "I'm a robot" message.
     * Robots send their {@link SOCVersion} before sending this message.
     * Their version is checked here, must equal server's version.
     * For stability and control, the cookie in this message must
     * match this server's {@link SOCServer#robotCookie}.
     * Otherwise the bot is rejected and they're disconnected by calling
     * {@link SOCServer#removeConnection(Connection, boolean)}.
     *<P>
     * Bot tuning parameters are sent here to the bot, from
     * {@link SOCServer#getRobotParameters(String)}.
     * See that method for default bot params.
     * See {@link SOCServer#authOrRejectClientRobot(Connection, String, String, String)}
     * for {@link SOCClientData} flags and fields set for the bot's connection
     * and for other misc work done, such as {@link Server#cliConnDisconPrintsPending} updates.
     *<P>
     * The server's built-in bots are named and started in {@link SOCServer#setupLocalRobots(int, int)},
     * then must authenticate with this message just like external or third-party bots.
     *
     * @param c  the connection that sent the message
     * @param mes  the message
     * @since 1.0.0
     */
    private void handleIMAROBOT(final Connection c, final SOCImARobot mes)
    {
        if (c == null)
            return;

        final String botName = mes.getNickname();
        final String rejectReason = srv.authOrRejectClientRobot
            (c, botName, mes.getCookie(), mes.getRBClass());

        if (rejectReason != null)
        {
            if (rejectReason.equals(SOCServer.MSG_NICKNAME_ALREADY_IN_USE))
                c.put(SOCStatusMessage.buildForVersion
                        (SOCStatusMessage.SV_NAME_IN_USE, c.getVersion(), rejectReason));
            c.put(new SOCRejectConnection(rejectReason));
            c.disconnectSoft();

            // make an effort to send reject message before closing socket
            final Connection rc = c;
            srv.miscTaskTimer.schedule(new TimerTask()
            {
                public void run()
                {
                    srv.removeConnection(rc, true);
                }
            }, 300);

            return;  // <--- Early return: rejected ---
        }

        //
        // send the current robot parameters
        //
        c.put(new SOCUpdateRobotParams(srv.getRobotParameters(botName)));
    }


    /// Communications with authenticated clients ///


    /**
     * Handle the client's echo of a {@link SOCMessage#SERVERPING}.
     * Resets its {@link SOCClientData#disconnectLastPingMillis} to 0
     * to indicate client is actively responsive to server.
     * @since 1.1.08
     */
    private void handleSERVERPING(Connection c, SOCServerPing mes)
    {
        SOCClientData cd = (SOCClientData) c.getAppData();
        if (cd == null)
            return;
        cd.disconnectLastPingMillis = 0;

        // TODO any other reaction or flags?
    }

    /**
     * Handle client request for localized i18n strings for game items.
     * Added 2015-01-14 for v2.0.00.
     */
    private void handleLOCALIZEDSTRINGS(final Connection c, final SOCLocalizedStrings mes)
    {
        final List<String> strs = mes.getParams();
        final String type = strs.get(0);
        List<String> rets = null;  // for reply to client; built in localizeGameScenarios or other type-specific method
        int flags = 0;

        if (type.equals(SOCLocalizedStrings.TYPE_GAMEOPT))
        {
            // Already handled when client connects
            // and sends GAMEOPTIONGETINFOS
            flags = SOCLocalizedStrings.FLAG_SENT_ALL;
        }
        else if (type.equals(SOCLocalizedStrings.TYPE_SCENARIO))
        {
            // Handle individual scenario keys for any client version,
            // or FLAG_REQ_ALL from same version as server.
            // (If client version != server version, set of all scenarios' localized strings
            //  are instead sent in response to client's SOCScenarioInfo message.)

            final SOCClientData scd = (SOCClientData) c.getAppData();
            if (scd.localeHasGameScenarios(c))
            {
                boolean wantsAll = mes.isFlagSet(SOCLocalizedStrings.FLAG_REQ_ALL) || (strs.size() == 1);
                    // if list is empty after first element (string type), is requesting all
                if (wantsAll)
                {
                    flags = SOCLocalizedStrings.FLAG_SENT_ALL;
                    scd.sentAllScenarioStrings = true;
                }
                rets = SOCServer.localizeGameScenarios(scd.locale, strs, wantsAll, true, scd);
            } else {
                flags = SOCLocalizedStrings.FLAG_SENT_ALL;
                scd.sentAllScenarioStrings = true;
            }
        }
        else
        {
            // Unrecognized string type
            flags = SOCLocalizedStrings.FLAG_TYPE_UNKNOWN;
        }

        c.put(new SOCLocalizedStrings(type, flags, rets));  // null "rets" is ok
    }

    /**
     * process the "game option get defaults" message.
     * User has clicked the "New Game" button for the first time, client needs {@link SOCGameOption} values.
     * Responds to client by sending {@link SOCGameOptionGetDefaults GAMEOPTIONGETDEFAULTS}.
     * All of server's Known Options are sent, except empty string-valued options.
     * Depending on client version, server's response may include option names that
     * the client is too old to use; the client is able to ignore them.
     * If the client is older than {@link SOCGameOption#VERSION_FOR_LONGER_OPTNAMES},
     * options with long names won't be sent.
     *<P>
     * <B>I18N:</B> Since the New Game dialog will need localized strings for {@link SOCScenario}s,
     * v2.0.00 sends those strings before the game option default values, so the client will have them
     * before showing the dialog.
     *
     * @param c  the connection
     * @param mes  the message
     * @since 1.1.07
     */
    private void handleGAMEOPTIONGETDEFAULTS(Connection c, SOCGameOptionGetDefaults mes)
    {
        if (c == null)
            return;

        final boolean hideLongNameOpts = (c.getVersion() < SOCGameOption.VERSION_FOR_LONGER_OPTNAMES);
        c.put(new SOCGameOptionGetDefaults
              (SOCGameOption.packKnownOptionsToString(srv.knownOpts, true, hideLongNameOpts)));
    }

    /**
     * process the "game option get infos" message; reply with the info, with
     * one {@link SOCGameOptionInfo GAMEOPTIONINFO} message per option keyname.
     * If client version >= 2.0.00, send any unchanged but localized options using
     * {@link SOCLocalizedStrings}({@link SOCLocalizedStrings#TYPE_GAMEOPT TYPE_GAMEOPT}).
     * Mark the end of the option list with {@link SOCGameOptionInfo GAMEOPTIONINFO}("-").
     * If this list is empty, "-" will be the only GAMEOPTIONGETINFO message sent.
     *<P>
     * We check the default values, not current values, so the list is unaffected by
     * cases where some option values are restricted to newer client versions.
     * Any option where opt.{@link SOCGameOption#minVersion minVersion} is too new for
     * this client's version, is sent as {@link SOCGameOption#OTYPE_UNKNOWN}.
     * If the client is older than {@link SOCGameOption#VERSION_FOR_LONGER_OPTNAMES},
     * options with long names won't be sent.
     *<P>
     * If {@link SOCClientData#hasLimitedFeats c.hasLimitedFeats} and any known options require client features
     * not supported by client {@code c}, they'll be sent to the client as {@link SOCGameOption#OTYPE_UNKNOWN}
     * even if not asked for. Also sends info for any game options whose value range is limited by client features.
     *<P>
     * If any third-party options are active ({@link SOCGameOption#FLAG_3RD_PARTY}), always checks client features
     * for compatibility with those 3P options.
     *
     * @param c  the connection
     * @param mes  the message
     * @since 1.1.07
     */
    private void handleGAMEOPTIONGETINFOS(Connection c, SOCGameOptionGetInfos mes)
    {
        if (c == null)
            return;

        final int cliVers = c.getVersion();
        final SOCClientData scd = (SOCClientData) c.getAppData();
        final boolean hasLimitedFeats = scd.hasLimitedFeats;

        boolean alreadyTrimmedEnums = false;
        Map<String, SOCGameOption> opts = new HashMap<>();  // opts to send as SOCGameOptionInfo
        final Map<String, SOCGameOption> optsToLocal;  // opts to send in a SOCLocalizedStrings instead

        // check for request for i18n localized descriptions (client v2.0.00 or newer);
        // if we don't have game opt localization for client's locale, ignore that request flag.
        if (mes.hasTokenGetI18nDescs && (c.getI18NLocale() != null))
            scd.wantsI18N = true;
        final boolean wantsLocalDescs =
            scd.wantsI18N
            && ! SOCServer.i18n_gameopt_PL_desc.equals(c.getLocalized("gameopt.PL"));

        if (wantsLocalDescs)
        {
            // Gather all game opts we have that we could possibly localize;
            // this list will be narrowed down soon
            optsToLocal = new HashMap<>();
            for (final SOCGameOption opt : srv.knownOpts.optionsForVersion(cliVers))
                optsToLocal.put(opt.key, opt);
        } else {
            optsToLocal = null;
        }

        // Gather requested game option info:

        if (mes.optionKeys != null)
        {
            for (String okey : mes.optionKeys)
            {
                SOCGameOption opt = srv.knownOpts.getKnownOption(okey, false);

                if ((opt == null) || (opt.minVersion > cliVers))  // don't use dynamic opt.getMinVersion(Map) here
                    opt = new SOCGameOption(okey);  // OTYPE_UNKNOWN

                opts.put(okey, opt);
            }
        }

        if (mes.hasTokenGetAnyChanges
            || ((mes.optionKeys == null) && ! mes.hasOnlyTokenI18n))
        {
            // received "-" or "?CHANGES", so look for newer options (cli is older than us).

            List<SOCGameOption> newerOpts = srv.knownOpts.optionsNewerThanVersion(cliVers, false, true);
            if (newerOpts != null)
                for (SOCGameOption opt : newerOpts)
                    opts.put(opt.key, opt);

            if (mes.optionKeys == null)
                alreadyTrimmedEnums = true;

            if (cliVers < SOCGameOption.VERSION_FOR_LONGER_OPTNAMES)
            {
                // Client is older than 2.0.00; we can't send it any long option names.
                Iterator<String> opi = opts.keySet().iterator();
                while (opi.hasNext())
                {
                    final String okey = opi.next();
                    if ((okey.length() > 3) || okey.contains("_"))
                        opi.remove();
                }
            }
        }

        // If any known opts which require client features limited/not supported by this client,
        // add them to opts so unknowns will be sent as OTYPE_UNKNOWN.
        // Overwrites any which happened to already be in opts (unknown or otherwise).
        // See also SOCGameOptionSet.adjustOptionsToKnown which has very similar code for limited client feats.

        // Unsupported 3rd-party opts aren't sent unless client asked about them by key.

        SOCFeatureSet limitedCliFeats = srv.checkLimitClientFeaturesForServerDisallows(scd.feats);
        if ((limitedCliFeats == null) && hasLimitedFeats)
            limitedCliFeats = scd.feats;

        final Map<String, SOCGameOption> unsupportedOpts =
            (limitedCliFeats != null) ? srv.knownOpts.optionsNotSupported(limitedCliFeats) : null;
        if (unsupportedOpts != null)
            for (SOCGameOption opt : unsupportedOpts.values())
                opts.put(opt.key, new SOCGameOption(opt.key));  // OTYPE_UNKNOWN

        final Map<String, SOCGameOption> trimmedOpts =
            (limitedCliFeats != null) ? srv.knownOpts.optionsTrimmedForSupport(limitedCliFeats) : null;
        if (trimmedOpts != null)
            opts.putAll(trimmedOpts);

        final SOCGameOptionSet opts3p = srv.knownOpts.optionsWithFlag(SOCGameOption.FLAG_3RD_PARTY, 0);
        if (opts3p != null)
        {
            final SOCFeatureSet cliFeats = scd.feats;
            final List<String> requestedKeys = mes.optionKeys;

            for (SOCGameOption opt : opts3p)
            {
                final String ofeat = opt.getClientFeature();
                if (ofeat == null)
                    continue;

                if ((cliFeats == null) || ! cliFeats.isActive(ofeat))
                {
                    final String okey = opt.key;

                    if ((requestedKeys != null) && requestedKeys.contains(okey))
                    {
                        opts.put(okey, new SOCGameOption(okey));  // OTYPE_UNKNOWN
                    } else {
                        opts.remove(okey);
                        if (wantsLocalDescs)
                            optsToLocal.remove(okey);
                    }
                }
            }
        }

        // Iterate through requested or calculated opts list.
        // Send requested options' info, and remove them from optsToLocal to
        // avoid sending separate message with those opts' localization info:

        for (SOCGameOption opt : opts.values())
        {
            // this iteration's opt reference may be changed in loop body to customize gameopt info
            // sent to client; same key, but might change optType or other fields

            final String okey = opt.key;
            String localDesc = null;  // i18n-localized opt.desc, if wantsLocalDescs

            if (opt.optType != SOCGameOption.OTYPE_UNKNOWN)
            {
                if ((opt.minVersion > cliVers)
                    || (hasLimitedFeats && unsupportedOpts.containsKey(okey)))
                    opt = new SOCGameOption(okey);  // OTYPE_UNKNOWN
                else if (wantsLocalDescs)
                    try {
                        localDesc = c.getLocalized("gameopt." + okey);
                    } catch (MissingResourceException e) {}
            }

            if (wantsLocalDescs)
            {
                // don't send opt's localization info again after GAMEOPTIONINFOs
                optsToLocal.remove(okey);

                if (opt.getDesc().equals(localDesc))
                    // don't send desc if not localized, client already has unlocalized desc string
                    localDesc = null;
            }

            // Enum-type options may have their values restricted by version.
            if ( (! alreadyTrimmedEnums)
                && (opt.enumVals != null)
                && (opt.optType != SOCGameOption.OTYPE_UNKNOWN)
                && (opt.lastModVersion > cliVers))
            {
                opt = SOCGameOption.trimEnumForVersion(opt, cliVers);
            }

            c.put(new SOCGameOptionInfo(opt, cliVers, localDesc));
        }

        // send any opts which are localized but otherwise unchanged between server's/client's version
        if (optsToLocal != null)  // empty is OK
        {
            List<String> strs = new ArrayList<>(2 * optsToLocal.size());
            for (final SOCGameOption opt : optsToLocal.values())
            {
                if (opt.hasFlag(SOCGameOption.FLAG_ACTIVATED))
                    continue;  // already sent localized during SOCServer.setClientVersSendGamesOrReject

                try {
                    String localDesc = c.getLocalized("gameopt." + opt.key);
                    if (! opt.getDesc().equals(localDesc))
                    {
                        strs.add(opt.key);
                        strs.add(localDesc);
                    }
                } catch (MissingResourceException e) {}
            }

            c.put(new SOCLocalizedStrings
                (SOCLocalizedStrings.TYPE_GAMEOPT, SOCLocalizedStrings.FLAG_SENT_ALL, strs));
        }

        // mark end of list, even if list was empty
        c.put(SOCGameOptionInfo.OPTINFO_NO_MORE_OPTS);  // GAMEOPTIONINFO("-")
    }

    /**
     * Process client request for updated {@link SOCScenario} info.
     * Added 2015-09-21 for v2.0.00.
     */
    private void handleSCENARIOINFO(final Connection c, final SOCScenarioInfo mes)
    {
        if (c == null)
            return;

        List<String> params = mes.getParams();
        int L = params.size();
        if (L == 0)
            return;  // malformed

        final boolean hasAnyChangedMarker = params.get(L - 1).equals(SOCScenarioInfo.MARKER_ANY_CHANGED);
        if (hasAnyChangedMarker)
        {
            params.remove(L - 1);
            --L;
        }
        else if (L == 1)
        {
            // requesting one scenario
            srv.sendGameScenarioInfo(params.get(0), null, c, true, false);
            return;
        }

        // Calculate and respond; be sure to include any requested scKeys from params

        final SOCClientData scd = (SOCClientData) c.getAppData();
        final int cliVers = scd.scenVersion;

        Map<String, SOCScenario> knownScens = null;  // caches SOCScenario.getAllKnownScenarios() if called

        List<SOCScenario> changes = null;
        if (hasAnyChangedMarker && (cliVers < Version.versionNumber()))
        {
            knownScens = SOCScenario.getAllKnownScenarios();
            changes = SOCVersionedItem.itemsNewerThanVersion
                (cliVers, false, knownScens);
        }

        if (L > 0)
        {
            if (changes == null)
                changes = new ArrayList<>();

            for (String scKey : params)
            {
                SOCScenario sc = SOCScenario.getScenario(scKey);
                if ((sc == null) || (sc.minVersion > cliVers))
                    // unknown scenario, or too new; send too-new ones in case client encounters one as a listed game's
                    // scenario (server also sends too-new SOCGameOptions as unknowns, with the same intention)
                    c.put(new SOCScenarioInfo(scKey, true));
                else if (! changes.contains(sc))
                    changes.add(sc);
            }
        }

        if (changes != null)
            for (final SOCScenario sc : changes)
                if (sc.minVersion <= cliVers)
                    srv.sendGameScenarioInfo(null, sc, c, true, false);
                else
                    c.put(new SOCScenarioInfo(sc.key, true));

        if (hasAnyChangedMarker && scd.wantsI18N && ! scd.sentAllScenarioStrings)
        {
            // if available send each scenario's localized strings, unless we've already sent its full info

            if (! scd.checkedLocaleScenStrings)
            {
                scd.localeHasScenStrings = scd.localeHasGameScenarios(c);
                scd.checkedLocaleScenStrings = true;
            }

            if (scd.localeHasScenStrings)
            {
                if (knownScens == null)
                    knownScens = SOCScenario.getAllKnownScenarios();

                ArrayList<String> scKeys = new ArrayList<>();
                for (final SOCScenario sc : SOCVersionedItem.itemsForVersion(cliVers, knownScens))
                    if ((changes == null) || ! changes.contains(sc))
                        scKeys.add(sc.key);

                List<String> scenStrs;
                if (! scKeys.isEmpty())
                    scenStrs = SOCServer.localizeGameScenarios(scd.locale, scKeys, false, false, scd);
                else
                    scenStrs = scKeys;  // re-use the empty list object

                c.put(new SOCLocalizedStrings
                        (SOCLocalizedStrings.TYPE_SCENARIO, SOCLocalizedStrings.FLAG_SENT_ALL, scenStrs));
            }

            scd.sentAllScenarioStrings = true;
        }

        c.put(new SOCScenarioInfo(null, null, null));  // send end of list

        if (hasAnyChangedMarker)
        {
            scd.sentAllScenarioInfo = true;
            scd.sentAllScenarioStrings = true;
        }
    }


    /// General messages during a game ///


    /**
     * handle "change face" message.
     *
     * @param c  the connection
     * @param mes  the message
     * @since 1.0.0
     */
    private void handleCHANGEFACE(Connection c, final SOCChangeFace mes)
    {
        final String gaName = mes.getGame();
        final SOCGame ga = gameList.getGameData(gaName);
        if (ga == null)
            return;
        SOCPlayer player = ga.getPlayer(c.getData());
        if (player == null)
            return;
        final int id = mes.getFaceId();
        if ((id <= 0) && ! player.isRobot())
            return;  // only bots should use bot icons

        player.setFaceId(id);
        srv.messageToGame(gaName, true, new SOCChangeFace(gaName, player.getPlayerNumber(), id));

        final SOCClientData scd = (SOCClientData) c.getAppData();
        if ((scd != null) && ! scd.isRobot)
            scd.faceId = id;
    }

    /**
     * handle "set seat lock" message.
     *
     * @param c  the connection
     * @param mes  the message
     * @since 1.0.0
     */
    private void handleSETSEATLOCK(Connection c, final SOCSetSeatLock mes)
    {
        final SOCGame.SeatLockState sl = mes.getLockState();
        final String gaName = mes.getGame();
        SOCGame ga = gameList.getGameData(gaName);
        if (ga == null)
            return;
        SOCPlayer player = ga.getPlayer(c.getData());
        if (player == null)
            return;

        try
        {
            final int pn = mes.getPlayerNumber();
            ga.setSeatLock(pn, sl);
            if ((sl != SOCGame.SeatLockState.CLEAR_ON_RESET) || (ga.clientVersionLowest >= 2000))
            {
                srv.messageToGame(gaName, true, mes);
            } else {
                // older clients won't recognize that lock state
                srv.messageToGameForVersions
                    (ga, 2000, Integer.MAX_VALUE, mes, true);
                srv.messageToGameForVersions
                    (ga, -1, 1999, new SOCSetSeatLock(gaName, pn, SOCGame.SeatLockState.UNLOCKED), true);

                srv.recordGameEvent(gaName, mes);
            }
        }
        catch (IllegalStateException e) {
            srv.messageToPlayerKeyed
                (c, gaName, player.getPlayerNumber(), "reply.lock.cannot");  // "Cannot set that lock right now."
        }
    }

    /**
     * Handle text message to a channel, including {@code *KILLCHANNEL*} channel debug command.
     *<P>
     * Was part of {@code SOCServer.processCommand(..)} before v1.2.00.
     * Before v2.0.00 this method was {@code handleTEXTMSG}.
     *
     * @param c  the connection
     * @param mes  the message
     * @since 1.2.00
     */
    void handleCHANNELTEXTMSG(final Connection c, final SOCChannelTextMsg mes)
    {
        final String chName = mes.getChannel(), mName = c.getData(), txt = mes.getText();

        if (srv.isDebugUserEnabled() && mName.equals("debug"))
        {
            if (txt.startsWith("*KILLCHANNEL*"))
            {
                srv.messageToChannel(chName, new SOCChannelTextMsg
                    (chName, SOCServer.SERVERNAME,
                     "********** " + mName + " KILLED THE CHANNEL **********"));

                channelList.takeMonitor();
                try
                {
                    srv.destroyChannel(chName);
                }
                catch (Exception e)
                {
                    D.ebugPrintStackTrace(e, "Exception in KILLCHANNEL");
                }
                finally
                {
                    channelList.releaseMonitor();
                }

                srv.broadcast(new SOCDeleteChannel(chName));

                return;
            }
        }

        /**
         * Send the message to the members of the channel
         * (don't send all message fields received from client)
         */
        if (srv.channelList.isMember(c, chName))
        {
            srv.messageToChannel(chName, new SOCChannelTextMsg(chName, mName, txt));

            final SOCChatRecentBuffer buf = srv.channelList.getChatBuffer(chName);
            synchronized(buf)
            {
                buf.add(mName, txt);
            }
        }
    }

    /**
     * Handle game text messages, including debug commands.
     * Was part of SOCServer.processCommand before 1.1.07.
     *<P>
     * Some commands are unprivileged and can be run by any client:
     *<UL>
     * <LI> *ADDTIME*
     * <LI> *CHECKTIME*
     * <LI> *VERSION*
     * <LI> *STATS*
     * <LI> *WHO*
     *</UL>
     * These commands are processed in this method.
     *<P>
     * Some admin/debug commands like {@code *BCAST*} and {@code *DBSETTINGS*} are processed here,
     * by calling {@link #processAdminCommand(Connection, SOCGame, String, String)}.
     *<P>
     * Others can be run only by certain users or when certain server flags are set.
     * Those are processed in {@link SOCServer#processDebugCommand(Connection, SOCGame, String, String)}.
     *
     * @param c  User sending the text message which may be a debug/admin command
     * @param gameTextMsgMes  Text message/command to process
     * @since 1.1.07
     */
    void handleGAMETEXTMSG(Connection c, SOCGameTextMsg gameTextMsgMes)
    {
        //createNewGameEventRecord();
        //currentGameEventRecord.setMessageIn(new SOCMessageRecord(mes, c.getData(), "SERVER"));
        final String gaName = gameTextMsgMes.getGame();

        SOCGame ga = gameList.getGameData(gaName);
        if (ga == null)
            return;  // <---- early return: no game by that name ----

        final String plName = c.getData();

        final boolean userIsDebug =
            ((srv.isDebugUserEnabled() && plName.equals("debug"))
            || (c instanceof StringConnection));
            // 1.1.07: all practice games are debug mode, for ease of debugging;
            //         not much use for a chat window in a practice game anyway.

        boolean canChat = userIsDebug || (null != ga.getPlayer(plName)) || srv.isUserDBUserAdmin(plName);
        if ((! canChat) && gameList.isMember(c, gaName))
        {
            // To avoid disruptions by game observers, only players can chat after initial placement.
            // To help form the game, non-seated members can also participate in the chat until then.
            final int gstate = ga.getGameState();
            canChat =
                (gstate < SOCGame.ROLL_OR_CARD) || (gstate == SOCGame.LOADING) || (gstate == SOCGame.LOADING_RESUMING);
        }

        //currentGameEventRecord.setSnapshot(ga);

        final String cmdText = gameTextMsgMes.getText();
        String cmdTxtUC = null;

        if (canChat && (cmdText.charAt(0) == '*'))
        {
            cmdTxtUC = cmdText.toUpperCase(Locale.US);
            boolean matchedHere = true;

            if (cmdTxtUC.startsWith("*ADDTIME*") || cmdTxtUC.startsWith("ADDTIME"))
            {
                // Unless this is a practice game, if reasonable
                // add 30 minutes to the expiration time.  If this
                // changes to another timespan, please update the
                // warning text sent in checkForExpiredGames().
                // Use ">>>" in message text to mark as urgent.
                // Note: If the command text changes from '*ADDTIME*' to something else,
                // please update the warning text sent in checkForExpiredGames().

                if (ga.isPractice)
                {
                    srv.messageToPlayerKeyed(c, gaName, SOCServer.PN_NON_EVENT, "reply.addtime.practice.never");
                        // ">>> Practice games never expire."
                } else if (ga.getGameState() >= SOCGame.OVER) {
                    srv.messageToPlayerKeyed(c, gaName, SOCServer.PN_NON_EVENT, "reply.addtime.game_over");
                        // "This game is over, cannot extend its time."
                } else {
                    // check game time currently remaining: if already more than
                    // the original GAME_TIME_EXPIRE_MINUTES + GAME_TIME_EXPIRE_ADDTIME_MINUTES,
                    // don't add more now.
                    final long now = System.currentTimeMillis();
                    long exp = ga.getExpiration();
                    int minRemain = (int) ((exp - now) / (60 * 1000));

                    final int gameMaxMins = SOCGameListAtServer.GAME_TIME_EXPIRE_MINUTES
                        + SOCServer.GAME_TIME_EXPIRE_ADDTIME_MINUTES;
                    if (minRemain > gameMaxMins - 4)
                    {
                        srv.messageToPlayerKeyed(c, gaName, SOCServer.PN_REPLY_TO_UNDETERMINED,
                            "reply.addtime.not_expire_soon", minRemain );
                            // "Ask again later: This game does not expire soon, it has {0} minutes remaining."
                        // This check time subtracts 4 minutes to keep too-frequent addtime requests
                        // from spamming all game members with announcements
                    } else {
                        int minAdd = SOCServer.GAME_TIME_EXPIRE_ADDTIME_MINUTES;
                        if (minRemain + minAdd > gameMaxMins)
                            minAdd = gameMaxMins - minRemain;
                        exp += (minAdd * 60 * 1000);
                        minRemain += minAdd;
                        if (minRemain < SOCServer.GAME_TIME_EXPIRE_ADDTIME_MINUTES)
                        {
                            // minRemain might be small or negative; can happen if server was on a sleeping laptop
                            minRemain = SOCServer.GAME_TIME_EXPIRE_ADDTIME_MINUTES;
                            exp = now + (minRemain * 60 * 1000);
                        }

                        ga.setExpiration(exp);
                        srv.messageToGameKeyed(ga, true, true, "reply.addtime.extended");  // ">>> Game time has been extended."
                        srv.messageToGameKeyed(ga, true, true, "stats.game.willexpire.urgent",
                            minRemain );
                            // ">>> This game will expire in 45 minutes."
                    }
                }
            }
            else if (cmdTxtUC.startsWith("*CHECKTIME*"))
            {
                /// Check the time remaining for this game
                processDebugCommand_gameStats(c, ga, true);
            }
            else if (cmdTxtUC.startsWith("*VERSION*"))
            {
                srv.messageToPlayer(c, gaName, SOCServer.PN_REPLY_TO_UNDETERMINED,
                    "Java Settlers Server " +Version.versionNumber()
                    + " (" + Version.version() + ") build " + Version.buildnum());
            }
            else if (cmdTxtUC.startsWith("*STATS*"))
            {
                processDebugCommand_serverStats(c, ga);
            }
            else if (cmdTxtUC.startsWith("*WHO*"))
            {
                processDebugCommand_who(c, ga, cmdText);
            }
            else if (userIsDebug || srv.isUserDBUserAdmin(plName))
            {
                matchedHere = processAdminCommand(c, ga, cmdText, cmdTxtUC);
            } else {
                matchedHere = false;
            }

            if (matchedHere)
                return;  // <---- early return: matched and ran a command ----
        }

        //
        // check for admin/debugging commands; if not a command,
        // send chat message text to game members
        //
        if (! canChat)
        {
            srv.messageToPlayerKeyed(c, gaName, SOCServer.PN_OBSERVER, "member.chat.not_observers");
                // "Observers can't chat during the game."

            return;  // <---- early return: not a player in that game ----
        }

        if (cmdTxtUC == null)
            cmdTxtUC = cmdText.toUpperCase(Locale.US);

        if (cmdTxtUC.startsWith("*HELP"))
        {
            for (int i = 0; i < SOCServer.GENERAL_COMMANDS_HELP.length; ++i)
                srv.messageToPlayer(c, gaName, SOCServer.PN_NON_EVENT, SOCServer.GENERAL_COMMANDS_HELP[i]);

            if (userIsDebug || srv.isUserDBUserAdmin(plName))
            {
                srv.messageToPlayer(c, gaName, SOCServer.PN_NON_EVENT, SOCServer.ADMIN_COMMANDS_HEADING);
                for (int i = 0; i < SOCServer.ADMIN_USER_COMMANDS_HELP.length; ++i)
                    srv.messageToPlayer(c, gaName, SOCServer.PN_NON_EVENT,
                        SOCServer.ADMIN_USER_COMMANDS_HELP[i]);
            }

            if (userIsDebug)
            {
                for (int i = 0; i < SOCServer.DEBUG_COMMANDS_HELP.length; ++i)
                    srv.messageToPlayer(c, gaName, SOCServer.PN_NON_EVENT,
                        SOCServer.DEBUG_COMMANDS_HELP[i]);

                GameHandler hand = gameList.getGameTypeHandler(gaName);
                if (hand != null)
                {
                    final String[] GAMETYPE_DEBUG_HELP = hand.getDebugCommandsHelp();
                    if (GAMETYPE_DEBUG_HELP != null)
                        for (int i = 0; i < GAMETYPE_DEBUG_HELP.length; ++i)
                            srv.messageToPlayer(c, gaName, SOCServer.PN_NON_EVENT,
                                GAMETYPE_DEBUG_HELP[i]);
                }
            }
        }
        else
        {
            if (! (userIsDebug && srv.processDebugCommand(c, ga, cmdText, cmdTxtUC)))
            {
                //
                // Send chat message text to the members of the game
                //
                srv.messageToGame(gaName, true, new SOCGameTextMsg(gaName, plName, cmdText));

                final SOCChatRecentBuffer buf = gameList.getChatBuffer(gaName);
                if (buf != null)
                    synchronized(buf)
                    {
                        buf.add(plName, cmdText);
                    }
            }
        }

        //saveCurrentGameEventRecord(gameTextMsgMes.getGame());
    }

    /**
     * Recognize and process admin commands, runnable if
     * {@link SOCServer#isUserDBUserAdmin(String)} or is debug user.
     * Handles the commands listed in {@link SOCServer#ADMIN_USER_COMMANDS_HELP}.
     *<P>
     * <B>Security:</B> Assumes caller has already checked authorization; does not do so here.
     *
     * @param c  Client sending the admin command
     * @param ga  Game in which to reply
     * @param cmdText  Command text
     * @param cmdTextUC  For convenience, {@link String#toUpperCase() cmdText.toUpperCase(Locale.US)} from caller
     * @return true if {@code cmdText} is an admin command and has been handled here, false otherwise
     * @since 2.3.00
     */
    boolean processAdminCommand
        (final Connection c, final SOCGame ga, final String cmdText, final String cmdTextUC)
    {
        final String gaName = ga.getName();
        boolean matchedHere = true;

        if (cmdTextUC.startsWith("*GC*"))
        {
            Runtime rt = Runtime.getRuntime();
            rt.gc();
            srv.messageToGame(gaName, true, "> GARBAGE COLLECTING DONE");
            srv.messageToGame
                (gaName, true, "> Free Memory: "
                 + getSettingsFormatted_freeMemory(rt.freeMemory(), rt.totalMemory()));  // as MB, % total
        }
        else if (cmdTextUC.startsWith("*BCAST* "))
        {
            srv.broadcast(new SOCBCastTextMsg(c.getData() + ": " + cmdText.substring(8).trim()));
        }
        else if (cmdTextUC.startsWith("*BOTLIST*"))
        {
            StringBuilder sb = new StringBuilder("Currently connected bots: ");
            if (! srv.getConnectedRobotNames(sb))
                sb.append("(None)");
            srv.messageToPlayer(c, gaName, SOCServer.PN_REPLY_TO_UNDETERMINED, sb.toString());
        }
        else if (cmdTextUC.startsWith("*RESETBOT* "))
        {
            String botName = cmdText.substring(11).trim();
            srv.messageToGame(gaName, true, "> Admin: RESETBOT " + botName);

            final Connection robotConn = srv.getRobotConnection(botName);
            if (robotConn != null)
            {
                srv.messageToGame(gaName, true, "> Admin: SENDING RESET COMMAND TO " + botName);
                robotConn.put(new SOCAdminReset());
            } else {
                srv.messageToPlayer(c, gaName, SOCServer.PN_NON_EVENT, "Bot not found to reset: " + botName);
            }
        }
        else if (cmdTextUC.startsWith("*KILLBOT* "))
        {
            final String botName = cmdText.substring(10).trim();
            srv.messageToGame(gaName, true, "> Admin: KILLBOT " + botName);

            final Connection robotConn = srv.getRobotConnection(botName);
            if (robotConn != null)
            {
                srv.messageToGame(gaName, true, "> Admin: DISCONNECTING " + botName);
                srv.removeConnection(robotConn, true);
            } else {
                srv.messageToPlayer(c, gaName, SOCServer.PN_NON_EVENT, "Bot not found to disconnect: " + botName);
            }
        }
        else if (cmdTextUC.startsWith("*LOADGAME*"))
        {
            processDebugCommand_loadGame(c, gaName, cmdText.substring(10).trim());
        }
        else if (cmdTextUC.startsWith("*RESUMEGAME*"))
        {
            processDebugCommand_resumeGame(c, ga, cmdText.substring(12).trim());
        }
        else if (cmdTextUC.startsWith("*SAVEGAME*"))
        {
            processDebugCommand_saveGame(c, ga, cmdText.substring(10).trim());
        }
        else if (cmdTextUC.startsWith("*DBSETTINGS*"))
        {
            processDebugCommand_dbSettings(c, ga);
        }
        else
        {
            matchedHere = false;
        }

        return matchedHere;
    }

    /**
     * Process the {@code *DBSETTINGS*} privileged admin command:
     * If {@link SOCDBHelper#isInitialized()},
     * sends the client a formatted list of server DB settings
     * from {@link SOCDBHelper#getSettingsFormatted(SOCServer)}.
     *<P>
     * Assumes caller has verified the client is an admin; doesn't check {@link SOCServer#isUserDBUserAdmin(String)}.
     *
     * @param c  Client sending the admin command
     * @param ga  Game in which to reply
     * @since 1.2.00
     * @see #processDebugCommand_serverStats(Connection, SOCGame)
     */
    private void processDebugCommand_dbSettings(final Connection c, final SOCGame ga)
    {
        final String gaName = ga.getName();

        if (! srv.db.isInitialized())
        {
            srv.messageToPlayer(c, gaName, SOCServer.PN_NON_EVENT, "Not using a database.");
            return;
        }

        srv.messageToPlayer(c, gaName, SOCServer.PN_NON_EVENT, "Database settings:");
        Iterator<String> it = srv.db.getSettingsFormatted(srv).iterator();
        while (it.hasNext())
            srv.messageToPlayer(c, gaName, SOCServer.PN_NON_EVENT, "> " + it.next() + ": " + it.next());
    }

    /**
     * Send connection stats text to a client, appearing in the message pane of a game they're a member of.
     * Handles {@link SOCServer#processDebugCommand_connStats(Connection, SOCGame, boolean)};
     * see that method's javadoc for details and parameters.
     *
     * @since 2.2.00
     * @see #processDebugCommand_serverStats(Connection, SOCGame)
     * @see #processDebugCommand_gameStats(Connection, SOCGame, boolean)
     */
    final void processDebugCommand_connStats
        (final Connection c, final SOCGame ga, final boolean skipWinLossBefore2)
    {
        final String gaName = ga.getName();

        final long connMinutes = (((System.currentTimeMillis() - c.getConnectTime().getTime())) + 30000L) / 60000L;
        final String connMsgKey = (ga.isPractice)
            ? "stats.cli.connected.minutes.prac"  // "You have been practicing # minutes."
            : "stats.cli.connected.minutes";      // "You have been connected # minutes."
        srv.messageToPlayerKeyed(c, gaName, SOCServer.PN_NON_EVENT, connMsgKey, connMinutes);

        final SOCClientData scd = (SOCClientData) c.getAppData();
        if (scd == null)
            return;

        int wins = scd.getWins();
        int losses = scd.getLosses();
        if (wins + losses < ((skipWinLossBefore2) ? 2 : 1))
            return;  // Not enough games completed so far

        if (wins > 0)
        {
            if (losses == 0)
                srv.messageToPlayerKeyed(c, gaName, SOCServer.PN_NON_EVENT,  "stats.cli.winloss.won", wins);
                    // "You have won {0,choice, 1#1 game|1<{0,number} games} since connecting."
            else
                srv.messageToPlayerKeyed(c, gaName, SOCServer.PN_NON_EVENT, "stats.cli.winloss.wonlost", wins, losses);
                    // "You have won {0,choice, 1#1 game|1<{0,number} games} and lost {1,choice, 1#1 game|1<{1,number} games} since connecting."
        } else {
            srv.messageToPlayerKeyed(c, gaName, SOCServer.PN_NON_EVENT, "stats.cli.winloss.lost", losses);
                // "You have lost {0,choice, 1#1 game|1<{0,number} games} since connecting."
        }
    }

    /**
     * Print time-remaining and other game stats.
     * Includes more detail beyond the end-game stats sent in
     * {@link SOCGameHandler#sendGameStateOVER(SOCGame, Connection)}.
     *<P>
     * Before v1.1.20, this method was {@code processDebugCommand_checktime(..)}.
     *
     * @param c  Client requesting the stats
     * @param gameData  Game to print stats; does nothing if {@code null}
     * @param isCheckTime  True if called from *CHECKTIME* server command, false for *STATS*.
     *     If true, mark text as urgent when sending remaining time before game expires.
     * @see #processDebugCommand_connStats(Connection, SOCGame, boolean)
     * @since 1.1.07
     */
    void processDebugCommand_gameStats
        (final Connection c, final SOCGame gameData, final boolean isCheckTime)
    {
        if (gameData == null)
            return;

        final String gaName = gameData.getName();

        srv.messageToPlayerKeyed(c, gaName, SOCServer.PN_REPLY_TO_UNDETERMINED,
            "stats.game.title");  // "-- Game statistics: --"
        srv.messageToPlayerKeyed(c, gaName, SOCServer.PN_REPLY_TO_UNDETERMINED,
            "stats.game.rounds", gameData.getRoundCount());  // Rounds played: 20

        // player's stats
        if (c.getVersion() >= SOCPlayerStats.VERSION_FOR_RES_ROLL)
        {
            SOCPlayer cp = gameData.getPlayer(c.getData());
            if (cp != null)
                srv.messageToPlayer(c, gaName, cp.getPlayerNumber(),
                    new SOCPlayerStats(cp, SOCPlayerStats.STYPE_RES_ROLL));
        }

        // time
        int gameSeconds = gameData.getDurationSeconds();
        int gameMinutes = (gameSeconds + 29) / 60;
        gameSeconds = gameSeconds % 60;
        if (gameData.getGameState() < SOCGame.OVER)
            srv.messageToPlayerKeyed
                (c, gaName,  SOCServer.PN_REPLY_TO_UNDETERMINED,
                 "stats.game.startedago", gameMinutes);
                 // "This game started 5 minutes ago."
        else if (gameSeconds == 0)
            srv.messageToPlayerKeyed
                (c, gaName, SOCServer.PN_REPLY_TO_UNDETERMINED,
                 "stats.game.was.minutes", gameMinutes);
                 // "This game took # minutes."
        else
            srv.messageToPlayerKeyed
                (c, gaName, SOCServer.PN_REPLY_TO_UNDETERMINED,
                 "stats.game.was.minutessec", gameMinutes, gameSeconds);
                 // "This game took # minutes # seconds." [or 1 second.]
        // Ignore possible "1 minutes"; that game is too short to worry about.

        if (! gameData.isPractice)   // practice games don't expire
        {
            // If isCheckTime, use ">>>" in message text to mark as urgent:
            // ">>> This game will expire in 15 minutes."
            srv.messageToPlayerKeyed(c, gaName, SOCServer.PN_REPLY_TO_UNDETERMINED,
                ((isCheckTime) ? "stats.game.willexpire.urgent" : "stats.game.willexpire"),
                (int) ((gameData.getExpiration() - System.currentTimeMillis()) / 60000) );
        }
    }

    /**
     * Convenience method to add a pair of strings (a statistic's name and value)
     * to this list of server statistics.
     * @param li  List to add to; not null
     * @param name  Stat name to add
     * @param val  Stat value
     * @see #listAddStat(List, String, int)
     * @see #getSettingsFormatted(SOCStringManager)
     * @since 2.3.00
     */
    private void listAddStat(final List<String> li, final String name, final String val)
    {
        li.add(name);
        li.add(val);
    }

    /**
     * Convenience method to add a pair of strings (a statistic's name and int value as string)
     * to this list of server statistics.
     * @param li  List to add to; not null
     * @param name  Stat name to add
     * @param val  Stat value
     * @see #listAddStat(List, String, String)
     * @see #getSettingsFormatted(SOCStringManager)
     * @since 2.3.00
     */
    private void listAddStat(final List<String> li, final String name, final int val)
    {
        li.add(name);
        li.add(Integer.toString(val));
    }

    /**
     * Build a list of server stats for {@link #processDebugCommand_serverStats(Connection, SOCGame)}.
     * @param strings  String manager for localization if this is for a client connection,
     *     or {@code null} to use {@link SOCStringManager#getFallbackServerManagerForClient()}
     * @return Formatted list of server stats strings.
     *     Always an even number of items, a name and then a value for each setting.
     *     A few stats are multi-line lists; each continuation lines is a pair whose "name" is {@code "  "}.
     * @see SOCDBHelper#getSettingsFormatted(SOCServer)
     * @since 2.3.00
     */
    final List<String> getSettingsFormatted(SOCStringManager strings)
    {
        if (strings == null)
            strings = SOCStringManager.getFallbackServerManagerForClient();
        // TODO i18n: localize field names

        final Runtime rt = Runtime.getRuntime();

        ArrayList<String> li = new ArrayList<>();

        listAddStat(li, "Uptime", I18n.durationToDaysHoursMinutesSeconds
            (System.currentTimeMillis() - srv.startTime, strings));
        listAddStat(li, "Connections since startup", srv.getRunConnectionCount());
        listAddStat(li, "Current named connections", srv.getNamedConnectionCount());
        listAddStat(li, "Current connections including unnamed", srv.getCurrentConnectionCount());
        listAddStat(li, "Total Users", srv.numberOfUsers);
        listAddStat(li, "Games started", srv.numberOfGamesStarted);
        listAddStat(li, "Games finished", srv.numberOfGamesFinished);
        listAddStat(li, "Games finished which had bots", srv.numberOfGamesFinishedWithBots);
        listAddStat(li, "Number of bots in finished games", srv.numberOfBotsInFinishedGames);
        final long totalMem = rt.totalMemory(), freeMem = rt.freeMemory();
        listAddStat
            (li, "Total Memory", totalMem + " (" + I18n.bytesToHumanUnits(totalMem) + ')');
        listAddStat
            (li, "Free Memory", getSettingsFormatted_freeMemory(freeMem, totalMem));  // as MB, % total
        listAddStat
            (li, "Version", Version.versionNumber() + " (" + Version.version() + ") build " + Version.buildnum());

        if (! srv.clientPastVersionStats.isEmpty())
        {
            if (srv.clientPastVersionStats.size() == 1)
            {
                listAddStat
                    (li, "Client versions since startup",
                     "all " + Version.version(srv.clientPastVersionStats.keySet().iterator().next()));
            } else {
                // TODO sort it
                listAddStat(li, "Client versions since startup", "(includes bots)");
                for (Integer v : srv.clientPastVersionStats.keySet())
                    listAddStat
                        (li, "  ", Version.version(v) + ": " + srv.clientPastVersionStats.get(v));
            }
        }

        return li;
    }

    /**
     * For display, format the runtime Free Memory stat for {@code *STATS*} and {@code *GC*},
     * incuding MB or GB and % of total: {@code "92384376 (88.1 MB: 71%)"}
     * @param freeMem  Free memory in bytes, from {@link Runtime#freeMemory()}
     * @param totalMem  Total memory in bytes, from {@link Runtime#totalMemory()}
     * @return Formatted display string for free memory
     * @since 2.3.00
     */
    private String getSettingsFormatted_freeMemory(final long freeMem, final long totalMem)
    {
        return freeMem + " (" + I18n.bytesToHumanUnits(freeMem) + ": "
            + ((100 * freeMem) / totalMem) + "%)";
    }

    /**
     * Process the {@code *STATS*} unprivileged debug command:
     * Send the client a list of server statistics, and stats for the game and connection they sent the command from.
     * Calls {@link #processDebugCommand_gameStats(Connection, SOCGame, boolean)}.
     *<P>
     * Before v2.0.00 this method was part of {@code SOCServer.handleGAMETEXTMSG(..)}.
     *
     * @param c  Client sending the {@code *STATS*} command
     * @param ga  Game in which the message is sent
     * @since 2.0.00
     * @see #processDebugCommand_dbSettings(Connection, SOCGame)
     * @see #processDebugCommand_connStats(Connection, SOCGame, boolean)
     */
    final void processDebugCommand_serverStats(final Connection c, final SOCGame ga)
    {
        final String gaName = ga.getName();

        Iterator<String> it = getSettingsFormatted(c.getI18NStringManager()).iterator();
        while (it.hasNext())
            srv.messageToPlayer(c, gaName, SOCServer.PN_REPLY_TO_UNDETERMINED,
                "> " + it.next() + ": " + it.next());

        // show range of current game's member client versions if not server version (added to *STATS* in 1.1.19)
        if ((ga.clientVersionLowest != Version.versionNumber())
            || (ga.clientVersionLowest != ga.clientVersionHighest))
            srv.messageToPlayer(c, gaName, SOCServer.PN_REPLY_TO_UNDETERMINED,
                "> This game's client versions: "
                + Version.version(ga.clientVersionLowest) + " - " + Version.version(ga.clientVersionHighest));

        processDebugCommand_gameStats(c, ga, false);
        processDebugCommand_connStats(c, ga, false);
    }

    /**
     * Process the {@code *LOADGAME*} debug/admin command: Load the named game and have this client join it.
     * Calls {@link SOCServer#createAndJoinReloadedGame(SavedGameModel, Connection, String)}.
     * @param c  Client sending the command
     * @param connGaName  Client's current game in which the command was sent, for sending response messages
     * @param argsStr  Args for command (trimmed), or ""
     * @since 2.3.00
     */
    /* package */ void processDebugCommand_loadGame(final Connection c, final String connGaName, final String argsStr)
    {
        if (argsStr.isEmpty() || argsStr.indexOf(' ') != -1)
        {
            srv.messageToPlayerKeyed
                (c, connGaName, SOCServer.PN_NON_EVENT, "admin.loadgame.resp.usage");
                // "Usage: *LOADGAME* gamename"
            return;
        }

        if (! DEBUG_COMMAND_SAVEGAME_FILENAME_REGEX.matcher(argsStr).matches())
        {
            srv.messageToPlayerKeyed
                (c, connGaName, SOCServer.PN_NON_EVENT, "admin.loadsavegame.resp.gamename.chars");
                // "gamename can only include letters, numbers, dashes, underscores."
            return;
        }

        if (! processDebugCommand_loadSaveGame_checkDir("LOADGAME", c, connGaName))
            return;

        SavedGameModel sgm = null;
        String errText = null;
        try
        {
            sgm = GameLoaderJSON.loadGame
                (new File(srv.savegameDir, argsStr + GameSaverJSON.FILENAME_EXTENSION), srv);
        } catch (SOCGameOptionVersionException e) {
            errText = c.getLocalized("admin.loadgame.err.too_new.vers", argsStr, e.gameOptsVersion);
                // "Problem loading {0}: Too new: gameMinVersion is {1}"
        } catch (NoSuchElementException e) {
            errText = c.getLocalized("admin.loadgame.err.too_new", argsStr, e.getMessage());
                // "Problem loading {0}: Too new: {1}"
        } catch (SavedGameModel.UnsupportedSGMOperationException e) {
            String hasWhat = e.getMessage();
            try
            {
                // "admin.savegame.cannot_save.scen" -> "a scenario", etc
                hasWhat = c.getLocalized(hasWhat, e.param1, e.param2);
            } catch (MissingResourceException mre) {}
            errText = c.getLocalized("admin.loadgame.err.too_new", argsStr, hasWhat);
        } catch (IOException|StringIndexOutOfBoundsException e) {
            errText = c.getLocalized("admin.loadgame.err.problem_loading", argsStr, e.getMessage());
                // "Problem loading {0}: {1}"
        } catch (IllegalArgumentException e) {
            errText = c.getLocalized("admin.loadgame.err.cant_create", argsStr, e.getCause());
                // "Problem loading {0}: Can't create game: {1}"
        } catch (Throwable th) {
            errText = c.getLocalized("admin.loadgame.err.problem_loading", argsStr, th);
                // "Problem loading {0}: {1}"
            if ("debug".equals(c.getData()))
            {
                soc.debug.D.ebugPrintStackTrace(th, errText);
                errText += c.getLocalized("admin.loadgame.err.append__see_console");
                    // ": See server console"
            }
        }
        if (errText != null)
        {
            srv.messageToPlayer(c, connGaName, SOCServer.PN_NON_EVENT, errText);
            return;
        }

        srv.createAndJoinReloadedGame(sgm, c, connGaName);
    }

    /**
     * Process the {@code *RESUMEGAME*} debug/admin command: Resume the current game,
     * which was recently loaded with {@code *LOADGAME*}.
     * Must be in state {@link SOCGame#LOADING} or {@link SOCGame#LOADING_RESUMING}.
     * Calls {@link SOCServer#resumeReloadedGame(Connection, SOCGame)}.
     *
     * @param c  Client sending the command, game owner if being called by server after last bot has sat down,
     *     or null if owner not available
     * @param ga  Game in which the command was sent
     * @param argsStr  Args for command (trimmed), or ""
     * @since 2.3.00
     */
    /* package */ void processDebugCommand_resumeGame(final Connection c, final SOCGame ga, final String argsStr)
    {
        final String gaName = ga.getName();

        if (! argsStr.isEmpty())
        {
            // TODO once constraints are implemented: have an arg to override them

            srv.messageToPlayerKeyed
                (c, gaName, SOCServer.PN_NON_EVENT, "admin.resumegame.resp.usage");
                // "Usage: *RESUMEGAME* with no arguments"
            return;
        }

        SavedGameModel sgm = (SavedGameModel) ga.savedGameModel;
        if (((ga.getGameState() != SOCGame.LOADING) && (ga.getGameState() != SOCGame.LOADING_RESUMING))
            || (sgm == null))
        {
            srv.messageToPlayerKeyed
                (c, gaName, SOCServer.PN_NON_EVENT, "admin.resumegame.resp.not_waiting");
                // "This game is not waiting to be resumed."
            return;
        }

        srv.resumeReloadedGame(c, ga);
    }

    /**
     * Process the {@code *SAVEGAME*} debug/admin command: Save the current game.
     * @param c  Client sending the command
     * @param ga  Game in which the command was sent
     * @param argsStr  Args for command (trimmed), or ""
     * @since 2.3.00
     */
    /* package */ void processDebugCommand_saveGame(final Connection c, final SOCGame ga, String argsStr)
    {
        final String gaName = ga.getName();
        boolean askedForce = false;

        // very basic flag parse, as a stopgap until something better is needed
        if (argsStr.startsWith("-f "))
        {
            askedForce = true;
            argsStr = argsStr.substring(3).trim();
        } else {
            int i = argsStr.indexOf(' ');
            if ((i != -1) && (argsStr.substring(i + 1).trim().equals("-f")))
            {
                askedForce = true;
                argsStr = argsStr.substring(0, i);
            }
        }

        if (argsStr.isEmpty() || argsStr.indexOf(' ') != -1)
        {
            srv.messageToPlayerKeyed
                (c, gaName, SOCServer.PN_NON_EVENT, "admin.savegame.resp.usage");
                // "Usage: *SAVEGAME* [-f] gamename"
            return;
        }

        if (! processDebugCommand_loadSaveGame_checkDir("SAVEGAME", c, gaName))
            return;

        final String fname = argsStr + GameSaverJSON.FILENAME_EXTENSION;

        if (! askedForce)
            try
            {
                File f = new File(srv.savegameDir, fname);
                if (f.exists())
                {
                    srv.messageToPlayerKeyed
                        (c, gaName, SOCServer.PN_REPLY_TO_UNDETERMINED, "admin.savegame.resp.file_exists");
                        // "Game file already exists: Add -f flag to force, or use a different name"
                    return;
                }
            } catch (SecurityException e) {}
                // ignore until actual save; that code covers this & other situations

        final int gstate = ga.getGameState();
        if (gstate < SOCGame.ROLL_OR_CARD)
        {
            srv.messageToPlayerKeyed
                (c, gaName, SOCServer.PN_REPLY_TO_UNDETERMINED, "admin.savegame.resp.must_initial_placement");
                // "Must finish initial placement before saving."
            return;
        }
        else if ((gstate == SOCGame.LOADING) || (gstate == SOCGame.LOADING_RESUMING))
        {
            srv.messageToPlayerKeyed
                (c, gaName, SOCServer.PN_REPLY_TO_UNDETERMINED, "admin.savegame.resp.must_resume");
                // "Must resume loaded game before saving again."
            return;
        }

        if (! DEBUG_COMMAND_SAVEGAME_FILENAME_REGEX.matcher(argsStr).matches())
        {
            srv.messageToPlayerKeyed
                (c, gaName, SOCServer.PN_NON_EVENT, "admin.loadsavegame.resp.gamename.chars");
                // "gamename can only include letters, numbers, dashes, underscores."
            return;
        }

        try
        {
            GameSaverJSON.saveGame(ga, srv.savegameDir, fname, srv);

            srv.messageToPlayerKeyed
                (c, gaName, SOCServer.PN_REPLY_TO_UNDETERMINED,
                 "admin.savegame.ok.saved_to", fname);
                 // "Saved game to {0}"
        } catch (SavedGameModel.UnsupportedSGMOperationException e) {
            String hasWhat = e.getMessage();
            try
            {
                // "admin.savegame.cannot_save.scen" -> "a scenario", etc
                hasWhat = c.getLocalized(hasWhat, e.param1, e.param2);
            } catch (MissingResourceException mre) {}
            srv.messageToPlayerKeyed
                (c, gaName, SOCServer.PN_REPLY_TO_UNDETERMINED,
                 "admin.savegame.err.cannot_save_has", hasWhat);
                 // "Cannot save this game, because it has {0}"
        } catch (IllegalArgumentException|IllegalStateException|IOException e) {
            srv.messageToPlayerKeyed
                (c, gaName, SOCServer.PN_REPLY_TO_UNDETERMINED,
                 "admin.savegame.err.problem_saving", e);
                  // "Problem saving game: {0}"
        }
    }

    /**
     * Check status of {@link SOCServer#savegameDir} and {@link SOCServer#savegameInitFailed}
     * for {@code *LOADGAME*} and {@code *SAVEGAME*} debug commands.
     * If problem found (dir doesn't exist, etc), sends error message to client.
     *
     * @param cmdName  "LOADGAME" or "SAVEGAME"
     * @param c  Client sending the debug command
     * @param connGaName  Client's current game, for sending error messages
     * @return True if everything looks OK, false if a message was printed to user
     * @since 2.3.00
     */
    private boolean processDebugCommand_loadSaveGame_checkDir
        (final String cmdName, final Connection c, final String connGaName)
    {
        final File dir = srv.savegameDir;

        String errMsgKey = null;  // i18n message key
        Object errMsgObj, errMsgO1 = null;

        if (srv.savegameInitFailed)
        {
            errMsgKey = "admin.loadsavegame.resp.disabled_init";
                // "{0} is disabled: Initialization failed. Check startup messages on server console."
            errMsgObj = cmdName;
        } else if (dir == null) {
            errMsgKey = "admin.loadsavegame.resp.disabled_prop";
                // "{0} is disabled: Must set {1} property"
            errMsgObj = cmdName;
            errMsgO1 = SOCServer.PROP_JSETTLERS_SAVEGAME_DIR;
        } else {
            errMsgObj = dir.getPath();

            try
            {
                if (! dir.exists())
                {
                    errMsgKey = "admin.loadsavegame.err.dir_not_found";
                        // "savegame.dir not found: {0}"
                } else if (! dir.isDirectory()) {
                    errMsgKey = "admin.loadsavegame.err.dir_not_dir";
                        // "savegame.dir file exists but isn't a directory: {0}"
                }
            } catch (SecurityException e) {
                errMsgKey = "admin.loadsavegame.err.dir_no_access";
                    // "Warning: Can't access savegame.dir {0}: {1}"
                errMsgO1 = e;
            }
        }

        if (errMsgKey != null)
        {
            srv.messageToPlayerKeyed(c, connGaName, SOCServer.PN_NON_EVENT, errMsgKey, errMsgObj, errMsgO1);
            return false;
        }

        return true;
    }

    /**
     * Process unprivileged command {@code *WHO*} to show members of current game,
     * or privileged {@code *WHO* gameName|all|*} to show all connected clients or some other game's members.
     *<P>
     * <B>Locks:</B> Takes/releases {@link SOCGameList#takeMonitorForGame(String) gameList.takeMonitorForGame(gaName)}
     * to call {@link SOCGameListAtServer#getMembers(String)}.
     *
     * @param c  Client sending the *WHO* command
     * @param ga  Game in which the command was sent
     * @param cmdText   Text of *WHO* command
     * @since 1.1.20
     */
    private void processDebugCommand_who
        (final Connection c, final SOCGame ga, final String cmdText)
    {
        final String gaName = ga.getName();  // name of game where c is connected and sent *WHO* command
        String gaNameWho = gaName;  // name of game to find members; if sendToCli, not equal to gaName
        boolean sendToCli = false;  // if true, send member list only to c instead of whole game

        int i = cmdText.indexOf(' ');
        if (i != -1)
        {
            // look for a game name or */all
            String gname = cmdText.substring(i+1).trim();

            if (gname.length() > 0)
            {
                // Check if using user admins; if not, if using debug user

                final String uname = c.getData();
                final boolean isAdmin =
                    (c instanceof StringConnection)  // practice game
                    || srv.isUserDBUserAdmin(uname)
                    || (srv.isDebugUserEnabled() && uname.equals("debug"));
                if (! isAdmin)
                {
                    srv.messageToPlayerKeyed(c, gaName, SOCServer.PN_NON_EVENT, "reply.must_be_admin.view");
                        // "Must be an administrator to view that."
                    return;
                }

                sendToCli = true;

                if (gname.equals("*") || gname.toUpperCase(Locale.US).equals("ALL"))
                {
                    // Instead of listing the game's members, list all connected clients.
                    // Build list of StringBuilder not String to do as little as possible
                    // inside synchronization block.

                    final ArrayList<StringBuilder> sbs = new ArrayList<>();
                    sbs.add(new StringBuilder(c.getLocalized("reply.who.conn_to_srv")));
                        // "Currently connected to server:"

                    final Integer nUnnamed = srv.getConnectedClientNames(sbs);
                    if (nUnnamed != 0)
                    {
                        StringBuilder sb = new StringBuilder("- ");
                        sb.append(c.getLocalized("reply.who.and_unnamed", nUnnamed));
                            // "and {0} unnamed connections"
                        sbs.add(sb);
                    }

                    for (StringBuilder sbb : sbs)
                        srv.messageToPlayer(c, gaName, SOCServer.PN_NON_EVENT, sbb.toString());

                    return;  // <--- Early return; Not listing a game's members ---
                }

                if (gameList.isGame(gname))
                {
                    gaNameWho = gname;
                } else {
                    srv.messageToPlayerKeyed
                        (c, gaName, SOCServer.PN_NON_EVENT, "reply.game.not.found");  // "Game not found."
                    return;
                }
            }
        }

        Vector<Connection> gameMembers = null;

        gameList.takeMonitorForGame(gaNameWho);
        try
        {
            gameMembers = gameList.getMembers(gaNameWho);
            if (! sendToCli)
                srv.messageToGameKeyed(ga, false, false, "reply.game_members.this");  // "This game's members:"
        }
        catch (Exception e)
        {
            D.ebugPrintStackTrace(e, "Exception in *WHO* (gameMembers)");
        } finally {
            gameList.releaseMonitorForGame(gaNameWho);
        }

        if (gameMembers == null)
        {
            return;  // unlikely since empty games are destroyed
        }

        if (sendToCli)
            srv.messageToPlayerKeyed(c, gaName, SOCServer.PN_NON_EVENT, "reply.game_members.of", gaNameWho);  // "Members of game {0}:"

        Enumeration<Connection> membersEnum = gameMembers.elements();
        while (membersEnum.hasMoreElements())
        {
            Connection conn = membersEnum.nextElement();
            String mNameStr = "> " + conn.getData();

            if (sendToCli)
                srv.messageToPlayer(c, gaName, SOCServer.PN_NON_EVENT, mNameStr);
            else
                srv.messageToGame(gaName, false, mNameStr);
        }
    }


    /// Channel lifecycle ///


    /**
     * Handle the "join a channel" message.
     * If client hasn't yet sent its version, assume is
     * version 1.0.00 ({@link #CLI_VERSION_ASSUMED_GUESS}), disconnect if too low.
     *<P>
     * Requested channel name must pass {@link SOCMessage#isSingleLineAndSafe(String)}.
     * Channel name {@code "*"} is also rejected to avoid conflicts with admin commands.
     *
     * @param c  the connection that sent the message
     * @param mes  the message
     * @since 1.0.0
     */
    private void handleJOINCHANNEL(Connection c, SOCJoinChannel mes)
    {
        if (c == null)
            return;

        if (D.ebugIsEnabled())
            D.ebugPrintlnINFO("handleJOINCHANNEL: " + mes);

        int cliVers = c.getVersion();

        /**
         * Check the reported version; if none, assume 1000 (1.0.00)
         */
        if (cliVers == -1)
        {
            if (! srv.setClientVersSendGamesOrReject(c, SOCServer.CLI_VERSION_ASSUMED_GUESS, null, null, false))
                return;  // <--- Discon and Early return: Client too old ---

            cliVers = c.getVersion();
        }

        final String chName = mes.getChannel().trim();
        if (c.getData() != null)
        {
            handleJOINCHANNEL_postAuth(c, chName, cliVers, SOCServer.AUTH_OR_REJECT__OK);
        } else {
            /**
             * Check that the nickname is ok, check password if supplied; if not ok, sends a SOCStatusMessage.
             */
            final String msgUser = mes.getNickname().trim();  // trim before db query calls
            final String msgPass = mes.getPassword();

            final int cv = cliVers;
            srv.authOrRejectClientUser
                (c, msgUser, msgPass, cliVers, true, false,
                 new SOCServer.AuthSuccessRunnable()
                 {
                    public void success(final Connection conn, final int authResult)
                    {
                        handleJOINCHANNEL_postAuth(conn, chName, cv, authResult);
                    }
                 });
        }
    }

    /**
     * After successful client user auth, take care of the rest of
     * {@link #handleJOINCHANNEL(Connection, SOCJoinChannel)}.
     * @since 1.2.00
     */
    private void handleJOINCHANNEL_postAuth
        (final Connection c, final String ch, final int cliVers, final int authResult)
    {
        final SOCClientData scd = (SOCClientData) c.getAppData();
        final boolean mustSetUsername = (0 != (authResult & SOCServer.AUTH_OR_REJECT__SET_USERNAME));
        final String msgUser = c.getData();
            // if mustSetUsername, will tell client to set nickname to original case from db case-insensitive search

        /**
         * Check that the channel name is ok
         */

        /*
           if (!checkChannelName(mes.getChannel())) {
           return;
           }
         */
        if ( (! SOCMessage.isSingleLineAndSafe(ch))
             || "*".equals(ch))
        {
            c.put(SOCStatusMessage.buildForVersion
                   (SOCStatusMessage.SV_NEWGAME_NAME_REJECTED, cliVers,
                    c.getLocalized("netmsg.status.common.newgame_name_rejected")));
            // "This name is not permitted, please choose a different name."

            return;  // <---- Early return ----
        }

        /**
         * If creating a new channel, ensure they are below their max channel count.
         */
        if ((! channelList.isChannel(ch))
            && (SOCServer.CLIENT_MAX_CREATE_CHANNELS >= 0)
            && (SOCServer.CLIENT_MAX_CREATE_CHANNELS <= scd.getcurrentCreatedChannels()))
        {
            c.put(SOCStatusMessage.buildForVersion
                   (SOCStatusMessage.SV_NEWCHANNEL_TOO_MANY_CREATED, cliVers,
                    c.getLocalized("netmsg.status.newchannel_too_many_created", SOCServer.CLIENT_MAX_CREATE_CHANNELS)));
            // "Too many of your chat channels still active; maximum: 2"

            return;  // <---- Early return ----
        }

        /**
         * Tell the client that everything is good to go
         */
        final String txt = srv.getClientWelcomeMessage(c);  // "Welcome to Java Settlers of Catan!"
        if (! mustSetUsername)
        {
            if ((! scd.sentPostAuthWelcome) || (c.getVersion() < SOCStringManager.VERSION_FOR_I18N))
            {
                c.put(new SOCStatusMessage
                    (SOCStatusMessage.SV_OK, txt));
                scd.sentPostAuthWelcome = true;
            }
        } else {
            c.put(new SOCStatusMessage
                (SOCStatusMessage.SV_OK_SET_NICKNAME, msgUser + SOCMessage.sep2_char + txt));
        }
        c.put(new SOCJoinChannelAuth(msgUser, ch));

        /**
         * Add the Connection to the channel
         */

        if (channelList.takeMonitorForChannel(ch))
        {
            try
            {
                srv.connectToChannel(c, ch);
            }
            catch (Exception e)
            {
                D.ebugPrintStackTrace(e, "Exception in handleJOIN (connectToChannel)");
            }

            channelList.releaseMonitorForChannel(ch);
        }
        else
        {
            /**
             * the channel did not exist, create it
             */
            channelList.takeMonitor();

            try
            {
                channelList.createChannel(ch, msgUser);
                scd.createdChannel();
            }
            catch (Exception e)
            {
                D.ebugPrintStackTrace(e, "Exception in handleJOIN (createChannel)");
            }

            channelList.releaseMonitor();
            srv.broadcast(new SOCNewChannel(ch));
            c.put(new SOCChannelMembers(ch, channelList.getMembers(ch)));
            if (D.ebugOn)
                D.ebugPrintlnINFO("*** " + msgUser + " joined new channel " + ch + " at "
                    + DateFormat.getTimeInstance(DateFormat.SHORT).format(new Date()));
            channelList.takeMonitorForChannel(ch);

            try
            {
                channelList.addMember(c, ch);
            }
            catch (Exception e)
            {
                D.ebugPrintStackTrace(e, "Exception in handleJOIN (addMember)");
            }

            channelList.releaseMonitorForChannel(ch);
        }

        /**
         * let everyone know about the change
         */
        srv.messageToChannel(ch, new SOCJoinChannel(msgUser, "", SOCMessage.EMPTYSTR, ch));

        /**
         * Send recap; same sequence is in SOCGameHandler.joinGame with different message type
         */
        final SOCChatRecentBuffer buf = channelList.getChatBuffer(ch);
        {
            List<SOCChatRecentBuffer.Entry> recents;
            synchronized(buf)
            {
                recents = buf.getAll();
            }
            if (! recents.isEmpty())
            {
                c.put(new SOCChannelTextMsg(ch, SOCGameTextMsg.SERVER_FOR_CHAT,
                        c.getLocalized("member.join.recap_begin")));  // [:: ]"Recap of recent chat ::"
                for (SOCChatRecentBuffer.Entry e : recents)
                    c.put(new SOCChannelTextMsg(ch, e.nickname, e.text));
                c.put(new SOCChannelTextMsg(ch, SOCGameTextMsg.SERVER_FOR_CHAT,
                        c.getLocalized("member.join.recap_end")));    // [:: ]"Recap ends ::"
            }
        }
    }

    /**
     * Handle the "leave a channel" message
     *
     * @param c  the connection that sent the message
     * @param mes  the message
     * @since 1.0.0
     */
    private void handleLEAVECHANNEL(Connection c, SOCLeaveChannel mes)
    {
        if (D.ebugIsEnabled())
            D.ebugPrintlnINFO("handleLEAVECHANNEL: " + mes);

        if (c == null)
            return;

        final String chName = mes.getChannel();

        boolean destroyedChannel = false;
        channelList.takeMonitorForChannel(chName);

        try
        {
            destroyedChannel = srv.leaveChannel(c, chName, true, false);
        }
        catch (Exception e)
        {
            D.ebugPrintStackTrace(e, "Exception in handleLEAVECHANNEL");
        }
        finally
        {
            channelList.releaseMonitorForChannel(chName);
        }

        if (destroyedChannel)
        {
            srv.broadcast(new SOCDeleteChannel(chName));
        }
    }


    /// Game lifecycle ///


    /**
     * process the "new game with options request" message.
     * For messages sent, and other details,
     * see {@link SOCServer#createOrJoinGameIfUserOK(Connection, String, String, String, SOCGameOptionSet)}.
     * <P>
     * Because this message is sent only by clients newer than 1.1.06, we definitely know that
     * the client has already sent its version information.
     *
     * @param c  the connection
     * @param mes  the message
     * @since 1.1.07
     */
    private void handleNEWGAMEWITHOPTIONSREQUEST(Connection c, SOCNewGameWithOptionsRequest mes)
    {
        if (c == null)
            return;

        final Map<String, SOCGameOption> optsMap = mes.getOptions(srv.knownOpts);
        srv.createOrJoinGameIfUserOK
            (c, mes.getNickname(), mes.getPassword(), mes.getGame(),
             (optsMap != null) ? new SOCGameOptionSet(optsMap) : null);
    }

    /**
     * Handle the "join a game" message: Join or create a game.
     * Will join the game, or return a STATUSMESSAGE if nickname is not OK.
     * Clients can join game as an observer, if they don't SITDOWN after joining.
     *<P>
     * If client hasn't yet sent its version, assume is version 1.0.00
     * ({@link SOCServer#CLI_VERSION_ASSUMED_GUESS CLI_VERSION_ASSUMED_GUESS}), disconnect if too low.
     * If the client is too old to join a specific game, return a STATUSMESSAGE (since 1.1.06).
     *
     * @param c  the connection that sent the message
     * @param mes  the message
     * @since 1.0.0
     */
    private void handleJOINGAME(Connection c, SOCJoinGame mes)
    {
        if (c == null)
            return;

        // D.ebugPrintln("handleJOINGAME: " + mes);

        /**
         * Check the client's reported version; if none, assume 1000 (1.0.00)
         */
        if (c.getVersion() == -1)
        {
            if (! srv.setClientVersSendGamesOrReject(c, SOCServer.CLI_VERSION_ASSUMED_GUESS, null, null, false))
                return;  // <--- Early return: Client too old ---
        }

        srv.createOrJoinGameIfUserOK
            (c, mes.getNickname(), mes.getPassword(), mes.getGame(), null);
    }

    /**
     * Handle the "leave game" message
     *
     * @param c  the connection that sent the message
     * @param mes  the message
     * @since 1.0.0
     */
    private void handleLEAVEGAME(Connection c, SOCLeaveGame mes)
    {
        if (c == null)
            return;

        boolean isMember = false;
        final String gaName = mes.getGame();
        if (! gameList.takeMonitorForGame(gaName))
        {
            return;  // <--- Early return: game not in gamelist ---
        }

        try
        {
            isMember = gameList.isMember(c, gaName);
        }
        catch (Exception e)
        {
            D.ebugPrintStackTrace(e, "Exception in handleLEAVEGAME (isMember)");
        }
        finally
        {
            gameList.releaseMonitorForGame(gaName);
        }

        if (isMember)
        {
            srv.leaveGameMemberAndCleanup(c, null, gaName);
        }
        else if (((SOCClientData) c.getAppData()).isRobot)
        {
            handleLEAVEGAME_maybeGameReset_oldRobot(gaName);

            // During a game reset, this robot player
            // will not be found among cg's players
            // (isMember is false), because it's
            // attached to the old game object
            // instead of the new one.
            // So, check game state and update game's reset data.
        }
    }

    /**
     * Handle an unattached robot saying it is leaving the game,
     * from {@link #handleLEAVEGAME(Connection, SOCLeaveGame)}.
     * Ignore the robot (since it's not a member of the game) unless
     * gamestate is {@link SOCGame#READY_RESET_WAIT_ROBOT_DISMISS}.
     *
     * @since 1.1.07
     */
    private void handleLEAVEGAME_maybeGameReset_oldRobot(final String gaName)
    {
        SOCGame cg = gameList.getGameData(gaName);
        if ((cg == null) || (cg.getGameState() != SOCGame.READY_RESET_WAIT_ROBOT_DISMISS))
            return;

        boolean gameResetRobotsAllDismissed = false;

        // TODO locks
        SOCGameBoardReset gr = cg.boardResetOngoingInfo;
        if (gr != null)
        {
            --gr.oldRobotCount;
            if (0 == gr.oldRobotCount)
                gameResetRobotsAllDismissed = true;
        }

        if (gameResetRobotsAllDismissed)
            srv.resetBoardAndNotify_finish(gr, cg);  // TODO locks?
    }

    /**
     * handle "sit down" message
     *
     * @param c  the connection that sent the message
     * @param mes  the message
     * @since 1.0.0
     */
    private void handleSITDOWN(Connection c, SOCSitDown mes)
    {
        if (c == null)
            return;

        final String gaName = mes.getGame();
        SOCGame ga = gameList.getGameData(gaName);
        if (ga == null)
        {
            // Out of date client info, or may be observing a deleted game.
            // Already authenticated (dispatcher enforces c.getData != null); replying won't reveal too much
            srv.messageToPlayerKeyed
                (c, gaName, SOCServer.PN_REPLY_TO_UNDETERMINED, "reply.game.not.found");  // "Game not found."

            return;  // <--- Early return: No active game found ---
        }

        /**
         * make sure this player isn't already sitting
         */
        boolean canSit = true;
        boolean gameIsFull = false, gameAlreadyStarted = false, sentBotDismiss = false;

        /*
           for (int i = 0; i < SOCGame.MAXPLAYERS; i++) {
           if (ga.getPlayer(i).getName() == c.getData()) {
           canSit = false;
           break;
           }
           }
         */
        //D.ebugPrintln("ga.isSeatVacant(mes.getPlayerNumber()) = "+ga.isSeatVacant(mes.getPlayerNumber()));

        /**
         * if this is a robot, remove it from the request list
         */
        boolean isBotJoinRequest = false;
        {
            Hashtable<Connection, Object> joinRequests = srv.robotJoinRequests.get(gaName);
            if (joinRequests != null)
                isBotJoinRequest = (null != joinRequests.remove(c));
        }

        /**
         * make sure a person isn't sitting here already;
         * if a robot is sitting there, dismiss the robot.
         * Can't sit at a vacant seat after everyone has
         * placed 1st settlement+road (state >= START2A).
         *
         * If a human leaves after game is started, seat will appear vacant when the
         * requested bot sits to replace them, so let the bot sit at that vacant seat.
         *
         * While loading or resuming a savegame:
         * - Human players can sit at any position (human or bot)
         *   unless there's already a game member with that position's player name
         * - Server can ask bots to join and sit at places which
         *   (in the savegame data) have seated players already,
         *   which may be marked as human or possibly as a bot with same name as
         *   the random joining bot by coincidence. Since server asked those bots to join,
         *   don't restrict the joining bot client at this point.
         */
        final int pn = mes.getPlayerNumber();
        final int gameState = ga.getGameState();

        ga.takeMonitor();

        try
        {
            if (ga.isSeatVacant(pn))
            {
                gameAlreadyStarted = (gameState >= SOCGame.START2A);
                if (! gameAlreadyStarted)
                    gameIsFull = (1 > ga.getAvailableSeatCount());

                if (gameIsFull || (gameAlreadyStarted && ! isBotJoinRequest))
                    canSit = false;
            } else {
                canSit = false;
                final SOCPlayer seatedPlayer = ga.getPlayer(pn);
                final String seatedName = seatedPlayer.getName();

                /**
                 * if loading a savegame: allow taking over current player,
                 * and taking over a saved non-bot seat if not claimed by a current game member
                 */
                final boolean isLoadingState =
                    (gameState == SOCGame.LOADING) || (gameState == SOCGame.LOADING_RESUMING);
                boolean isloadingBot =
                    isLoadingState && ((SOCClientData) c.getAppData()).isRobot;
                final boolean canTakeOverPlayer =
                    seatedPlayer.isRobot()
                    || (isLoadingState && (isloadingBot || ! gameList.isMember(seatedName, gaName)));

                if (isloadingBot && c.getData().equals(seatedName))
                {
                    canSit = true;

                    // The other clients think this client's already seated
                    // because when they joined the game, there was already a seated player
                    // with this name from the loaded savegame data.
                    // So, don't announce "seated" bot is leaving or tell it to leave.
                    // Ideally, no sit-down announcement would be made to the game at this point,
                    // and we'd send player's private info only to the arriving bot, but this is
                    // a corner case, not worth complicating the code that much.
                }
                else if (canTakeOverPlayer
                    && (((ga.getSeatLock(pn) != SOCGame.SeatLockState.LOCKED) && (ga.getCurrentPlayerNumber() != pn))
                        || isLoadingState))
                {
                    /**
                     * boot the robot out of the game
                     */
                    final Connection robotCon = srv.getConnection(seatedName);

                    if ((robotCon != null) && gameList.isMember(robotCon, gaName))
                    {
                        /**
                         * this connection has to wait for the robot to leave,
                         * will then be told they've sat down
                         */
                        Vector<SOCReplaceRequest> disRequests = srv.robotDismissRequests.get(gaName);
                        SOCReplaceRequest req = new SOCReplaceRequest(c, robotCon, mes);

                        if (disRequests == null)
                        {
                            disRequests = new Vector<>();
<<<<<<< HEAD
                            disRequests.addElement(req);
=======
>>>>>>> b233559a
                            srv.robotDismissRequests.put(gaName, disRequests);
                        }
                        disRequests.addElement(req);

                        sentBotDismiss = true;
                        srv.messageToPlayer(robotCon, gaName, pn, new SOCRobotDismiss(gaName));
                    } else {
                        /**
                         * robotCon wasn't in the game.
                         * Is this a game being reloaded, where robotCon player was
                         * originally a human player, relabeled as a bot during load?
                         * If so, tell game robotCon has left so clients see seat as available
                         * for player sitting now to take over.
                         */
                        if ((ga.savedGameModel != null) && (gameState >= SOCGame.LOADING))
                        {
                            canSit = true;
                            srv.messageToGame(gaName, true, new SOCLeaveGame(seatedName, "-", gaName));
                        }
                    }
                }
            }
        }
        catch (Exception e)
        {
            D.ebugPrintStackTrace(e, "Exception caught at handleSITDOWN");
        } finally {
            ga.releaseMonitor();
        }

        //D.ebugPrintln("canSit 2 = "+canSit);
        if (canSit)
        {
            srv.sitDown(ga, c, pn, mes.isRobot(), false);

            // loadgame: If seat was temporarily unlocked while fetching bot to sit here, re-lock it.
            // Don't do so in state LOADING_RESUMING, because that change might have been done by a human player.

            if ((gameState == SOCGame.LOADING) && (ga.savedGameModel != null)
                && (((SavedGameModel) ga.savedGameModel).playerSeatLocks != null))
            {
                final SOCClientData scd = (SOCClientData) c.getAppData();
                if ((scd != null) && scd.isRobot)
                {
                    SOCGame.SeatLockState gaLock = ga.getSeatLock(pn),
                        modelLock = ((SavedGameModel) ga.savedGameModel).playerSeatLocks[pn];
                    if ((gaLock != modelLock) && (modelLock != null))
                    {
                        ga.setSeatLock(pn, modelLock);
                        srv.messageToGame(gaName, true, new SOCSetSeatLock(gaName, pn, modelLock));
                    }
                }
            }
        }
        else
        {
            /**
             * if the robot can't sit, tell it to go away.
             * otherwise if game is full, tell the player.
             */
            if (mes.isRobot())
            {
                srv.messageToPlayer(c, gaName, SOCServer.PN_OBSERVER, new SOCRobotDismiss(gaName));
            } else if (gameAlreadyStarted) {
                srv.messageToPlayerKeyed(c, gaName, SOCServer.PN_OBSERVER, "member.sit.game.started");
                    // "This game has already started; to play you must take over a robot."
            } else if (gameIsFull) {
                srv.messageToPlayerKeyed(c, gaName, SOCServer.PN_OBSERVER, "member.sit.game.full");
                    // "This game is full; you cannot sit down."
            } else if (! sentBotDismiss) {
                srv.messageToPlayer
                    (c, gaName, SOCServer.PN_NON_EVENT,
                     "This seat is claimed by another game member, choose another.");
                         // I18N OK: client shouldn't ask to take that seat
            }
        }
    }

    /**
     * handle "start game" message.  Game state must be NEW, or this message is ignored.
     * Calls {@link SOCServer#readyGameAskRobotsJoin(SOCGame, boolean[], Connection[], int)}
     * to ask some robots to fill empty seats,
     * or {@link GameHandler#startGame(SOCGame) begin the game} if no robots needed.
     *<P>
     * Called when clients have sat at a new game and a client asks to start it,
     * not called during game board reset.
     *<P>
     * For robot debugging, a client can start and observe a robots-only game if the
     * {@link SOCServer#PROP_JSETTLERS_BOTS_BOTGAMES_TOTAL} property != 0 (including &lt; 0).
     *<P>
     * Visibility is package-level, not private, so {@link SOCServer} can start robot-only games.
     *
     * @param c  the connection that sent the message
     * @param mes  the message
     * @param botsOnly_maxBots  For bot debugging, maximum number of bots to add to the game,
     *     or 0 to fill all empty seats. This parameter is used only when requesting a new
     *     robots-only game using the *STARTBOTGAME* debug command; ignored otherwise.
     * @since 1.0.0
     */
    void handleSTARTGAME
        (Connection c, final SOCStartGame mes, final int botsOnly_maxBots)
    {
        final String gn = mes.getGame();
        SOCGame ga = gameList.getGameData(gn);
        if (ga == null)
            return;

        ga.takeMonitor();

        try
        {
            if (ga.getGameState() == SOCGame.NEW)
            {
                boolean allowStart = true;
                boolean seatsFull = true;
                boolean anyLocked = false;
                int numEmpty = 0;
                int numPlayers = 0;

                //
                // count the number of unlocked empty seats
                //
                for (int i = 0; i < ga.maxPlayers; i++)
                {
                    if (ga.isSeatVacant(i))
                    {
                        if (ga.getSeatLock(i) == SOCGame.SeatLockState.UNLOCKED)
                        {
                            seatsFull = false;
                            ++numEmpty;
                        }
                        else
                        {
                            anyLocked = true;
                        }
                    }
                    else
                    {
                        ++numPlayers;
                    }
                }

                // Check vs max-players allowed in game (option "PL").
                // Like seat locks, this can cause robots to be unwanted
                // in otherwise-empty seats.
                {
                    final int numAvail = ga.getAvailableSeatCount();
                    if (numAvail < numEmpty)
                    {
                        numEmpty = numAvail;
                        if (numEmpty == 0)
                            seatsFull = true;
                    }
                }

                if (numPlayers == 0)
                {
                    // No one has sat, human client who requested STARTGAME is an observer.
                    // Is server configured for robot-only games?  Prop's value can be < 0
                    // to allow this without creating bots-only games at startup.

                    if (0 == srv.getConfigIntProperty(SOCServer.PROP_JSETTLERS_BOTS_BOTGAMES_TOTAL, 0))
                    {
                        allowStart = false;
                        srv.messageToGameKeyed(ga, true, true, "start.player.must.sit");
                            // "To start the game, at least one player must sit down."
                    } else {
                        if ((botsOnly_maxBots != 0) && (botsOnly_maxBots < numEmpty))
                            numEmpty = botsOnly_maxBots;
                    }
                }

                if (seatsFull && (numPlayers < 2))
                {
                    // Don't start the game; client must have more humans sit or unlock some seats for bots.

                    allowStart = false;
                    numEmpty = 3;
                    srv.messageToGameKeyed(ga, true, true, "start.only.cannot.lock.all");
                        // "The only player cannot lock all seats. To start the game, other players or robots must join."
                }
                else if (allowStart && ! seatsFull)
                {
                    // Look for some bots

                    final int numBots = srv.getRobotCount();
                    if (numBots == 0)
                    {
                        if (numPlayers < SOCGame.MINPLAYERS)
                            srv.messageToGameKeyed(ga, true, true, "start.no.robots.on.server", SOCGame.MINPLAYERS);
                                // "No robots on this server, please fill at least {0} seats before starting."
                        else
                            seatsFull = true;  // Enough players to start game.
                    }
                    else
                    {
                        //
                        // make sure there are enough robots connected,
                        // then set gamestate READY and ask them to connect.
                        //
                        if (numEmpty > numBots)
                        {
                            final String m;
                            if (anyLocked)
                                m = "start.not.enough.robots";
                                    // "Not enough robots to fill all the seats. Only {0} robots are available."
                            else
                                m = "start.not.enough.robots.lock";
                                    // "Not enough robots to fill all the seats. Lock some seats. Only {0} robots are available."
                            srv.messageToGameKeyed(ga, true, true, m, numBots);
                        }
                        else
                        {
                            ga.setGameState(SOCGame.READY);

                            /**
                             * Fill all the unlocked empty seats with robots.
                             * Build a hash of Connections of robots asked
                             * to join, and add it to the robotJoinRequests table.
                             */
                            boolean invitedBots = false;
                            IllegalStateException e = null;
                            try
                            {
                                invitedBots = srv.readyGameAskRobotsJoin(ga, null, null, numEmpty);
                            } catch (IllegalStateException ex) {
                                e = ex;
                            }

                            if (! invitedBots)
                            {
                                System.err.println
                                    ("Robot-join problem in game " + gn + ": "
                                     + ((e != null) ? e : " no matching bots available"));

                                // recover, so that human players can still start a game
                                ga.setGameState(SOCGame.NEW);
                                allowStart = false;

                                gameList.takeMonitorForGame(gn);
                                if (e != null)
                                    srv.messageToGameKeyed(ga, true, false, "start.robots.cannot.join.problem", e.getMessage());
                                        // "Sorry, robots cannot join this game: {0}"
                                else
                                    srv.messageToGameKeyed(ga, true, false, "start.robots.cannot.join.options");
                                        // "Sorry, robots cannot join this game because of its options."
                                srv.messageToGameKeyed(ga, true, false, "start.to.start.without.robots");
                                    // "To start the game without robots, lock all empty seats."
                                gameList.releaseMonitorForGame(gn);
                            }
                        }
                    }
                }

                /**
                 * If this doesn't need robots, then start the game.
                 * Otherwise wait for them to sit before starting the game.
                 */
                if (seatsFull && allowStart)
                {
                    GameHandler hand = gameList.getGameTypeHandler(gn);
                    if (hand != null)
                        hand.startGame(ga);
                }
            }
        }
        catch (Throwable e)
        {
            D.ebugPrintStackTrace(e, "Exception caught");
        }
        finally
        {
            ga.releaseMonitor();
        }
    }

    /**
     * handle "reset-board request" message.
     * If {@link SOCGame#getResetVoteActive()} already or {@link SOCPlayer#hasAskedBoardReset()} this turn,
     * ignore. Otherwise: If multiple human players, start a vote with {@link SOCGame#resetVoteBegin(int)}.
     * If requester is sole human player, reset the game to a copy with same name and (copy of) same players,
     * new layout, by calling {@link SOCServer#resetBoardAndNotify(String, int)}.
     *<P>
     * The requesting player doesn't vote, but server still sends them a vote-request message to tell that client their
     * request was accepted and voting has begun.
     *<P>
     * If only one player remains (all other humans have left at end), ask them to start a new game instead.
     * This is a rare occurrence and we shouldn't bring in new robots and all,
     * since we already have an interface to set up a game.
     *<P>
     * If any human player's client is too old to vote for reset, assume they vote Yes.
     *
     * @param c  the connection
     * @param mes  the message
     * @see #handleRESETBOARDVOTE(Connection, SOCResetBoardVote)
     * @since 1.1.00
     */
    private void handleRESETBOARDREQUEST(Connection c, final SOCResetBoardRequest mes)
    {
        final String gaName = mes.getGame();
        SOCGame ga = gameList.getGameData(gaName);
        if (ga == null)
            return;
        SOCPlayer reqPlayer = ga.getPlayer(c.getData());
        if (reqPlayer == null)
        {
            return;  // Not playing in that game (Security)
        }

        /**
         * Is voting already active from another player?
         * Or, has this player already asked for voting this turn?
         */
        if (ga.getResetVoteActive() || reqPlayer.hasAskedBoardReset())
        {
            // Ignore this second request. Can't send REJECT because
            // that would end the already-active round of voting.
            return;
        }

        /**
         * Is there more than one human player?
         * Grab connection information for humans and robots.
         */
        Connection[] humanConns = new Connection[ga.maxPlayers];
        Connection[] robotConns = new Connection[ga.maxPlayers];
        final int numHuman = SOCGameBoardReset.sortPlayerConnections
            (ga, null, gameList.getMembers(gaName), humanConns, robotConns);

        final int reqPN = reqPlayer.getPlayerNumber();
        if (numHuman < 2)
        {
            // Are there robots? Go ahead and reset if so.
            boolean hadRobot = false, hadUnlockedRobot = false;
            for (int i = robotConns.length-1; i>=0; --i)
            {
                if (robotConns[i] != null)
                {
                    hadRobot = true;
                    if (ga.getSeatLock(i) == SOCGame.SeatLockState.UNLOCKED)
                    {
                        hadUnlockedRobot = true;
                        break;
                    }
                }
            }
            if (hadUnlockedRobot)
            {
                srv.resetBoardAndNotify(gaName, reqPN);
            } else if (hadRobot) {
                srv.messageToPlayerKeyed(c, gaName, reqPN, "resetboard.request.unlock.bot");
                    // "Please unlock at least one bot, so you will have an opponent."
            } else {
                srv.messageToGameKeyed(ga, true, true, "resetboard.request.everyone.left");
                    // "Everyone has left this game. Please start a new game with players or bots."
            }
        }
        else
        {
            // Probably put it to a vote.

            // First, Count number of other players who can vote (connected, version chk)
            gameList.takeMonitorForGame(gaName);
            int votingPlayers = 0;
            try
            {
                for (int i = ga.maxPlayers - 1; i>=0; --i)
                {
                    if ((i != reqPN) && ! ga.isSeatVacant(i))
                    {
                        Connection pc = srv.getConnection(ga.getPlayer(i).getName());
                        if ((pc != null) && pc.isConnected() && (pc.getVersion() >= 1100))
                             ++votingPlayers;
                    }
                }
            } finally {
                gameList.releaseMonitorForGame(gaName);
            }

            if (votingPlayers == 0)
            {
                // No one else is capable of voting.
                // Reset the game immediately.
                srv.messageToGameKeyed(ga, true, false, "resetboard.vote.request.alloldcli", c.getData());
                    // ">>> {0} is resetting the game - other connected players are unable to vote (client too old)."

                srv.resetBoardAndNotify(gaName, reqPN);
            }
            else
            {
                // Put it to a vote
                srv.messageToGameKeyed(ga, true, false, "resetboard.vote.request", c.getData());
                    // "requests a board reset - other players please vote."
                final SOCMessage vr = new SOCResetBoardVoteRequest(gaName, reqPN);

                ga.resetVoteBegin(reqPN);

                for (int i = 0; i < ga.maxPlayers; ++i)
                    if (humanConns[i] != null)
                        if (humanConns[i].getVersion() >= 1100)
                            srv.messageToPlayer(humanConns[i], gaName, i, vr);
                        else
                            ga.resetVoteRegister
                                (ga.getPlayer(humanConns[i].getData()).getPlayerNumber(), true);
            }
        }
    }

    /**
     * handle message of player's vote for a "reset-board" request.
     * Register the player's vote with {@link SOCServer#resetBoardVoteNotifyOne(SOCGame, int, String, boolean)}.
     * If all votes have now arrived and the vote is unanimous,
     * resets the game to a copy with same name and players, new layout.
     *
     * @param c  the connection
     * @param mes  the message
     * @see #handleRESETBOARDREQUEST(Connection, SOCResetBoardRequest)
     * @see SOCServer#resetBoardAndNotify(String, int)
     * @since 1.1.00
     */
    private void handleRESETBOARDVOTE(Connection c, final SOCResetBoardVote mes)
    {
        final String gaName = mes.getGame();
        SOCGame ga = gameList.getGameData(gaName);
        if (ga == null)
            return;
        final String plName = c.getData();
        SOCPlayer reqPlayer = ga.getPlayer(plName);
        if (reqPlayer == null)
        {
            return;  // Not playing in that game (security)
        }

        // Register this player's vote, and let game members know.
        // If vote succeeded, go ahead and reset the game.
        // If vote rejected, let everyone know.

        srv.resetBoardVoteNotifyOne(ga, reqPlayer.getPlayerNumber(), plName, mes.getPlayerVote());
    }

}<|MERGE_RESOLUTION|>--- conflicted
+++ resolved
@@ -1519,7 +1519,7 @@
             // ">>> This game will expire in 15 minutes."
             srv.messageToPlayerKeyed(c, gaName, SOCServer.PN_REPLY_TO_UNDETERMINED,
                 ((isCheckTime) ? "stats.game.willexpire.urgent" : "stats.game.willexpire"),
-                (int) ((gameData.getExpiration() - System.currentTimeMillis()) / 60000) );
+                (int) ((gameData.getExpiration() - System.currentTimeMillis()) / 60000));
         }
     }
 
@@ -2568,17 +2568,17 @@
                         if (disRequests == null)
                         {
                             disRequests = new Vector<>();
-<<<<<<< HEAD
-                            disRequests.addElement(req);
-=======
->>>>>>> b233559a
                             srv.robotDismissRequests.put(gaName, disRequests);
                         }
                         disRequests.addElement(req);
 
+                        disRequests.addElement(req);
                         sentBotDismiss = true;
                         srv.messageToPlayer(robotCon, gaName, pn, new SOCRobotDismiss(gaName));
                     } else {
+
+                        sentBotDismiss = true;
+                        srv.messageToPlayer(robotCon, gaName, pn, new SOCRobotDismiss(gaName));
                         /**
                          * robotCon wasn't in the game.
                          * Is this a game being reloaded, where robotCon player was
