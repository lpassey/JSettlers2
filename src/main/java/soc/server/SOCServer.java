--- conflicted
+++ resolved
@@ -1674,7 +1674,11 @@
         {
             System.err.print("The server is ready.");
             if (port > 0)
+            {
                 System.err.print(" Listening on port " + port);
+                if (protoPort > 0)
+                    System.err.print(", protobuf listening on port " + protoPort);
+            }
             System.err.println();
 
             if (SOCDBHelper.isInitialized() && SOCDBHelper.doesSchemaUpgradeNeedBGTasks())
@@ -1965,22 +1969,8 @@
         }
         else if (! (wantsUpgSchema || features.isActive(SOCFeatureSet.SERVER_OPEN_REG)))
         {
-<<<<<<< HEAD
-            System.err.print("The server is ready.");
-            if (port > 0)
-            {
-                System.err.print(" Listening on port " + port);
-                if (protoPort > 0)
-                    System.err.print(", protobuf listening on port " + protoPort);
-            }
-            System.err.println();
-
-            if (SOCDBHelper.isInitialized() && SOCDBHelper.doesSchemaUpgradeNeedBGTasks())
-                SOCDBHelper.startSchemaUpgradeBGTasks();  // includes 5-second sleep before conversions begin
-=======
             System.err.println
                 ("** To create users, you must list admin names in property " + PROP_JSETTLERS_ACCOUNTS_ADMINS + ".");
->>>>>>> 397c056a
         }
     }
 
@@ -5160,13 +5150,8 @@
                     sb.append((char) (33 + rand.nextInt(126 - 33)));
                 srvShutPassword = sb.toString();
                 System.err.println("** Shutdown password generated: " + srvShutPassword);
-<<<<<<< HEAD
                 broadcast(new SOCBCastTextMsg(debugCli.getData() + " WANTS TO STOP THE SERVER"));
-                messageToPlayer(debugCli, ga, "Send stop command again with the password.");
-=======
-                broadcast(SOCBCastTextMsg.toCmd(debugCli.getData() + " WANTS TO STOP THE SERVER"));
                 messageToPlayer(debugCli, gaName, "Send stop command again with the password.");
->>>>>>> 397c056a
             }
 
             if (shutNow)
@@ -5190,13 +5175,8 @@
             while (robotsEnum.hasMoreElements())
             {
                 Connection robotConn = robotsEnum.nextElement();
-<<<<<<< HEAD
-                messageToGame(ga, "> Robot: " + robotConn.getData());
-                robotConn.put(new SOCAdminPing((ga)));
-=======
                 messageToGame(gaName, "> Robot: " + robotConn.getData());
-                robotConn.put(SOCAdminPing.toCmd((gaName)));
->>>>>>> 397c056a
+                robotConn.put(new SOCAdminPing((gaName)));
             }
         }
         else if (dcmdU.startsWith("*RESETBOT* "))
@@ -6197,21 +6177,14 @@
          */
         if (gameName.length() > SOCGameList.GAME_NAME_MAX_LENGTH)
         {
-<<<<<<< HEAD
-            c.put(new SOCStatusMessage
-                    (SOCStatusMessage.SV_NAME_TOO_LONG, cliVers,
-                     c.getLocalized("netmsg.status.common.name_too_long", SOCGameList.GAME_NAME_MAX_LENGTH)));
-            // "Please choose a shorter name; maximum length: 30"
-=======
             final String txt = c.getLocalized("netmsg.status.common.name_too_long", SOCGameList.GAME_NAME_MAX_LENGTH);
                 // "Please choose a shorter name; maximum length: 30"
 
             if (sendErrorViaStatus)
-                c.put(SOCStatusMessage.toCmd
+                c.put(new SOCStatusMessage
                        (SOCStatusMessage.SV_NAME_TOO_LONG, cliVers, txt));
             else
                 messageToPlayer(c, gaName, txt);
->>>>>>> 397c056a
 
             return false;  // <---- Early return ----
         }
@@ -6229,13 +6202,8 @@
                 && (CLIENT_MAX_CREATE_GAMES >= 0)
                 && (CLIENT_MAX_CREATE_GAMES <= ((SOCClientData) c.getAppData()).getCurrentCreatedGames()))
             {
-<<<<<<< HEAD
                 c.put(new SOCStatusMessage
-                        (SOCStatusMessage.SV_NEWGAME_TOO_MANY_CREATED, cliVers,
-=======
-                c.put(SOCStatusMessage.toCmd
                        (SOCStatusMessage.SV_NEWGAME_TOO_MANY_CREATED, cliVers,
->>>>>>> 397c056a
                          c.getLocalized("netmsg.status.newgame_too_many_created", CLIENT_MAX_CREATE_GAMES)));
                 // "Too many of your games still active; maximum: 5"
 
@@ -6248,14 +6216,6 @@
                  || "*".equals(gameName)
                  || (gameName.charAt(0) == '?') )
             {
-<<<<<<< HEAD
-                c.put(new SOCStatusMessage
-                        (SOCStatusMessage.SV_NEWGAME_NAME_REJECTED, cliVers,
-                         c.getLocalized("netmsg.status.common.newgame_name_rejected")));
-                // "This name is not permitted, please choose a different name."
-
-                return;  // <---- Early return ----
-=======
                 rejectText = c.getLocalized("netmsg.status.common.newgame_name_rejected");
                     // "This name is not permitted, please choose a different name."
             }
@@ -6263,23 +6223,15 @@
             {
                 rejectText = c.getLocalized("netmsg.status.common.newgame_name_rejected_digits_or_punct");
                     // "A name with only digits or punctuation is not permitted, please add a letter."
->>>>>>> 397c056a
             }
 
             if (rejectText != null)
             {
-<<<<<<< HEAD
-                c.put(new SOCStatusMessage
-                        (SOCStatusMessage.SV_NEWGAME_NAME_REJECTED, cliVers,
-                         c.getLocalized("netmsg.status.common.newgame_name_rejected_digits_or_punct")));
-                // "A name with only digits or punctuation is not permitted, please add a letter."
-=======
                 if (sendErrorViaStatus)
-                    c.put(SOCStatusMessage.toCmd
+                    c.put(new SOCStatusMessage
                            (SOCStatusMessage.SV_NEWGAME_NAME_REJECTED, cliVers, rejectText));
                 else
                     messageToPlayer(c, gaName, rejectText);
->>>>>>> 397c056a
 
                 return false;  // <---- Early return ----
             }
@@ -6294,18 +6246,11 @@
         {
             if (gameList.isGame(gameName))
             {
-<<<<<<< HEAD
-                c.put(new SOCStatusMessage
-                      (SOCStatusMessage.SV_NEWGAME_ALREADY_EXISTS, cliVers,
-                       c.getLocalized("netmsg.status.common.newgame_already_exists")));
-                // "A game with this name already exists, please choose a different name."
-=======
                 final String txt = c.getLocalized("netmsg.status.common.newgame_already_exists");
                     // "A game with this name already exists, please choose a different name."
->>>>>>> 397c056a
 
                 if (sendErrorViaStatus)
-                    c.put(SOCStatusMessage.toCmd
+                    c.put(new SOCStatusMessage
                            (SOCStatusMessage.SV_NEWGAME_ALREADY_EXISTS, cliVers, txt));
                 else
                     messageToPlayer(c, gaName, txt);
@@ -6320,19 +6265,13 @@
             final StringBuilder optProblems = SOCGameOption.adjustOptionsToKnown(gameOpts, null, true);
             if (optProblems != null)
             {
-<<<<<<< HEAD
-                c.put(new SOCStatusMessage
-                      (SOCStatusMessage.SV_NEWGAME_OPTION_UNKNOWN, cliVers,
-                       "Unknown game option(s) were requested, cannot create this game. " + optProblems));
-=======
                 final String txt = "Unknown game option(s) were requested, cannot create this game. " + optProblems;
 
                 if (sendErrorViaStatus)
-                    c.put(SOCStatusMessage.toCmd
+                    c.put(new SOCStatusMessage
                            (SOCStatusMessage.SV_NEWGAME_OPTION_UNKNOWN, cliVers, txt));
                 else
                     messageToPlayer(c, gaName, txt);
->>>>>>> 397c056a
 
                 return false;  // <---- Early return ----
             }
