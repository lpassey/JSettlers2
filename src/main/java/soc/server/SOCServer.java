/**
 * Java Settlers - An online multiplayer version of the game Settlers of Catan
 * Copyright (C) 2003  Robert S. Thomas <thomas@infolab.northwestern.edu>
 * Portions of this file Copyright (C) 2005 Chadwick A McHenry <mchenryc@acm.org>
 * Portions of this file Copyright (C) 2007-2020 Jeremy D Monin <jeremy@nand.net>
 * Portions of this file Copyright (C) 2012 Paul Bilnoski <paul@bilnoski.net>
 *
 * This program is free software; you can redistribute it and/or
 * modify it under the terms of the GNU General Public License
 * as published by the Free Software Foundation; either version 3
 * of the License, or (at your option) any later version.
 *
 * This program is distributed in the hope that it will be useful,
 * but WITHOUT ANY WARRANTY; without even the implied warranty of
 * MERCHANTABILITY or FITNESS FOR A PARTICULAR PURPOSE.  See the
 * GNU General Public License for more details.
 *
 * You should have received a copy of the GNU General Public License
 * along with this program.  If not, see <http://www.gnu.org/licenses/>.
 *
 * The maintainer of this program can be reached at jsettlers@nand.net
 **/
package soc.server;

import soc.baseclient.ServerConnectInfo;

import soc.debug.D;  // JM

import soc.game.*;
import soc.message.*;

import soc.robot.SOCRobotBrain;
import soc.robot.SOCRobotClient;
import soc.robot.SOCRobotDM;
import soc.server.database.DBSettingMismatchException;
import soc.server.database.SOCDBHelper;

import soc.server.genericServer.Connection;
import soc.server.genericServer.InboundMessageQueue;
import soc.server.genericServer.Server;
import soc.server.genericServer.StringConnection;

import soc.util.SOCFeatureSet;
import soc.util.SOCGameBoardReset;
import soc.util.SOCGameList;  // used in javadoc
import soc.util.SOCRobotParameters;
import soc.util.SOCStringManager;
import soc.util.Triple;
import soc.util.Version;

import net.nand.util.i18n.mgr.StringManager;

import java.io.BufferedReader;
import java.io.Console;
import java.io.EOFException;
import java.io.File;
import java.io.FileInputStream;
import java.io.IOException;
import java.io.InputStreamReader;
import java.lang.reflect.Constructor;
import java.net.SocketException;
import java.sql.SQLException;
import java.text.DateFormat;
import java.text.MessageFormat;  // used in javadocs
import java.util.ArrayList;
import java.util.Arrays;
import java.util.Collection;
import java.util.Collections;
import java.util.Date;
import java.util.Enumeration;
import java.util.HashMap;
import java.util.HashSet;
import java.util.Hashtable;
import java.util.Iterator;
import java.util.List;
import java.util.Locale;
import java.util.Map;
import java.util.MissingResourceException;
import java.util.NoSuchElementException;
import java.util.Properties;
import java.util.Random;
import java.util.Set;
import java.util.Timer;
import java.util.TimerTask;
import java.util.Vector;
import java.util.concurrent.atomic.AtomicInteger;

/**
 * A server for Settlers of Catan
 *
 * @author  Robert S. Thomas
 *
 * Note: This is an attempt at being more modular. 5/13/99 RST
 * Note: Hopefully fixed all of the deadlock problems. 12/27/01 RST
 *<P>
 * For server command line options, use the --help option.
 *<P>
 * If the database is used (see {@link SOCDBHelper}), users can
 * be set up with a username & password in that database to log in and play.
 * Users without accounts can connect by leaving the password blank,
 * as long as they aren't using a nickname which has a password in the database.
 * There's a database setup script parameter {@link SOCDBHelper#PROP_JSETTLERS_DB_SCRIPT_SETUP}.
 * If the setup script is ran, the server exits afterward, so that the
 * script won't be part of the command line for normal server operation.
 *
 *<H3>Network Traffic and Message Flow:</H3>
 *
 * All messages from client connections arrive through {@link SOCMessageDispatcher}
 * into either {@link SOCGameMessageHandler} or {@link SOCServerMessageHandler},
 * depending on whether the message is about a specific game. See those classes'
 * javadocs for more details.
 *<P>
 * The first message the server sends over the connection is its version
 * and features ({@link SOCVersion}). This is sent immediately, without
 * first waiting for the client to send its version.
 *<P>
 * The first message the client sends over the connection is its version and locale
 * ({@link SOCVersion}), to which the server responds with either {@link SOCRejectConnection}
 * or the lists of channels and games ({@link SOCChannels}, {@link SOCGames}).
 *
 *<H3>The most important server systems:</H3>
 *<UL>
 *<LI> {@code SOCServer} manages the overall lifecycle of the server
 *     and its games; game creation occurs in
 *     {@link SOCGameListAtServer#createGame(String, String, String, Map, GameHandler)}.
 *<LI> See {@link Server} for details of the server threading and processing.
 *     After constructing a {@code SOCServer} instance, the caller must
 *     call {@link Thread#start()} to run the server's main thread.
 *<LI> Any built-in bots are started at {@link #serverUp()}.
 *<LI> After a game is created, in-game actions are handled by {@link SOCGameHandler}
 *     as called by the message handlers for client requests and actions in {@link SOCGameMessageHandler}
 *     and the game-lifecycle message handlers in {@link SOCServerMessageHandler}.
 *<LI> See {@link SOCMessage} for details of the client/server protocol.
 *<LI> To get a player's connection, use {@link Server#getConnection(String) getConnection(plName)}.
 *<LI> To get a client's nickname, use {@link Connection#getData()}.
 *<LI> To get the rest of a client's data, use {@link #getClientData(String)}
 *     or <tt>({@link SOCClientData}) {@link Connection#getAppData()}</tt>.
 *<LI> To send a message to all players in a game, use {@link #messageToGame(String, SOCMessage)}
 *     and related methods. Send text with {@link #messageToGameKeyed(SOCGame, boolean, boolean, String)}.
 *<LI> For i18n, nearly all text sent from the server starts as a unique key
 *     appearing in {@code soc/server/strings/*.properties} and is localized
 *     to the client's locale through {@link Connection#getLocalized(String)}.
 *<LI> Timer threads are used to check for inactive robots and idle games: See
 *     {@link SOCGameTimeoutChecker} and {@link SOCGameHandler#endTurnIfInactive(SOCGame, long)}.
 *</UL>
 *
 *<H3>Properties and features:</H3>
 * Java properties (starting with {@code "jsettlers."}) were added in 1.1.09, with constant names
 * starting with {@code PROP_JSETTLERS_} and listed in {@link #PROPS_LIST}.
 * Some properties activate optional {@link #features} of the server.
 *
 *<H3>Debug Commands:</H3>
 * The server supports several debug commands when {@link #isDebugUserEnabled()}, and
 * when sent as chat messages by a user named {@code "debug"} or by the only human in a practice game.
 * See {@link #processDebugCommand(Connection, SOCGame, String, String)} and
 * {@link SOCServerMessageHandler#handleGAMETEXTMSG(Connection, SOCGameTextMsg)}
 * for details.
 *
 *<H3>Other Notes:</H3>
 * The version check timer is set in {@link SOCClientData#setVersionTimer(SOCServer, Connection)}.
 * Before 1.1.06 the server's currently active game and channel lists were sent beforehand,
 * and client version was then sent in reply to server's version.
 */
@SuppressWarnings("serial")
public class SOCServer extends Server
{
    /**
     * Default tcp port number 8880 to listen, and for client to connect to remote server.
     * Should match SOCPlayerClient.SOC_PORT_DEFAULT.
     *<P>
     * 8880 is the default SOCPlayerClient port since jsettlers 1.0.4, per cvs history.
     * @since 1.1.09
     */
    public static final int SOC_PORT_DEFAULT = 8880;

    /**
     * Default number of bots to start (7; {@link #PROP_JSETTLERS_STARTROBOTS} property).
     * Since 30% of bots are smart, this will start 5 fast and 2 smart robots.
     * @since 1.1.19
     */
    public static final int SOC_STARTROBOTS_DEFAULT = 7;

    /**
     * Default maximum number of connected clients (40; {@link #maxConnections} field;
     * {@link #PROP_JSETTLERS_CONNECTIONS} property).
     * Always at least 20 more than {@link #SOC_STARTROBOTS_DEFAULT}.
     * @since 1.1.15
     */
    public static final int SOC_MAXCONN_DEFAULT = Math.max(40, 20 + SOC_STARTROBOTS_DEFAULT);

    /**
     * No matter how many bots are started by {@link #SOC_STARTROBOTS_DEFAULT} or {@link #PROP_JSETTLERS_STARTROBOTS},
     * reserve this many spots in {@link #maxConnections} for human clients to connect and play.
     * @since 2.0.00
     */
    private static final int SOC_MAXCONN_HUMANS_RESERVE = 6;

    /**
     * Filename {@code "jsserver.properties"} for the optional server startup properties file.
     * @since 1.1.20
     */
    public static final String SOC_SERVER_PROPS_FILENAME = "jsserver.properties";

    // If a new property is added, please add a PROP_JSETTLERS_ constant,
    // add it to PROPS_LIST, and update /src/main/bin/jsserver.properties.sample.
    // If a new robot property, consider mentioning it in soc.robot.sample3p.Sample3PClient javadocs.

    /** Property <tt>jsettlers.port</tt> to specify the port the server binds to and listens on.
     * Default is {@link #SOC_PORT_DEFAULT}.
     * @since 1.1.09
     */
    public static final String PROP_JSETTLERS_PORT = "jsettlers.port";

    /** Property <tt>jsettlers.connections</tt> to specify the maximum number of connections allowed.
     * Remember that robots count against this limit.
     * Default is {@link #SOC_MAXCONN_DEFAULT}.
     * @since 1.1.09
     */
    public static final String PROP_JSETTLERS_CONNECTIONS = "jsettlers.connections";

    /**
     * String property <tt>jsettlers.bots.cookie</tt> to specify the robot connect cookie.
     * (By default a random one is generated.)
     * The value must pass {@link SOCMessage#isSingleLineAndSafe(String)}:
     * Must not contain the {@code '|'} or {@code ','} characters.
     * @see #PROP_JSETTLERS_BOTS_SHOWCOOKIE
     * @since 1.1.19
     */
    public static final String PROP_JSETTLERS_BOTS_COOKIE = "jsettlers.bots.cookie";

    /**
     * Boolean property <tt>jsettlers.bots.showcookie</tt> to print the
     * {@link #PROP_JSETTLERS_BOTS_COOKIE robot connect cookie} to System.err during server startup.
     * (The default is N, the cookie is not printed.)<P>
     * Format is:<P><tt>Robot cookie: 03883269284ee140cb907ea203846333</tt>
     * @since 1.1.19
     */
    public static final String PROP_JSETTLERS_BOTS_SHOWCOOKIE = "jsettlers.bots.showcookie";

    /**
     * Integer property <tt>jsettlers.bots.percent3p</tt> to set a goal for the minimum
     * percentage of third-party bots when randomly picking robots to start a game.
     * If set, should be in range 0 to 100 inclusive.
     *<P>
     * If not enough third-party bots are connected to the server when starting a game,
     * the built-in bots will be used instead so that the game can begin. If also using
     * {@link #PROP_JSETTLERS_BOTS_BOTGAMES_TOTAL}, remember those games will be started
     * as soon as the server is ready, so the third-party bots may not yet be connected.
     * To wait longer, use {@link #PROP_JSETTLERS_BOTS_BOTGAMES_WAIT__SEC}.
     *
     * @see #PROP_JSETTLERS_BOTS_START3P
     * @since 2.0.00
     */
    public static final String PROP_JSETTLERS_BOTS_PERCENT3P = "jsettlers.bots.percent3p";

    /**
     * String property <tt>jsettlers.bots.start3p</tt>:
     * List of third-party bot classes to be started automatically by the server.
     *<P>
     * The server can do this for any bots whose client class:
     *<UL>
     * <LI> Is a subclass of SOCRobotClient
     * <LI> Is on the server's CLASSPATH
     * <LI> Has a constructor which takes the same args as soc.robot.SOCRobotClient's
     *      and soc.robot.sample3p.Sample3PClient's: ({@link ServerConnectInfo}, String, String)
     *</UL>
     * Third-party bots don't need to extend SOCRobotClient, but the current server code
     * only knows how to start such subclasses. So, non-subclassed bots will need to be
     * started and connected manually.
     *<P>
     * This example starts 3 of bot X, 1 of bot Y, 5 of bot Z:<BR>
     * <tt>jsettlers.bots.start3p=3,com.example.BotXClient,org.example.BotYClient,5,net.example.BotZClient</tt>
     *<P>
     * This starts 2 of the example "third-party" bot:<BR>
     * <tt>jsettlers.bots.start3p=2,soc.robot.sample3p.Sample3PClient</tt>
     *
     * @see #PROP_JSETTLERS_BOTS_BOTGAMES_WAIT__SEC
     * @see #PROP_JSETTLERS_BOTS_PERCENT3P
     * @since 2.2.00
     */
    public static final String PROP_JSETTLERS_BOTS_START3P = "jsettlers.bots.start3p";

    /**
     * Integer property <tt>jsettlers.bots.timeout.turn</tt> to increase
     * {@link #ROBOT_FORCE_ENDTURN_SECONDS} for third-party robots, which may
     * have more complex logic than the built-in bots. The third-party bots will
     * have this many seconds to make a move before the server ends their turn.
     *<P>
     * Default is {@link #ROBOT_FORCE_ENDTURN_SECONDS}. The built-in robots are limited
     * to {@code ROBOT_FORCE_ENDTURN_SECONDS} even when this property is set.
     * @since 2.0.00
     */
    public static final String PROP_JSETTLERS_BOTS_TIMEOUT_TURN = "jsettlers.bots.timeout.turn";

    /**
     * Integer property <tt>jsettlers.bots.fast_pause_percent</tt> to adjust
     * the speed-up factor for bots' pause times between actions when {@link SOCGame#isBotsOnly}:
     * Sets {@link soc.robot.SOCRobotBrain#BOTS_ONLY_FAST_PAUSE_FACTOR}.
     *<P>
     * Default is 25, for 25% of normal pauses (4x speed). Use 1 for a shorter delay (1% of normal pauses).
     * @see #PROP_JSETTLERS_BOTS_BOTGAMES_TOTAL
     * @since 2.0.00
     */
    public static final String PROP_JSETTLERS_BOTS_FAST__PAUSE__PERCENT = "jsettlers.bots.fast_pause_percent";

    /**
     * Integer property <tt>jsettlers.bots.botgames.total</tt> will start robot-only games,
     * a few at a time, until this many have been played. (The default is 0.)
     * As the first few games end, the server will start new games until the total is reached.
     *<P>
     * To adjust the robot-only game speed and server load, use
     * {@link #PROP_JSETTLERS_BOTS_FAST__PAUSE__PERCENT} and
     * {@link #PROP_JSETTLERS_BOTS_BOTGAMES_PARALLEL}.
     *<P>
     * To start games of different sizes/board types, set {@link #PROP_JSETTLERS_BOTS_BOTGAMES_GAMETYPES}.
     *<P>
     * To wait at server startup time before starting these games, use
     * {@link #PROP_JSETTLERS_BOTS_BOTGAMES_WAIT__SEC}. To shut down the server
     * after they all finish, use {@link #PROP_JSETTLERS_BOTS_BOTGAMES_SHUTDOWN}.
     *<P>
     * If this property's value != 0, a robots-only game can be started with the
     * {@code *STARTBOTGAME*} debug command. This can be used to test the bots with any given
     * combination of game options and scenarios.  To permit starting such games without
     * automatically starting any at server startup, use a value less than 0.
     *<P>
     * If this property's value != 0, a game with 1 human player against bots, and 1 or more observers,
     * won't be ended if that sole human player quits. A bot will replace the human, and
     * the game will continue as a robots-only game. Otherwise any robots-only game will be
     * ended even if it has observers.
     *
     * @see #PROP_JSETTLERS_BOTS_PERCENT3P
     * @since 2.0.00
     */
    public static final String PROP_JSETTLERS_BOTS_BOTGAMES_TOTAL = "jsettlers.bots.botgames.total";

    /**
     * Integer property {@code jsettlers.bots.botgames.gametypes}: The mix of game sizes and board types
     * to use when starting bot-only games ({@link #PROP_JSETTLERS_BOTS_BOTGAMES_TOTAL} > 0).
     *<UL>
     * <LI> 1 (default): Only 4-player games
     * <LI> 2: Also 6-player games (50/50 mix)
     * <LI> 3: Also sea board (50/50 mix of sea/classic, still 50/50 mix of 4- and 6-player)
     *      with no scenarios
     * <LI> Any other number: Will not run
     *</UL>
     * Ignored unless {@code PROP_JSETTLERS_BOTS_BOTGAMES_TOTAL} > 0.
     * @see #BOTS_BOTGAMES_GAMETYPES_MAX
     * @since 2.3.00
     */
    public static final String PROP_JSETTLERS_BOTS_BOTGAMES_GAMETYPES = "jsettlers.bots.botgames.gametypes";

    /**
     * Maximum recognized value for {@link #PROP_JSETTLERS_BOTS_BOTGAMES_GAMETYPES}: 3.
     * May increase in a later version.
     * @since 2.3.00
     */
    public static final int BOTS_BOTGAMES_GAMETYPES_MAX = 3;

    /**
     * Integer property <tt>jsettlers.bots.botgames.parallel</tt>:
     * When server is starting robot-only games ({@link #PROP_JSETTLERS_BOTS_BOTGAMES_TOTAL} > 0),
     * start this many at once.
     *<P>
     * Default is 4. Use 0 to start them all.
     *<BR>
     * Before v2.3.00, default was 2.
     *
     * @since 2.0.00
     */
    public static final String PROP_JSETTLERS_BOTS_BOTGAMES_PARALLEL = "jsettlers.bots.botgames.parallel";

    /**
     * Boolean property <tt>jsettlers.bots.botgames.shutdown</tt>:
     * If true, when server has started robot-only games ({@link #PROP_JSETTLERS_BOTS_BOTGAMES_TOTAL} > 0)
     * and those have finished, shut down the server if no other games are active. (Default is false.)
     * @since 2.0.00
     */
    public static final String PROP_JSETTLERS_BOTS_BOTGAMES_SHUTDOWN = "jsettlers.bots.botgames.shutdown";

    /**
     * Integer property <tt>jsettlers.bots.botgames.wait_sec</tt> to wait this many seconds
     * before starting robot-only games with {@link #PROP_JSETTLERS_BOTS_BOTGAMES_TOTAL}.
     * This is useful if some bots are slow to start, or are third-party bots not automatically
     * started with the server. (The default is 1.6 seconds.)
     *<P>
     * To start some third-party bots with the server, see {@link #PROP_JSETTLERS_BOTS_START3P}.
     *
     * @see #PROP_JSETTLERS_BOTS_PERCENT3P
     * @since 2.0.00
     */
    public static final String PROP_JSETTLERS_BOTS_BOTGAMES_WAIT__SEC = "jsettlers.bots.botgames.wait_sec";

    /**
     * Property <tt>jsettlers.startrobots</tt> to start some robots when the server's threads start.
     * (The default is {@link #SOC_STARTROBOTS_DEFAULT}.)
     *<P>
     * 30% will be "smart" robots, the other 70% will be "fast" robots.
     * Remember that robots count against the {@link #PROP_JSETTLERS_CONNECTIONS max connections} limit.
     *<P>
     * Before v1.1.19 the default was 0, no robots were started by default.
     * Before v2.0.00 no bots were started unless the server constructor was
     * given a non-null {@link Properties}.
     * @since 1.1.09
     * @see #PROP_JSETTLERS_BOTS_BOTGAMES_TOTAL
     */
    public static final String PROP_JSETTLERS_STARTROBOTS = "jsettlers.startrobots";

    /**
     * Open Registration Mode boolean property {@code jsettlers.accounts.open}.
     * If this property is Y, anyone can self-register to create their own user accounts.
     * Otherwise only users in {@link #PROP_JSETTLERS_ACCOUNTS_ADMINS} can
     * create new accounts after the first account.
     *<P>
     * The default is N in version 1.1.19 and newer; previously was Y by default.
     * To require that all players have accounts in the database, see {@link #PROP_JSETTLERS_ACCOUNTS_REQUIRED}.
     *<P>
     * If this field is Y when the server is initialized, the server calls
     * {@link SOCFeatureSet#add(String) features.add}({@link SOCFeatureSet#SERVER_OPEN_REG}).
     * @since 1.1.19
     */
    public static final String PROP_JSETTLERS_ACCOUNTS_OPEN = "jsettlers.accounts.open";

    /**
     * Boolean property {@code jsettlers.accounts.required} to require that all players have user accounts.
     * If this property is Y, a jdbc database is required and all users must have an account and password
     * in the database. If a client tries to join or create a game or channel without providing a password,
     * they will be sent {@link SOCStatusMessage#SV_PW_REQUIRED}.
     * This property implies {@link SOCFeatureSet#SERVER_ACCOUNTS}.
     *<P>
     * The default is N.
     *<P>
     * If {@link #PROP_JSETTLERS_ACCOUNTS_OPEN} is used, anyone can create their own account (Open Registration).
     * Otherwise see {@link #PROP_JSETTLERS_ACCOUNTS_ADMINS} for the list of user admin accounts.
     * @since 1.1.19
     */
    public static final String PROP_JSETTLERS_ACCOUNTS_REQUIRED = "jsettlers.accounts.required";

    /**
     * Property {@code jsettlers.accounts.admins} to specify the Account Admin usernames
     * which can create accounts and run user-related commands. If this property is set,
     * it is a comma-separated list of usernames (nicknames), and a user must authenticate
     * and be on this list to create user accounts. If not set, no new accounts can be created
     * unless {@link #PROP_JSETTLERS_ACCOUNTS_OPEN} is true.
     *<P>
     * If any other user requests account creation, the server will reply with
     * {@link SOCStatusMessage#SV_ACCT_NOT_CREATED_DENIED}.
     *<P>
     * The server doesn't require or check at startup that the named accounts all already
     * exist, this is just a list of names.
     *<P>
     * This property can't be set at the same time as {@link #PROP_JSETTLERS_ACCOUNTS_OPEN},
     * they ask for opposing security policies.
     *<P>
     * Before v1.2.00, any authenticated user could create accounts.
     *
     * @see #isUserDBUserAdmin(String)
     * @since 1.1.19
     */
    public static final String PROP_JSETTLERS_ACCOUNTS_ADMINS = "jsettlers.accounts.admins";

    /**
     * Optional property {@code jsettlers.admin.welcome} to customize
     * the welcome message text sent to clients when they connect
     * or create their first game. This text appears on the client's
     * main panel status line.
     *<P>
     * Default text in english is "Welcome to Java Settlers of Catan!".
     * Custom message is not currently localizable.
     *<P>
     * Text can't start with digit or comma, to ensure correct handling
     * at client by {@link SOCStatusMessage#parseDataStr(String)} when sent with status value 0.
     * May contain any symbols except {@link SOCMessage#sep_char}, newlines, or control characters.
     *<P>
     * At startup, server checks the format of this property, trims whitespace,
     * and if empty, removes it from internal props list. If format is invalid,
     * server halts startup.
     *
     * @see #getClientWelcomeMessage(Connection)
     * @since 2.3.00
     */
    public static final String PROP_JSETTLERS_ADMIN_WELCOME = "jsettlers.admin.welcome";

    /**
     * Property <tt>jsettlers.allow.debug</tt> to permit debug commands over TCP.
     * (The default is N; to allow, set to Y)
     * @since 1.1.14
     */
    public static final String PROP_JSETTLERS_ALLOW_DEBUG = "jsettlers.allow.debug";

    /**
     * Property <tt>jsettlers.client.maxcreategames</tt> to limit the amount of
     * games that a client can create at once. (The default is 5.)
     * Once a game is completed and deleted (all players leave), they can create another.
     * Set this to -1 to disable it; 0 will disallow any game creation.
     * This limit is ignored for practice games.
     * @since 1.1.10
     * @see #CLIENT_MAX_CREATE_GAMES
     */
    public static final String PROP_JSETTLERS_CLI_MAXCREATEGAMES = "jsettlers.client.maxcreategames";

    /**
     * Property <tt>jsettlers.client.maxcreatechannels</tt> to limit the amount of
     * chat channels that a client can create at once. (The default is 2.)
     * Once a channel is deleted (all members leave), they can create another.
     * Set this to -1 to disable it; 0 will disallow any chat channel creation.
     * @since 1.1.10
     * @see #CLIENT_MAX_CREATE_CHANNELS
     * @see SOCFeatureSet#SERVER_CHANNELS
     */
    public static final String PROP_JSETTLERS_CLI_MAXCREATECHANNELS = "jsettlers.client.maxcreatechannels";

    /**
     * Property prefix {@code jsettlers.gameopt.} to specify game option defaults in a server properties file.
     * Option names are case-insensitive past this prefix. Syntax for default value is the same as on the
     * command line, for example:
     *<pre> jsettlers.gameopt.RD=y
     * jsettlers.gameopt.n7=t7</pre>
     *<P>
     * See {@link #parseCmdline_DashedArgs(String[])} for how game option properties are checked at startup.
     * @since 1.1.20
     */
    public static final String PROP_JSETTLERS_GAMEOPT_PREFIX = "jsettlers.gameopt.";

    /**
     * Property {@code jsettlers.savegame.dir} to enable SAVEGAME/LOADGAME debug commands
     * and set the directory in which to store savegame files.
     *<P>
     * If set, but isn't an existing directory, server will warn at startup.
     * Property is ignored unless {@link #PROP_JSETTLERS_ALLOW_DEBUG}.
     * @since 2.3.00
     */
    public static final String PROP_JSETTLERS_SAVEGAME_DIR = "jsettlers.savegame.dir";

    /**
     * Property {@code jsettlers.stats.file.name} is the filename to append an optional daily stats summary
     * with the same information as the {@code *STATS*} command, using {@link StatsFileWriterTask}.
     *<P>
     * Can be a full path, or relative to the JSettlers startup directory which contains {@code jsserver.properties}.
     * If this file's directory is not writable, server will warn at startup.
     * @since 2.3.00
     */
    public static final String PROP_JSETTLERS_STATS_FILE_NAME = "jsettlers.stats.file.name";

    /**
     * Boolean property {@code jsettlers.test.db} to test database methods,
     * then exit with code 0 if OK or 1 if any required tests failed.
     * @see SOCDBHelper#testDBHelper()
     * @since 2.0.00
     */
    public static final String PROP_JSETTLERS_TEST_DB = "jsettlers.test.db";

    /**
     * From command-line flag {@code -t} or {@code --test-config},
     * boolean property {@code jsettlers.test.validate_config} to validate any server properties
     * given in {@code jsserver.properties} or on the command line, print whether there were
     * any problems, then exit with code 0 if OK or 1 if problems.
     *<P>
     * If DB connect properties are given, validation will include connecting to the database.
     * Failure to successfully connect will cause exit code 1.
     *<P>
     * Setting this property true will also set {@link #hasUtilityModeProperty()}.
     *
     * @since 2.0.00
     */
    public static final String PROP_JSETTLERS_TEST_VALIDATE__CONFIG = "jsettlers.test.validate_config";

    /**
     * List and descriptions of all available JSettlers {@link Properties properties},
     * such as {@link #PROP_JSETTLERS_PORT} and {@link SOCDBHelper#PROP_JSETTLERS_DB_URL}.
     *<P>
     * Each property name is followed in the array by a brief description:
     * [0] is a property, [1] is its description, [2] is the next property, etc.
     * (This was added in 1.1.13 for {@link #printUsage(boolean)}).
     *<P>
     * When you add or update any property, please also update {@code /src/main/bin/jsserver.properties.sample}.
     * @since 1.1.09
     */
    public static final String[] PROPS_LIST =
    {
        PROP_JSETTLERS_PORT,     "TCP port number for server to listen for client connections",
        PROP_SERVER_PROTOBUF,    "Experimental: Also listen on a port for Protobuf? (if Y)",
        PROP_SERVER_PROTOBUF_PORT,    "Experimental: TCP port number for server to listen for Protobuf client connections (default "
            + PORT_DEFAULT_PROTOBUF + ")",
        PROP_JSETTLERS_CONNECTIONS,   "Maximum connection count, including robots (default " + SOC_MAXCONN_DEFAULT + ")",
        PROP_JSETTLERS_STARTROBOTS,   "Number of robots to create at startup (default " + SOC_STARTROBOTS_DEFAULT + ")",
        PROP_JSETTLERS_ACCOUNTS_OPEN, "Permit open self-registration of new user accounts? (if Y and using a DB)",
        PROP_JSETTLERS_ACCOUNTS_REQUIRED, "Require all players to have a user account? (if Y; requires a DB)",
        PROP_JSETTLERS_ACCOUNTS_ADMINS, "Permit only these usernames to create accounts (comma-separated)",
        PROP_JSETTLERS_ADMIN_WELCOME, "If set, welcome message text to send when clients connect",
        PROP_JSETTLERS_ALLOW_DEBUG,   "Allow remote debug commands? (if Y)",
        PROP_JSETTLERS_CLI_MAXCREATECHANNELS,   "Maximum simultaneous channels that a client can create",
        PROP_JSETTLERS_CLI_MAXCREATEGAMES,      "Maximum simultaneous games that a client can create",
        PROP_JSETTLERS_GAMEOPT_PREFIX + "*",    "Game option defaults, case-insensitive: jsettlers.gameopt.RD=y",
        // I18n.PROP_JSETTLERS_LOCALE,             "Locale override from the default, such as es or en_US, for console output",
            // -- not used yet at server
        PROP_JSETTLERS_BOTS_BOTGAMES_TOTAL,     "Run this many robot-only games, a few at a time (default 0); allow bot-only games",
        PROP_JSETTLERS_BOTS_BOTGAMES_GAMETYPES, "Robot-only games: Game size/board type mix (default 1)",
        PROP_JSETTLERS_BOTS_BOTGAMES_PARALLEL,  "Start this many robot-only games at a time (default 4)",
        PROP_JSETTLERS_BOTS_BOTGAMES_WAIT__SEC, "Wait at startup before starting robot-only games (default 1.6 seconds)",
        PROP_JSETTLERS_BOTS_BOTGAMES_SHUTDOWN,  "After running the robot-only games, shut down the server if no other games are active (if Y)",
        PROP_JSETTLERS_BOTS_COOKIE,             "Robot cookie value (default is random generated each startup)",
        PROP_JSETTLERS_BOTS_SHOWCOOKIE,         "Flag to show the robot cookie value at startup",
        PROP_JSETTLERS_BOTS_FAST__PAUSE__PERCENT, "Pause at percent of normal pause time (0 to 100) for robot-only games (default 25)",
        PROP_JSETTLERS_BOTS_PERCENT3P,          "Percent of bots which should be third-party (0 to 100) if available",
        PROP_JSETTLERS_BOTS_START3P,            "Third-party bot client classes to start up with server",
        PROP_JSETTLERS_BOTS_TIMEOUT_TURN,       "Robot turn timeout (seconds) for third-party bots",
        PROP_JSETTLERS_SAVEGAME_DIR,            "Dir in which to store savegame files",
        PROP_JSETTLERS_STATS_FILE_NAME,         "If set, filename to append daily *STATS* into",
        PROP_JSETTLERS_TEST_VALIDATE__CONFIG,   "Flag to validate server and DB config, then exit (same as -t command-line option)",
        PROP_JSETTLERS_TEST_DB,                 "Flag to test database methods, then exit",
        SOCDBHelper.PROP_JSETTLERS_DB_BCRYPT_WORK__FACTOR, "For user accounts in DB, password encryption Work Factor (see README) (9 to "
            + soc.server.database.BCrypt.GENSALT_MAX_LOG2_ROUNDS + ')',
        SOCDBHelper.PROP_JSETTLERS_DB_SAVE_GAMES,  "Flag to save all games in DB (if 1 or Y)",
        SOCDBHelper.PROP_JSETTLERS_DB_USER,     "DB username",
        SOCDBHelper.PROP_JSETTLERS_DB_PASS,     "DB password",
        SOCDBHelper.PROP_JSETTLERS_DB_URL,      "DB connection URL",
        SOCDBHelper.PROP_JSETTLERS_DB_JAR,      "DB driver jar filename",
        SOCDBHelper.PROP_JSETTLERS_DB_DRIVER,   "DB driver class name",
        SOCDBHelper.PROP_JSETTLERS_DB_SETTINGS, "If set to \"write\", save DB settings properties values to the settings table and exit",
        SOCDBHelper.PROP_JSETTLERS_DB_SCRIPT_SETUP, "If set, full path or relative path to db setup sql script; will run and exit",
        SOCDBHelper.PROP_JSETTLERS_DB_UPGRADE__SCHEMA, "Flag: If set, server will upgrade the DB schema to latest version and exit (if 1 or Y)",
    };

    /**
     * Name used when sending message text from the server: {@link SOCGameTextMsg#SERVERNAME}.
     * Sends {@link SOCGameServerText} to v2.0 and newer clients, {@link SOCGameTextMsg} to older ones.
     */
    public static final String SERVERNAME = SOCGameTextMsg.SERVERNAME;  // "Server"

    /**
     * Lowercase {@link #SERVERNAME} used for case-insensitive check
     * in {@link #checkNickname(String, Connection, boolean, boolean)}.
     * @since 2.0.00
     */
    private static final String SERVERNAME_LC = SERVERNAME.toLowerCase(Locale.US);  // "server"

    /**
     * Minimum required client version (v2.0.00) to connect and play a game.
     * Same format as {@link soc.util.Version#versionNumber()}.
     * Before v3.0.00 there was no enforced minimum.
     * @see #setClientVersSendGamesOrReject(Connection, int, String, String, boolean)
     * @since 1.1.00
     */
    public static final int CLI_VERSION_MIN = 2000;

    /**
     * If client never tells us their version, assume they are version 1.0.0 (1000).
     * @see #CLI_VERSION_TIMER_FIRE_MS
     * @see SOCServerMessageHandler#handleJOINGAME(Connection, SOCJoinGame)
     * @since 1.1.06
     */
    public static final int CLI_VERSION_ASSUMED_GUESS = 1000;

    /**
     * Client version is guessed after this many milliseconds (1200) if the client
     * hasn't yet sent it to us.
     * @see #CLI_VERSION_ASSUMED_GUESS
     * @since 1.1.06
     */
    public static final int CLI_VERSION_TIMER_FIRE_MS = 1200;

    /**
     * If game will expire in this or fewer minutes, warn the players. Default is 15.
     * Must be at least twice the sleep-time in {@link SOCGameTimeoutChecker#run()}.
     * The game expiry time is set at game creation in
     * {@link SOCGameListAtServer#createGame(String, String, String, Map, GameHandler)}.
     *<P>
     * If you update this field, also update {@link #GAME_TIME_EXPIRE_CHECK_MINUTES}.
     *<P>
     * Before v2.0.00 this field was named {@code GAME_EXPIRE_WARN_MINUTES}. <BR>
     * Before v1.2.01 the default was 10.
     *
     * @see #checkForExpiredGames(long)
     * @see SOCGameTimeoutChecker#run()
     * @see SOCGameListAtServer#GAME_TIME_EXPIRE_MINUTES
     * @see #GAME_TIME_EXPIRE_ADDTIME_MINUTES
     * @since 1.1.00
     */
    public static int GAME_TIME_EXPIRE_WARN_MINUTES = 15;

    /**
     * Sleep time (minutes) between checks for expired games in {@link SOCGameTimeoutChecker#run()}.
     * Default is 5 minutes. Must be at most half of {@link #GAME_TIME_EXPIRE_WARN_MINUTES}
     * so the user has time to react after seeing the warning.
     * @see SOCGameListAtServer#GAME_TIME_EXPIRE_MINUTES
     * @since 1.2.00
     */
    public static int GAME_TIME_EXPIRE_CHECK_MINUTES = 5;

    /**
     * Amount of time to add (30 minutes) when the {@code *ADDTIME*} command is used by a player.
     * @see #GAME_TIME_EXPIRE_WARN_MINUTES
     * @since 1.1.20
     */
    public static final int GAME_TIME_EXPIRE_ADDTIME_MINUTES = 30;
        // 30 minutes is hardcoded into some texts sent to players;
        // if you change it here, you will need to also search for those.

    /**
     * Force robot to end their turn after this many seconds of inactivity.
     * Keeps the game moving if bot is stuck or indecisive because of a bug.
     * Default is 8.
     *<P>
     * Can override this for third-party bots by setting
     * {@link #PROP_JSETTLERS_BOTS_TIMEOUT_TURN}.
     *<P>
     * After a bot is forced several times to end its turn, it's considered "stubborn" and
     * given a shorter timeout ({@link #ROBOT_FORCE_ENDTURN_STUBBORN_SECONDS})
     * so human players won't always have to wait so long.
     *
     * @see #checkForExpiredTurns(long)
     * @since 1.1.11
     */
    public static int ROBOT_FORCE_ENDTURN_SECONDS = 8;
        // If this value is changed, also update the jsettlers.bots.timeout.turn
        // comments in /src/main/bin/jsserver.properties.sample.

    /**
     * Force a particularly slow or buggy ("stubborn") robot to end their turn after this many seconds of inactivity.
     * Must be shorter than {@link #ROBOT_FORCE_ENDTURN_SECONDS}. Default is 4. Sets frequency of
     * {@link SOCGameTimeoutChecker}'s checks for expired turns.
     *
     * @see SOCPlayer#isStubbornRobot()
     * @see SOCPlayer#STUBBORN_ROBOT_FORCE_END_TURN_THRESHOLD
     * @since 2.0.00
     */
    public static int ROBOT_FORCE_ENDTURN_STUBBORN_SECONDS = 4;

    /**
     * Maximum permitted player name length, default 20 characters.
     * Clients older than v2.0.00 truncate nickname to 20 characters in SOCPlayerClient.getValidNickname before sending.
     *
     * @see #createOrJoinGameIfUserOK(Connection, String, String, String, Map)
     * @see SOCGameList#GAME_NAME_MAX_LENGTH
     * @since 1.1.07
     */
    public static int PLAYER_NAME_MAX_LENGTH = 20;

    /**
     * Maximum number of games that a client can create at the same time (default 5).
     * Once this limit is reached, the client must delete a game before creating a new one.
     * Set this to -1 to disable it; 0 will disallow any game creation.
     * This limit is ignored for practice games.
     * @since 1.1.10
     * @see #PROP_JSETTLERS_CLI_MAXCREATEGAMES
     */
    public static int CLIENT_MAX_CREATE_GAMES = 5;

    /**
     * Maximum number of chat channels that a client can create at the same time (default 2).
     * Once this limit is reached, the client must delete a channel before creating a new one.
     * Set this to -1 to disable it; 0 will disallow any chat channel creation.
     *<P>
     * If this field is nonzero when the server is initialized, the server calls
     * {@link SOCFeatureSet#add(String) features.add}({@link SOCFeatureSet#SERVER_CHANNELS}).
     * If the field value is changed afterwards, that affects new clients joining the server
     * but does not clear {@code SERVER_CHANNELS} from the {@code features} list.
     *
     * @since 1.1.10
     * @see #PROP_JSETTLERS_CLI_MAXCREATECHANNELS
     */
    public static int CLIENT_MAX_CREATE_CHANNELS = 2;

    /**
     * For local practice games (pipes, not TCP), the name of the pipe.
     * Used to distinguish practice vs "real" games.
     *
     * @see StringConnection
     * @since 1.1.00
     */
    public static String PRACTICE_STRINGPORT = "SOCPRACTICE";

    /**
     * For {@link #messageToPlayer(Connection, String, int, SOCMessage)} and similar methods,
     * "event playerNumber" parameter value to indicate message isn't an event and shouldn't be recorded.
     * @see #PN_OBSERVER
     * @see #PN_REPLY_TO_UNDETERMINED
     * @since 2.4.10
     */
    public static final int PN_NON_EVENT = -256;

    /**
     * For {@link #messageToPlayer(Connection, String, int, SOCMessage)} and similar methods,
     * "event playerNumber" parameter value to indicate this is the server's reply to an observing client
     * who's joined the game but isn't sitting as a player.
     *<P>
     * Also used when inviting a bot client to join a game, although they aren't a game member yet.
     * @see #PN_NON_EVENT
     * @see #PN_REPLY_TO_UNDETERMINED
     * @since 2.4.10
     */
    public static final int PN_OBSERVER = -257;

    /**
     * For {@link #messageToPlayer(Connection, String, int, SOCMessage)} and similar methods,
     * "event playerNumber" parameter value to indicate this is the server's reply to a client player, and
     * their player number is undetermined, probably because current player's name isn't the client nickname
     * so server knows client can't take an action right now.
     * @see #PN_NON_EVENT
     * @see #PN_OBSERVER
     * @since 2.4.10
     */
    public static final int PN_REPLY_TO_UNDETERMINED = -258;

    /** {@link AuthSuccessRunnable#success(Connection, int)}
     *  result flag bit: Authentication succeeded.
     *  @see #AUTH_OR_REJECT__SET_USERNAME
     *  @see #AUTH_OR_REJECT__TAKING_OVER
     *  @since 1.1.19
     */
    static final int AUTH_OR_REJECT__OK = 0x1;

    /** {@link AuthSuccessRunnable#success(Connection, int)}
     *  result flag bit: Authentication succeeded, is taking over another connection
     *  @see #AUTH_OR_REJECT__OK
     *  @since 1.1.19
     */
    static final int AUTH_OR_REJECT__TAKING_OVER = 0x2;

    /** {@link AuthSuccessRunnable#success(Connection, int)}
     *  result flag bit: Authentication succeeded, but nickname is not an exact case-sensitive match to DB username;
     *  client must be sent a status message with its exact nickname. See
     *  {@link #authOrRejectClientUser(Connection, String, String, int, boolean, boolean, AuthSuccessRunnable)}
     *  javadoc.
     *  @see #AUTH_OR_REJECT__OK
     *  @since 1.2.00
     */
    static final int AUTH_OR_REJECT__SET_USERNAME = 0x4;

    /**
     * So we can get random numbers.
     */
    private Random rand = new Random();

    /**
     * Maximum number of connections allowed.
     * Remember that robots count against this limit.
     * Set with {@link #PROP_JSETTLERS_CONNECTIONS}.
     */
    protected int maxConnections;

    /**
     * Is a debug user enabled and allowed to run the commands listed in {@link #DEBUG_COMMANDS_HELP}?
     * Default is false.  Set with {@link #PROP_JSETTLERS_ALLOW_DEBUG}.
     *<P>
     * Note that all practice games are debug mode, for ease of debugging;
     * to determine this, {@link SOCServerMessageHandler#handleGAMETEXTMSG(Connection, SOCGameTextMsg)}
     * checks if the client is using {@link StringConnection} to talk to the server.
     *<P>
     * Publicly visible via {@link #isDebugUserEnabled()}.
     *
     * @see #processDebugCommand(Connection, SOCGame, String, String)
     * @since 1.1.14
     */
    private boolean allowDebugUser;

    /**
     * True if {@link #props} contains a property which is used to run the server in Utility Mode
     * instead of Server Mode.  In Utility Mode the server reads its properties, initializes its
     * database connection if any, and performs one task such as a password reset or table/index creation.
     * It won't start other threads and won't fail startup if TCP port binding fails.
     *<P>
     * For a list of Utility Mode properties, see {@link #hasUtilityModeProperty()}.
     *<P>
     * This flag is set early in {@link #initSocServer(String, String)};
     * if you add a property which sets Utility Mode, update that code.
     * @see #utilityModeMessage
     * @since 1.1.20
     */
    private boolean hasUtilityModeProp;

    /**
     * If {@link #hasUtilityModeProp}, an optional status message to print before exiting, or {@code null}.
     * @since 1.1.20
     */
    private String utilityModeMessage;

    /**
     * Active optional server features, if any; see {@link SOCFeatureSet} constants for currently defined features.
     * Features are activated through the command line or {@link #props}.
     * @since 1.1.19
     */
    private SOCFeatureSet features = new SOCFeatureSet(false, false);

    /**
     * Game type handler, currently shared by all game instances.
     * Includes a {@link SOCGameMessageHandler}.
     * @see #srvMsgHandler
     * @since 2.0.00
     */
    private final SOCGameHandler handler = new SOCGameHandler(this);

    /**
     * Server internal flag to indicate that user accounts are active, and authentication
     * is required to create accounts, and there aren't any accounts in the database yet.
     * (Server's active features include {@link SOCFeatureSet#SERVER_ACCOUNTS} but not
     * {@link SOCFeatureSet#SERVER_OPEN_REG}.) This flag is set at startup, instead of
     * querying {@link SOCDBHelper#countUsers()} every time a client connects.
     *<P>
     * Used for signaling to {@code SOCAccountClient} that it shouldn't ask for a
     * password when connecting to create the first account, by sending the client
     * {@link SOCFeatureSet#SERVER_OPEN_REG} along with the actually active features.
     *<P>
     * The first successful account creation will clear this flag.
     *<P>
     * {@link #createAccount(String, String, String, Connection)} does call {@code countUsers()}
     * and requires auth if any account exists, even if this flag is set.
     * @since 1.1.19
     */
    private boolean acctsNotOpenRegButNoUsers;

    /**
     * JM temp - generated password to allow clean server shutdown.
     *   Must be used before {@link #srvShutPasswordExpire}.
     * @since 2.0.00
     */
    private String srvShutPassword;

    /**
     * JM temp - expiration of  {@link #srvShutPassword}.
     * @since 2.0.00
     */
    private long srvShutPasswordExpire;

    /**
     * Randomly generated cookie string required for robot clients to connect
     * and identify as bots using {@link SOCImARobot}.
     * It isn't sent encrypted and is a weak "shared secret".
     * Generated in {@link #generateRobotCookie()} unless the server is given
     * {@link #PROP_JSETTLERS_BOTS_COOKIE} at startup, which can set it to
     * any string or to {@code null} if the property is empty.
     *<P>
     * The value must pass {@link SOCMessage#isSingleLineAndSafe(String)}:
     * Must not contain the {@code '|'} or {@code ','} characters.
     * @since 1.1.19
     */
    private String robotCookie;

    /**
     * A list of all robot client {@link Connection}s connected to this server.
     * Includes built-in bots and any third-party bots (which are also in {@link #robots3p}).
     * @see SOCLocalRobotClient#robotClients
     */
    protected Vector<Connection> robots = new Vector<Connection>();

    /**
     * A list of third-party bot clients connected to this server, if any.
     * A subset of {@link #robots} (which also includes built-in bots).
     * Third-party bot clients' {@link SOCClientData#robot3rdPartyBrainClass} != {@code null}.
     *<P>
     *<B>Locking:</B> Adding or removing from this list should synchronize on {@link #robots}
     * to keep the two lists in sync.
     * @see #robots3pCliConstrucs
     * @since 2.0.00
     */
    protected Vector<Connection> robots3p = new Vector<Connection>();

    /**
     * A list of third-party bot clients started up by server like the built-in bots, or {@code null} if none.
     * Initialized during server startup by parsing property from {@link #PROP_JSETTLERS_BOTS_START3P}.
     * Used in {@link #setupLocalRobots(int, int)}.
     * @see #robots3p
     * @since 2.2.00
     */
    private List<Constructor<? extends SOCRobotClient>> robots3pCliConstrucs;

    /**
     * The limited-feature clients' connections: Those with the {@link SOCClientData#hasLimitedFeatures} flag set.
     * These may be named or unnamed.
     *<BR>
     * <B>Locks:</B> All adding/removing of connections synchronizes on {@link Server#unnamedConns}.
     * @see Server#conns
     * @see Server#unnamedConns
     * @since 2.0.00
     */
    protected HashSet<Connection> limitedConns = new HashSet<Connection>();

    /**
     * Robot default parameters; copied for each newly connecting robot.
     * Changing this will not change parameters of any robots already connected.
     * Uses {@link SOCRobotDM#FAST_STRATEGY}.
     *
     * @see #ROBOT_PARAMS_SMARTER
     * @see #authOrRejectClientRobot(Connection, String, String, String)
     * @see SOCServerMessageHandler#handleIMAROBOT(Connection, soc.message.SOCImARobot)
     * @see #getRobotParameters(String)
     * @see soc.robot.SOCRobotDM
     * @since 1.1.00
     */
    public static SOCRobotParameters ROBOT_PARAMS_DEFAULT
        = new SOCRobotParameters(120, 35, 0.13f, 1.0f, 1.0f, 3.0f, 1.0f, 1, 1);
        // Formerly a literal in handleIMAROBOT.
        // Strategy type 1 == SOCRobotDM.FAST_STRATEGY.
        // If you change values here, see authOrRejectClientRobot(..),
        // setupLocalRobots(..), getRobotParameters(..),
        // and SOCPlayerClient.startPracticeGame(..)
        // for assumptions which may also need to be changed.

    /**
     * Smarter robot default parameters.
     * Same as {@link #ROBOT_PARAMS_DEFAULT} but with {@link SOCRobotDM#SMART_STRATEGY}, not {@code FAST_STRATEGY}.
     *
     * @see soc.robot.SOCRobotDM
     * @since 1.1.00
     */
    public static SOCRobotParameters ROBOT_PARAMS_SMARTER
        = new SOCRobotParameters(120, 35, 0.13f, 1.0f, 1.0f, 3.0f, 1.0f, 0, 1);

    /**
     * Did the command line include an option that prints some information
     * (like --help or --version) and should exit, instead of starting the server?
     * Set in {@link #parseCmdline_DashedArgs(String[])}.
     * @since 1.1.15
     */
    private static boolean hasStartupPrintAndExit = false;

    /**
     * Did the properties or command line include --option / -o to set {@link SOCGameOption game option} values?
     * Checked in constructors for possible stderr option-values printout.
     * @since 1.1.07
     */
    public static boolean hasSetGameOptions = false;

    /**
     * Status Message to send: Nickname already logged into the system.
     * @since 1.1.00
     */
    public static final String MSG_NICKNAME_ALREADY_IN_USE
        = "Someone with that nickname is already logged into the system.";  // TODO i18n

    /**
     * Status Message to send: Nickname already logged into the system.
     * Prepend to {@link #MSG_NICKNAME_ALREADY_IN_USE}.
     * The "take over" option is used for reconnect when a client loses
     * connection, and server doesn't realize it.
     * A new connection can "take over" the name after a minute's timeout.
     * @since 1.1.08
     */
    public static final String MSG_NICKNAME_ALREADY_IN_USE_WAIT_TRY_AGAIN
        = " and try again. ";

    /**
     * Part 1 of Status Message to send: Nickname already logged into the system
     * with a newer client version.  Prepend to version number required.
     * The "take over" option is used for reconnect when a client loses
     * connection, and server doesn't realize it.
     * @see #MSG_NICKNAME_ALREADY_IN_USE_NEWER_VERSION_P2
     * @since 1.1.08
     */
    public static final String MSG_NICKNAME_ALREADY_IN_USE_NEWER_VERSION_P1
        = "You need client version ";

    /**
     * Part 2 of Status Message to send: Nickname already logged into the system
     * with a newer client version.  Append to version number required.
     * @see #MSG_NICKNAME_ALREADY_IN_USE_NEWER_VERSION_P1
     * @since 1.1.08
     */
    public static final String MSG_NICKNAME_ALREADY_IN_USE_NEWER_VERSION_P2
        = " or newer to take over this connection.";

    /**
     * Number of seconds before a connection is considered disconnected, and
     * its nickname can be "taken over" by a new connection with the right password.
     * Used only when a password is given by the new connection.
     * @see #checkNickname(String, Connection, boolean)
     * @since 1.1.08
     */
    public static final int NICKNAME_TAKEOVER_SECONDS_SAME_PASSWORD = 15;

    /**
     * Number of seconds before a connection is considered disconnected, and
     * its nickname can be "taken over" by a new connection from the same IP.
     * Used when no password is given by the new connection.
     * @see #checkNickname(String, Connection, boolean)
     * @since 1.1.08
     */
    public static final int NICKNAME_TAKEOVER_SECONDS_SAME_IP = 30;

    /**
     * Number of seconds before a connection is considered disconnected, and
     * its nickname can be "taken over" by a new connection from a different IP.
     * Used when no password is given by the new connection.
     * @see #checkNickname(String, Connection, boolean)
     * @since 1.1.08
     */
    public static final int NICKNAME_TAKEOVER_SECONDS_DIFFERENT_IP = 150;

    /**
     * Directory in which to save/load game files, from
     * {@link #PROP_JSETTLERS_SAVEGAME_DIR}, or {@code null}.
     * Not used if {@link #savegameInitFailed}.
     * If not {@link #allowDebugUser}, will be {@code null}.
     * @since 2.3.00
     */
    protected File savegameDir;

    /**
     * If true, {@code initSocServer} tried to set up {@link #savegameDir}
     * and the classes it relies on, but failed. A warning was printed to console.
     * {@link #savegameDir} may be non-null.
     * @since 2.3.00
     */
    protected boolean savegameInitFailed;

    /**
     * list of chat channels
     *<P>
     * Instead of calling {@link SOCChannelList#deleteChannel(String)},
     * call {@link #destroyChannel(String)} to also clean up related server data.
     */
    protected SOCChannelList channelList = new SOCChannelList();

    /**
     * list of soc games
     */
    protected SOCGameListAtServer gameList = new SOCGameListAtServer(rand);

    /**
     * Server message handler to process inbound messages from clients.
     * Messages related to actions in specific games are instead processed
     * by {@link SOCGameMessageHandler}.
     * @see #handler
     * @since 2.0.00
     */
    private final SOCServerMessageHandler srvMsgHandler = new SOCServerMessageHandler(this, gameList, channelList);

    /**
     * Holds current requests for robots to join games:<BR>
     * Key = Game name, value = Synchronized Hashtable with requested bot {@link Connection}s
     * and arbitrary related data; {@link SOCGameHandler} stores the bot's in-game seat number
     * there as an {@link Integer}.
     *<P>
     * Before v2.0.00 the per-game value was a {@code Vector<Connection>}
     * without per-bot related data.
     *
     * @see #readyGameAskRobotsJoin(SOCGame, boolean[], Connection[], int)
     * @see #leaveConnection(Connection)
     * @see GameHandler#findRobotAskJoinGame(SOCGame, Object, boolean)
     * @see #robotDismissRequests
     */
    final Hashtable<String, Hashtable<Connection, Object>> robotJoinRequests
        = new Hashtable<String, Hashtable<Connection, Object>>();

    /**
     * table of requests for robots to leave games
     * @see #robotJoinRequests
     */
    final Hashtable<String, Vector<SOCReplaceRequest>> robotDismissRequests
        = new Hashtable<String, Vector<SOCReplaceRequest>>();

    ///**
    // * table of game data files
    // */
    //protected Hashtable gameDataFiles = new Hashtable();
    //
    ///**
    // * the current game event record
    // */
    //protected SOCGameEventRecord currentGameEventRecord;

    /**
     * the time that this server was started
     */
    protected long startTime;

    /**
     * The total number of games that have been started:
     * {@link GameHandler#startGame(SOCGame)} has been called
     * and game play has begun. Game state became {@link SOCGame#READY}
     * or higher from an earlier/lower state.
     */
    protected int numberOfGamesStarted;

    /**
     * The total number of games finished: Game state became {@link SOCGame#OVER} or higher
     * from an earlier/lower state. Incremented in {@link #gameOverIncrGamesFinishedCount(SOCGame)}.
     *<P>
     * Before v1.1.20 this was the number of games destroyed, and {@code *STATS*}
     * wouldn't reflect a newly finished game until all players had left that game.
     * @see #numberOfGamesFinishedWithBots
     */
    protected int numberOfGamesFinished;

    /**
     * The total number of games finished which had at least 1 robot at the end of the game.
     * See {@link #numberOfGamesFinished} for details.
     * @see #numberOfGamesFinished
     * @see #numberOfBotsInFinishedGames
     * @since 2.3.00
     */
    protected int numberOfGamesFinishedWithBots;

    /**
     * Total number of bots who were in {@link #numberOfGamesFinishedWithBots}
     * at the end of those games. Updated in {@link #gameOverIncrGamesFinishedCount(SOCGame)}.
     * @since 2.3.00
     */
    protected int numberOfBotsInFinishedGames;

    /**
     * Synchronization for {@link #numberOfGamesFinished} writes,
     * along with related fields like {@link #numberOfBotsInFinishedGames}.
     * @since 2.0.00
     */
    private Object countFieldSync = new Object();

    /**
     * total number of users
     */
    protected int numberOfUsers;

    /**
     * Client version count stats since startup (includes bots).
     * Key = version number, Value = client count.
     * Incremented from {@link #setClientVersSendGamesOrReject(Connection, int, String, String, boolean)}.
     * Must synchronize on the map when modifying its contents.
     *
     * @since 1.1.19
     */
    protected HashMap<Integer, AtomicInteger> clientPastVersionStats;

    /**
     * Number of robot-only games not yet started (optional feature).
     * Set at startup from {@link #PROP_JSETTLERS_BOTS_BOTGAMES_TOTAL},
     * then counts down to 0 as games are played: See
     * {@link #startRobotOnlyGames(boolean, boolean)}.
     * @since 2.0.00
     */
    private int numRobotOnlyGamesRemaining;

    /**
     * Description string for SOCGameOption {@code "PL"} hardcoded into the SOCGameOption class,
     * from {@link SOCGameOption#getOption(String, boolean) SOCGameOption.getOption("PL", false)}.
     * Used for determining whether a client's i18n locale has localized option descriptions,
     * by comparing {@code PL}'s {@link SOCVersionedItem#getDesc() SOCGameOption.desc} to
     * StringManager.get({@code "gameopt.PL"}).
     *<P>
     * String value is captured here as soon as SOCServer is referenced, in case SOCPlayerClient's
     * practice server will localize the descriptions used by {@link SOCGameOption#getOption(String, boolean)}.
     * @since 2.0.00
     * @see #i18n_scenario_SC_WOND_desc
     * @see soctest.TestI18NGameoptScenStrings
     */
    static final String i18n_gameopt_PL_desc;
    static
    {
        final SOCGameOption optPL = SOCGameOption.getOption("PL", false);
        i18n_gameopt_PL_desc = (optPL != null) ? optPL.getDesc() : "";
    }

    /**
     * Short description string for SOCScenario {@code "SC_WOND"} hardcoded into the SOCScenario class.
     * Used for determining whether a client's i18n locale has localized scenario descriptions,
     * by comparing {@code SC_WOND}'s {@link SOCVersionedItem#getDesc() SOCScenario.desc} to
     * StringManager.get({@code "gamescen.SC_WOND.n"}).
     *<P>
     * String value is captured here as soon as SOCServer is referenced, in case SOCPlayerClient's
     * practice server will localize the scenario descriptions.
     *
     * @see SOCClientData#localeHasGameScenarios(Connection)
     * @see #i18n_gameopt_PL_desc
     * @see soctest.TestI18NGameoptScenStrings
     * @since 2.0.00
     */
    final static String i18n_scenario_SC_WOND_desc;
    static
    {
        final SOCScenario scWond = SOCScenario.getScenario(SOCScenario.K_SC_WOND);
        i18n_scenario_SC_WOND_desc = (scWond != null) ? scWond.getDesc() : "";
    }

    /**
     * Timer for delaying auth replies for consistency with {@code BCrypt} timing. Used when
     * {@code ! hadDelay} in {@link SOCDBHelper.AuthPasswordRunnable#authResult(String, boolean)} callbacks.
     * @since 1.2.00
     */
    private Timer replyAuthTimer = new Timer(true);  // use daemon thread

    /**
     * Timer to queue and soon run miscellaneous short-duration {@link Runnable} tasks
     * without tying up any single-threaded part of the server.
     * @since 2.0.00
     */
    final Timer miscTaskTimer = new Timer(true);  // use daemon thread

    /**
     * server robot pinger
     */
    SOCServerRobotPinger serverRobotPinger;

    /**
     * Game timeout and and turn timeout checker. Forces end of turn if a robot is
     * too slow to act. See its class javadoc and {@link SOCForceEndTurnThread}.
     */
    SOCGameTimeoutChecker gameTimeoutChecker;

    String databaseUserName;
    String databasePassword;

    /**
     * User admins list, from {@link #PROP_JSETTLERS_ACCOUNTS_ADMINS}, or {@code null} if not specified.
     * Unless {@link SOCFeatureSet#SERVER_OPEN_REG} is active, only usernames on this list
     * can create user accounts in {@link #createAccount(String, String, String, Connection)}.
     *<P>
     * If DB schema &gt;= {@link SOCDBHelper#SCHEMA_VERSION_1200}, this list is
     * made lowercase for case-insensitive checks in {@link #isUserDBUserAdmin(String)}.
     *<P>
     * Before v1.2.00, if this was {@code null} any authenticated user could create other accounts.
     *
     * @since 1.1.19
     */
    private Set<String> databaseUserAdmins;

    /**
     * Create a Settlers of Catan server listening on TCP port {@code p}.
     * Most server threads are started here; you must start its main thread yourself.
     * Optionally connect to a database for user info and game stats.
     *<P>
     * The default number of bots will be started here ({@link #SOC_STARTROBOTS_DEFAULT})
     * since this constructor has no {@link Properties} to override that.
     *<P>
     * In 1.1.07 and later, will also print game options to stderr if
     * any option defaults require a minimum client version, or if
     * {@link #hasSetGameOptions} is set.
     *
     * @param p    the TCP port that the server listens on
     * @param mc   the maximum number of connections allowed;
     *            remember that robots count against this limit.
     * @param databaseUserName  the user name for accessing the database
     * @param databasePassword  the password for the db user, or ""
     * @throws SocketException  If a network setup problem occurs
     * @throws EOFException   If db setup script ran successfully and server should exit now
     * @throws SQLException   If db setup script fails,
     *       or if required tests failed in {@link SOCDBHelper#testDBHelper()}
     * @throws IllegalStateException  If {@link Version#versionNumber()} returns 0 (packaging error)
     */
    public SOCServer(int p, int mc, String databaseUserName, String databasePassword)
        throws SocketException, EOFException, SQLException, IllegalStateException
    {
        super(p, new SOCMessageDispatcher(), null);

        maxConnections = mc;
        initSocServer(databaseUserName, databasePassword);
    }

    /**
     * Create a Settlers of Catan server listening on TCP port {@code p}.
     * Most server threads are started here; you must start its main thread yourself.
     * Optionally connect to a database for user info and game stats.
     *<P>
     * The database properties are {@link SOCDBHelper#PROP_JSETTLERS_DB_USER}
     * and {@link SOCDBHelper#PROP_JSETTLERS_DB_PASS}.
     *<P>
     * To run a DB setup script to create database tables, send its filename
     * or relative path as {@link SOCDBHelper#PROP_JSETTLERS_DB_SCRIPT_SETUP}.
     *<P>
     * If a db URL or other DB properties are specified in {@code props}, but {@code SOCServer}
     * can't successfully connect to that database, this constructor throws {@code SQLException};
     * for details see {@link #initSocServer(String, String)}.
     * Other constructors can't set those properties, and will instead
     * continue {@code SOCServer} startup and run without any database.
     *<P>
     * Will also print game options to stderr if
     * any option defaults require a minimum client version, or if
     * {@link #hasSetGameOptions} is set.
     *
     *<H3>Utility Mode:</H3>
     * Some properties such as {@link SOCDBHelper#PROP_JSETTLERS_DB_SCRIPT_SETUP}
     * will initialize the server environment, connect to the database, perform
     * a single task, and exit.  This is called <B>Utility Mode</B>.  In Utility Mode
     * the caller should not start threads or continue normal startup (Server Mode).
     * See {@link #hasUtilityModeProperty()} for more details.
     *<P>
     * For the password reset property {@link SOCDBHelper#PROP_IMPL_JSETTLERS_PW_RESET}, the
     * caller will need to prompt for and change the password; this constructor will not do that.
     *
     * @param p    the TCP port that the server listens on
     * @param props  null, or properties containing {@link #PROP_JSETTLERS_CONNECTIONS}
     *       and any other desired properties.
     *       <P>
     *       Property names are held in PROP_* and SOCDBHelper.PROP_* constants; see {@link #PROPS_LIST}.
     *       <P>
     *       If {@code props} contains game option default values
     *       (see below) with non-uppercase gameopt names, cannot be read-only: Startup will
     *       replace keys such as {@code "jsettlers.gameopt.vp"} with their canonical
     *       uppercase equivalent: {@code "jsettlers.gameopt.VP"}
     *       <P>
     *       If {@code props} is null, the properties will be created empty.
     *       <P>
     *       Unless {@code props} contains {@link #PROP_JSETTLERS_STARTROBOTS} == 0,
     *       the default number {@link #SOC_STARTROBOTS_DEFAULT} of bots will be started.
     *       <P>
     *       {@code props} may contain game option default values (property names starting
     *       with {@link #PROP_JSETTLERS_GAMEOPT_PREFIX}).
     *       Calls {@link #parseCmdline_GameOption(SOCGameOption, String, HashMap)}
     *       for each one found, to set its default (current) value.  If a default scenario is
     *       specified (game option {@code "SC"}), the scenario may include game options which
     *       conflict with those in {@code props}: Consider calling {@link #checkScenarioOpts(Map, boolean, String)}
     *       to check for that and warn the user.
     *       <P>
     *       If you provide {@code props}, consider checking for a {@code jsserver.properties} file
     *       ({@link #SOC_SERVER_PROPS_FILENAME}) and calling {@link Properties#load(java.io.InputStream)}
     *       with it before calling this constructor.
     * @since 1.1.09
     * @throws SocketException  If a network setup problem occurs
     * @throws EOFException   If db setup script or upgrade ran successfully and server should exit now
     * @throws SQLException   If db setup script or upgrade fails, or needs db but can't connect,
     *       or if required tests failed in {@link SOCDBHelper#testDBHelper()},
     *       or if other problems with DB-related contents of {@code props}
     *       (exception's {@link Throwable#getCause()} will be an {@link IllegalArgumentException} or
     *       {@link DBSettingMismatchException}); see {@link SOCDBHelper#initialize(String, String, Properties)} javadoc.
     *       This constructor prints the SQLException details to {@link System#err},
     *       caller doesn't need to extract the cause and print those same details.
     * @throws IllegalArgumentException  If {@code props} contains game options ({@code jsettlers.gameopt.*})
     *       with bad syntax. See {@link #PROP_JSETTLERS_GAMEOPT_PREFIX} for expected syntax.
     *       See {@link #parseCmdline_DashedArgs(String[])} for how game option properties are checked.
     *       {@link Throwable#getMessage()} will have problem details.
     * @throws IllegalStateException  If {@link Version#versionNumber()} returns 0 (packaging error)
     * @see #PROPS_LIST
     */
    public SOCServer(final int p, Properties props)
        throws SocketException, EOFException, SQLException, IllegalArgumentException, IllegalStateException
    {
        super(p, new SOCMessageDispatcher(), props);
        props = this.props;  // if was null, use empty props created by super constructor

        maxConnections = getConfigIntProperty(PROP_JSETTLERS_CONNECTIONS, SOC_MAXCONN_DEFAULT);
        allowDebugUser = getConfigBoolProperty(PROP_JSETTLERS_ALLOW_DEBUG, false);
        CLIENT_MAX_CREATE_GAMES = getConfigIntProperty(PROP_JSETTLERS_CLI_MAXCREATEGAMES, CLIENT_MAX_CREATE_GAMES);
        CLIENT_MAX_CREATE_CHANNELS = getConfigIntProperty(PROP_JSETTLERS_CLI_MAXCREATECHANNELS, CLIENT_MAX_CREATE_CHANNELS);

        String dbuser = props.getProperty(SOCDBHelper.PROP_JSETTLERS_DB_USER, "socuser");
        String dbpass = props.getProperty(SOCDBHelper.PROP_JSETTLERS_DB_PASS, "socpass");

        initSocServer(dbuser, dbpass);
    }

    /**
     * Create a Settlers of Catan server listening on local stringport {@code s}.
     * Most server threads are started here; you must start its main thread yourself.
     * Optionally connect to a database for user info and game stats.
     *<P>
     * The default number of bots will be started here ({@link #SOC_STARTROBOTS_DEFAULT})
     * since this constructor has no {@link Properties} to override that.
     *<P>
     * In 1.1.07 and later, will also print game options to stderr if
     * any option defaults require a minimum client version, or if
     * {@link #hasSetGameOptions} is set.
     *
     * @param s    the stringport that the server listens on.
     *             If this is a "practice game" server on the user's local computer,
     *             please use {@link #PRACTICE_STRINGPORT}.
     * @param mc   the maximum number of connections allowed;
     *            remember that robots count against this limit.
     * @param databaseUserName  the user name for accessing the database
     * @param databasePassword  the password for the user
     * @throws SocketException  If a network setup problem occurs
     * @throws EOFException   If db setup script ran successfully and server should exit now
     * @throws SQLException   If db setup script or upgrade fails,
     *       or if required tests failed in {@link SOCDBHelper#testDBHelper()}
     * @throws IllegalStateException  If {@link Version#versionNumber()} returns 0 (packaging error)
     * @since 1.1.00
     */
    public SOCServer(String s, int mc, String databaseUserName, String databasePassword)
        throws SocketException, EOFException, SQLException, IllegalStateException
    {
        super(s, new SOCMessageDispatcher(), null);

        maxConnections = mc;
        initSocServer(databaseUserName, databasePassword);
    }

    /**
     * Common init for all constructors.
     * Prints some progress messages to {@link System#err}.
     * Sets game option default values via {@link #init_propsSetGameopts(Properties)}.
     * Calls {@link SOCMessageDispatcher#setServer(SOCServer, SOCGameListAtServer)}.
     * Starts all server threads except the main thread, unless constructed in Utility Mode
     * ({@link #hasUtilityModeProp}).
     * If {@link #PROP_JSETTLERS_STARTROBOTS} is specified, those aren't started until {@link #serverUp()}.
     *<P>
     * If there are problems with the network setup ({@link #error} != null),
     * this method will throw {@link SocketException}.
     *<P>
     * If problems running a {@link SOCDBHelper#PROP_JSETTLERS_DB_SCRIPT_SETUP db setup script}
     * or {@link SOCDBHelper#PROP_JSETTLERS_DB_UPGRADE__SCHEMA schema upgrade},
     * this method will throw {@link SQLException}.
     *<P>
     * If we can't connect to a database, but it looks like we need one (because
     * {@link SOCDBHelper#PROP_JSETTLERS_DB_URL}, {@link SOCDBHelper#PROP_JSETTLERS_DB_DRIVER}
     * or {@link SOCDBHelper#PROP_JSETTLERS_DB_JAR} is specified in {@code props}),
     * or there are other problems with DB-related contents of {@code props}
     * (see {@link SOCDBHelper#initialize(String, String, Properties)}; exception's {@link Throwable#getCause()}
     * will be an {@link IllegalArgumentException} or {@link DBSettingMismatchException}) this method will
     * print details to {@link System#err} and throw {@link SQLException}.
     *
     *<H5>Utility Mode</H5>
     * If a db setup script runs successfully, or {@code props} contains the password reset parameter
     * {@link SOCDBHelper#PROP_IMPL_JSETTLERS_PW_RESET}, the server does not complete its startup;
     * this method will set {@link #hasUtilityModeProp} and (only for setup script) throw {@link EOFException}.
     *<P>
     * For the password reset parameter, the caller will need to prompt for and change the password;
     * this method will not do that.
     *
     * @param databaseUserName Used for DB connect - not retained
     * @param databasePassword Used for DB connect - not retained
     * @throws SocketException  If a network setup problem occurs
     * @throws EOFException   If db setup script or upgrade ran successfully and server should exit now;
     *       thrown in Utility Mode ({@link #hasUtilityModeProp}).
     * @throws SQLException   If db setup script or upgrade fails, or needs db but can't connect,
     *       or if required tests failed in {@link SOCDBHelper#testDBHelper()},
     *       or if other problems with DB-related contents of {@code props}
     *       (exception's {@link Throwable#getCause()} will be an {@link IllegalArgumentException} or
     *       {@link DBSettingMismatchException}); see {@link SOCDBHelper#initialize(String, String, Properties)} javadoc.
     *       This method prints the SQLException details to {@link System#err},
     *       caller doesn't need to extract the cause and print those same details.
     * @throws IllegalArgumentException  If {@code props} contains game options ({@code jsettlers.gameopt.*})
     *       with bad syntax. See {@link #PROP_JSETTLERS_GAMEOPT_PREFIX} for expected syntax.
     *       See {@link #parseCmdline_DashedArgs(String[])} for how game option properties are checked.
     *       Also thrown if {@link SOCDBHelper#PROP_JSETTLERS_DB_UPGRADE__SCHEMA} flag
     *       is set, but {@link SOCDBHelper#isSchemaLatestVersion()}. {@link Throwable#getMessage()} will have
     *       problem details for any {@code IllegalArgumentException} thrown here.
     * @throws IllegalStateException  If {@link Version#versionNumber()} returns 0 (packaging error)
     * @since 1.1.00
     */
    private void initSocServer(String databaseUserName, String databasePassword)
        throws SocketException, EOFException, SQLException, IllegalArgumentException, IllegalStateException
    {
        Version.printVersionText(System.err, "Java Settlers Server ");
        if (Version.versionNumber() == 0)
        {
            throw new IllegalStateException("Packaging error: Cannot determine JSettlers version");
        }

        /**
         * If true, connect to DB (like validate_config_mode does) but start no threads.
         * Will run the requested tests and exit.
         */
        final boolean test_mode_with_db = getConfigBoolProperty(PROP_JSETTLERS_TEST_DB, false);

        final boolean validate_config_mode = getConfigBoolProperty(PROP_JSETTLERS_TEST_VALIDATE__CONFIG, false);

        final boolean wants_upg_schema = getConfigBoolProperty(SOCDBHelper.PROP_JSETTLERS_DB_UPGRADE__SCHEMA, false);

        boolean db_test_bcrypt_mode = false;
        {
            String val = props.getProperty(SOCDBHelper.PROP_JSETTLERS_DB_BCRYPT_WORK__FACTOR);
            if (val != null)
            {
                db_test_bcrypt_mode = (val.equalsIgnoreCase("test"));
                if (db_test_bcrypt_mode)
                    // make sure DBH.initialize won't try to parse "test" as an integer
                    props.remove(SOCDBHelper.PROP_JSETTLERS_DB_BCRYPT_WORK__FACTOR);
            }
        }

        // Set this flag as early as possible
        hasUtilityModeProp = validate_config_mode || test_mode_with_db || wants_upg_schema || db_test_bcrypt_mode ||
            (null != props.getProperty(SOCDBHelper.PROP_JSETTLERS_DB_SCRIPT_SETUP))
            || props.containsKey(SOCDBHelper.PROP_JSETTLERS_DB_SETTINGS)
            || (null != props.getProperty(SOCDBHelper.PROP_IMPL_JSETTLERS_PW_RESET));

        if (test_mode_with_db)
            System.err.println("* DB Test Mode: Will run tests and exit.");
        if (validate_config_mode)
            System.err.println("* Config Validation Mode: Checking configuration and exiting.");

        /* Check for problems during super setup (such as port already in use).
         * Ignore net errors if we're running a DB setup script and then exiting.
         */
        if ((error != null) && ! hasUtilityModeProp)
        {
            final String errMsg = "* Exiting due to network setup problem: " + error.toString();
            throw new SocketException(errMsg);
        }

        // Add any default properties if not specified.

        if (! props.containsKey(PROP_JSETTLERS_STARTROBOTS))
            props.setProperty(PROP_JSETTLERS_STARTROBOTS, Integer.toString(SOC_STARTROBOTS_DEFAULT));

        // Set game option defaults from any jsettlers.gameopt.* properties found.
        // If problems found, throws IllegalArgumentException with details.
        // validate_config_mode uses this method to do most validation.
        // Does not apply scenario's game options, if any.
        // Ignores unknown scenario ("SC"), see init_checkScenarioOpts for that.
        init_propsSetGameopts(props);

        int v = getConfigIntProperty(PROP_JSETTLERS_BOTS_FAST__PAUSE__PERCENT, -1);
        if (v != -1)
        {
            if ((v >= 0) && (v <= 100))
                SOCRobotBrain.BOTS_ONLY_FAST_PAUSE_FACTOR = .01f * v;
            else
                throw new IllegalArgumentException
                    ("Error: Property out of range (0 to 100): " + PROP_JSETTLERS_BOTS_FAST__PAUSE__PERCENT);
        }

        if (validate_config_mode)
        {
            // Check number of bot users vs maxConnections, reserve room for humans.
            // Same reserve logic is used in serverUp when calling setupLocalRobots

            final int rcount = Integer.parseInt(props.getProperty(PROP_JSETTLERS_STARTROBOTS));
            final int hcount = maxConnections - rcount;  // max human client connection count
            final int reserve = Math.max(rcount, SOC_MAXCONN_HUMANS_RESERVE);
            if (hcount < reserve)
            {
                final int incr = reserve - hcount;
                throw new IllegalArgumentException
                    ("Config: " + PROP_JSETTLERS_CONNECTIONS + ": Only "
                     + hcount + " player connections would be available because of the "
                     + rcount + " started robots. Should use " + (maxConnections + incr)
                     + " for max connection count (+" + incr + ")");
            }
        }

        ((SOCMessageDispatcher) inboundMsgDispatcher).setServer(this, srvMsgHandler, gameList);

        if (allowDebugUser)
            System.err.println("Warning: Remote debug commands are allowed.");

        if (props.containsKey(PROP_JSETTLERS_SAVEGAME_DIR))
        {
            if (allowDebugUser || props.containsKey(PROP_JSETTLERS_ACCOUNTS_ADMINS))
                initSocServer_savegame();
            else
                throw new IllegalArgumentException
                    ("Config: " + PROP_JSETTLERS_SAVEGAME_DIR + " requires debug user or "
                     + PROP_JSETTLERS_ACCOUNTS_ADMINS);
        }

        /**
         * Check other misc optional properties
         */
        if (props.containsKey(PROP_JSETTLERS_ADMIN_WELCOME))
        {
            String txt0 = props.getProperty(PROP_JSETTLERS_ADMIN_WELCOME),
                   txt = txt0.trim();
            if (txt.isEmpty())
            {
                props.remove(PROP_JSETTLERS_ADMIN_WELCOME);
            } else {
                String err = null;

                final char ch0 = txt.charAt(0);
                if (ch0 == SOCMessage.sep2_char)
                    err = "Cannot start with comma";
                else if (Character.isDigit(ch0))
                    err = "Cannot start with digit";
                else if (txt.indexOf(SOCMessage.sep_char) != -1)
                    err = "Cannot contain '|'";
                else if (! SOCMessage.isSingleLineAndSafe(txt, true))
                    err = "Cannot contain control character or newline";

                if (err != null)
                    throw new IllegalArgumentException
                        ("Config: " + PROP_JSETTLERS_ADMIN_WELCOME + ": " + err);

                if (! txt.equals(txt0))
                    props.put(PROP_JSETTLERS_ADMIN_WELCOME, txt);  // use trimmed text
            }
        }

        /**
         * See if the user specified a non-random robot cookie value.
         */
        if (props.containsKey(PROP_JSETTLERS_BOTS_COOKIE))
        {
            final String cook = props.getProperty(PROP_JSETTLERS_BOTS_COOKIE).trim();
            if (cook.length() > 0)
            {
                if (SOCMessage.isSingleLineAndSafe(cook))
                {
                    robotCookie = cook;
                } else {
                    final String errmsg = "Error: The robot cookie value (param " + PROP_JSETTLERS_BOTS_COOKIE
                        + ") can't contain comma or pipe characters.";
                    System.err.println(errmsg);
                    throw new IllegalArgumentException(errmsg);
                }
            }
            // else robotCookie remains null
        } else {
            robotCookie = generateRobotCookie();
        }

        /**
         * See if user wants any third-party bots started with server:
         * Set up robots3pCliConstrucs if so
         */
        if (props.containsKey(PROP_JSETTLERS_BOTS_START3P)
            && ! (hasUtilityModeProp && ! validate_config_mode))
            initSocServer_bots_start3p();
                // throws IllegalArgumentException if problems found

        final boolean accountsRequired = getConfigBoolProperty(PROP_JSETTLERS_ACCOUNTS_REQUIRED, false);

        /**
         * Try to connect to the DB, if any. Runs SOCDBHelper.initialize(..),
         * will handle some Utility Mode properties like PROP_JSETTLERS_DB_SETTINGS if present.
         * Checks schema version, runs upgrade if wants_upg_schema.
         */
        initSocServer_DB
            (databaseUserName, databasePassword, wants_upg_schema, accountsRequired, db_test_bcrypt_mode);

        /**
         * No errors thrown by now: Continue normal startup.
         */

        if (hasUtilityModeProp && ! (test_mode_with_db || validate_config_mode))
        {
            return;  // <--- don't continue startup if Utility Mode ---
        }

        if (SOCDBHelper.isInitialized())
        {
            if (accountsRequired)
                System.err.println("User database accounts are required for all players.");

            // Note: This hook is not triggered under eclipse debugging.
            //    https://bugs.eclipse.org/bugs/show_bug.cgi?id=38016
            //        "WONTFIX/README" since 2007-07-18; discussed again in 2019 but not solved.
            try
            {
                Runtime.getRuntime().addShutdownHook(new Thread() {
                    @Override
                    public void run() {
                        System.err.println("\n--\n-- shutdown; disconnecting from db --\n--\n");
                        System.err.flush();
                        try
                        {
                            // Before disconnect, do a final check for unexpected DB settings changes
                            try
                            {
                                SOCDBHelper.checkSettings(true, false);
                            } catch (Exception x) {}

                            SOCDBHelper.cleanup(true);
                        }
                        catch (SQLException x) { }
                    }
                });
            } catch (Throwable th)
            {
                // just a warning
                System.err.println("Warning: Could not register shutdown hook for database disconnect. Check java security settings.");
            }
        }

        startTime = System.currentTimeMillis();
        numberOfGamesStarted = 0;
        numberOfGamesFinished = 0;
        numberOfUsers = 0;
        clientPastVersionStats = new HashMap<Integer, AtomicInteger>();
        numRobotOnlyGamesRemaining = getConfigIntProperty(PROP_JSETTLERS_BOTS_BOTGAMES_TOTAL, 0);
        if (numRobotOnlyGamesRemaining > 0)
        {
            final int n = SOCGame.MAXPLAYERS_STANDARD;
            if (n > getConfigIntProperty(PROP_JSETTLERS_STARTROBOTS, 0))
            {
                final String errmsg =
                    ("*** To start robot-only games, server needs at least " + n + " robots started.");
                System.err.println(errmsg);
                throw new IllegalArgumentException(errmsg);
            }

            int gt = getConfigIntProperty(PROP_JSETTLERS_BOTS_BOTGAMES_GAMETYPES, 1);
            if ((gt < 1) || (gt > BOTS_BOTGAMES_GAMETYPES_MAX))
                throw new IllegalArgumentException
                    ("Config: " + PROP_JSETTLERS_BOTS_BOTGAMES_GAMETYPES
                     + " must be in range 1 - " + BOTS_BOTGAMES_GAMETYPES_MAX);
        }

        if (CLIENT_MAX_CREATE_CHANNELS != 0)
            features.add(SOCFeatureSet.SERVER_CHANNELS);

        /**
         * Start various threads.
         */
        if (! (test_mode_with_db || validate_config_mode))
        {
            serverRobotPinger = new SOCServerRobotPinger(this, robots);
            serverRobotPinger.start();
            gameTimeoutChecker = new SOCGameTimeoutChecker(this);
            gameTimeoutChecker.start();

            if (props.containsKey(PROP_JSETTLERS_STATS_FILE_NAME))
            {
                final String statsFilePath = props.getProperty(PROP_JSETTLERS_STATS_FILE_NAME);
                final File statsFile = new File(statsFilePath).getAbsoluteFile();
                new StatsFileWriterTask(srvMsgHandler, statsFile, statsFilePath, miscTaskTimer);
                System.err.println("Stats file: Will append to " + statsFile.getPath());
            }
        }

        this.databaseUserName = databaseUserName;
        this.databasePassword = databasePassword;

        /**
         * Print game options if we've set them on commandline, or if
         * any option defaults require a minimum client version.
         */
        if (hasSetGameOptions || validate_config_mode
            || (SOCVersionedItem.itemsMinimumVersion(SOCGameOption.getAllKnownOptions()) > -1))
        {
            Thread.yield();  // wait for other output to appear first
            try { Thread.sleep(200); } catch (InterruptedException ie) {}

            printGameOptions();
        }

        if (getConfigBoolProperty(PROP_JSETTLERS_BOTS_SHOWCOOKIE, false))
            System.err.println("Robot cookie: " + robotCookie);

        if (validate_config_mode)
        {
            // Print configured known properties (ignore if not in PROPS_LIST);
            // this also gives them in the same order as PROPS_LIST,
            // which is the same order --help prints them out.
            // If a problem was found by init_propsSetGameopts, it would have already
            // thrown an exception out of this method.
            System.err.println();
            System.err.println("-- Configured server properties: --");
            for (int i = 0; i < PROPS_LIST.length; i += 2)
            {
                final String pkey = PROPS_LIST[i];
                if ((! pkey.equals(PROP_JSETTLERS_TEST_VALIDATE__CONFIG)) && props.containsKey(pkey))
                    System.err.format("%-40s %s\n", pkey, props.getProperty(pkey));
            }

            System.err.println();
            System.err.println("* Config Validation Mode: No problems found.");
        }

        if (test_mode_with_db && SOCDBHelper.isInitialized())
        {
            SOCDBHelper.testDBHelper();  // failures/errors throw SQLException for our caller to catch
        }

        if (! (test_mode_with_db || validate_config_mode))
        {
            System.err.print("The server is ready.");
            if (port > 0)
            {
                System.err.print(" Listening on port " + port);
                if (protoPort > 0)
                    System.err.print(", protobuf listening on port " + protoPort);
            }
            System.err.println();

            if (SOCDBHelper.isInitialized() && SOCDBHelper.doesSchemaUpgradeNeedBGTasks())
                SOCDBHelper.startSchemaUpgradeBGTasks();  // includes 5-second sleep before conversions begin
        }

        System.err.println();
    }

    /**
     * Try to connect to the DB, if any, as part of {@link #initSocServer(String, String)}.
     * Runs {@link SOCDBHelper#initialize(String, String, Properties) SOCDBHelper.initialize(..)},
     * will handle some Utility Mode properties like
     * {@link SOCDBHelper#PROP_JSETTLERS_DB_SETTINGS PROP_JSETTLERS_DB_SETTINGS} if present.
     * Checks schema version, runs upgrade if {@code wants_upg_schema}.
     *<P>
     * Before v2.2.00 this code was part of {@code initSocServer}.
     *
     * @param databaseUserName  DB username given to {@code initSocServer}
     * @param databasePassword  DB password given to {@code initSocServer}
     * @param wants_upg_schema  True if {@link SOCDBHelper#PROP_JSETTLERS_DB_UPGRADE__SCHEMA} flag is set
     * @param accountsRequired  True if {@link #PROP_JSETTLERS_ACCOUNTS_REQUIRED} flag is set
     * @param db_test_bcrypt_mode  True if {@link SOCDBHelper#PROP_JSETTLERS_DB_BCRYPT_WORK__FACTOR} == "test"
     * @throws SQLException  If a problem occurs; see {@link #initSocServer(String, String)} javadoc
     *     for details and behavior
     * @throws EOFException  If db setup script or upgrade ran successfully
     * @since 2.2.00
     */
    private void initSocServer_DB
        (final String databaseUserName, final String databasePassword,
         final boolean wants_upg_schema, final boolean accountsRequired, final boolean db_test_bcrypt_mode)
        throws IllegalStateException, SQLException, EOFException
    {
        boolean db_err_printed = false;

        try
        {
            SOCDBHelper.initialize(databaseUserName, databasePassword, props);
            features.add(SOCFeatureSet.SERVER_ACCOUNTS);
            System.err.println("User database initialized.");

            if (props.getProperty(SOCDBHelper.PROP_JSETTLERS_DB_SCRIPT_SETUP) != null)
            {
                // the sql script was ran by initialize

                final String msg = "DB setup script successful";
                utilityModeMessage = msg;
                throw new EOFException(msg);
            }

            // set some DB-related SOCServer fields: acctsNotOpenRegButNoUsers, databaseUserAdmins
            initSocServer_dbParamFields(wants_upg_schema);

            // check schema version, upgrade if requested:
            if (! SOCDBHelper.isSchemaLatestVersion())
            {
                if (wants_upg_schema)
                {
                    try
                    {
                        SOCDBHelper.upgradeSchema(databaseUserAdmins);

                        String msg = "DB schema upgrade was successful";
                        if (SOCDBHelper.doesSchemaUpgradeNeedBGTasks())
                            msg += "; some upgrade tasks will complete in the background during normal server operation";
                        utilityModeMessage = msg;

                        throw new EOFException(msg);
                    }
                    catch (EOFException e)
                    {
                        throw e;
                    }
                    catch (Exception e)
                    {
                        db_err_printed = true;
                        if (e instanceof MissingResourceException)
                            System.err.println("* To begin schema upgrade, please fix and rerun: " + e.getMessage());
                        else
                            System.err.println(e);

                        if (e instanceof SQLException)
                        {
                            throw (SQLException) e;
                        } else {
                            SQLException sqle = new SQLException("Error during DB schema upgrade");
                            sqle.initCause(e);
                            throw sqle;
                        }
                    }
                } else {
                    System.err.println("\n* Database schema upgrade is recommended: To upgrade, use -D"
                        + SOCDBHelper.PROP_JSETTLERS_DB_UPGRADE__SCHEMA + "=Y command line flag.\n");
                }
            }
            else if (wants_upg_schema)
            {
                db_err_printed = true;
                final String errmsg = "* Cannot upgrade database schema: Already at latest version";
                System.err.println(errmsg);
                throw new IllegalArgumentException(errmsg);
            }

            // reminder: if props.getProperty(SOCDBHelper.PROP_IMPL_JSETTLERS_PW_RESET),
            // caller will need to prompt for and change the password
        }
        catch (SQLException sqle)  // just a warning at this point; other code here checks if db failed but is required
        {
            if (wants_upg_schema && db_err_printed)
            {
                // the schema upgrade failed to complete; upgradeSchema() printed the exception.
                // don't continue server startup with just a warning

                throw sqle;
            }

            System.err.println("Warning: No user database available: " + sqle.getMessage());
            Throwable cause = sqle.getCause();

            while ((cause != null) && ! (cause instanceof ClassNotFoundException))
            {
                System.err.println("\t" + cause);
                cause = cause.getCause();
            }

            if (wants_upg_schema || (props.getProperty(SOCDBHelper.PROP_JSETTLERS_DB_SCRIPT_SETUP) != null))
            {
                // the sql script ran in initialize failed to complete;
                // now that we've printed the exception, don't continue server startup with just a warning

                throw sqle;
            }

            String propReqDB = null;
            if (accountsRequired)
                propReqDB = PROP_JSETTLERS_ACCOUNTS_REQUIRED;
            else if (props.containsKey(PROP_JSETTLERS_ACCOUNTS_ADMINS))
                propReqDB = PROP_JSETTLERS_ACCOUNTS_ADMINS;
            else if (getConfigBoolProperty(SOCDBHelper.PROP_JSETTLERS_DB_SAVE_GAMES, false))
                propReqDB = SOCDBHelper.PROP_JSETTLERS_DB_SAVE_GAMES;

            if (propReqDB != null)
            {
                final String errMsg = "* Property " + propReqDB + " requires a database.";
                System.err.println(errMsg);
                System.err.println("\n* Exiting because current startup properties specify a database.");
                throw new SQLException(errMsg);
            }

            if (props.containsKey(SOCDBHelper.PROP_JSETTLERS_DB_URL)
                || props.containsKey(SOCDBHelper.PROP_JSETTLERS_DB_JAR)
                || props.containsKey(SOCDBHelper.PROP_JSETTLERS_DB_DRIVER))
            {
                // If other db props were asked for, the user is expecting a DB.
                // So, fail instead of silently continuing without it.
                System.err.println("* Exiting because current startup properties specify a database.");
                throw sqle;
            }

            if (props.containsKey(SOCDBHelper.PROP_IMPL_JSETTLERS_PW_RESET))
            {
                System.err.println("* Exiting because --pw-reset requires a database.");
                throw sqle;
            }

            System.err.println("Users will not be authenticated.");
        }
        catch (EOFException eox)  // successfully ran script or schema upgrade, signal to exit
        {
            throw eox;
        }
        catch (IOException iox) // error from requested script
        {
            System.err.println("\n* Could not run database setup script: " + iox.getMessage());
            Throwable cause = iox.getCause();
            while ((cause != null) && ! (cause instanceof ClassNotFoundException))
            {
                System.err.println("\t" + cause);
                cause = cause.getCause();
            }

            try
            {
                SOCDBHelper.cleanup(true);
            }
            catch (SQLException x) { }

            SQLException sqle = new SQLException("Error running DB setup script");
            sqle.initCause(iox);
            throw sqle;
        }
        catch (IllegalArgumentException iax)
        {
            // reminder: caught here only if thrown by db init, not by init_propsSetGameopts

            System.err.println("\n* Error in specified database properties: " + iax.getMessage());
            SQLException sqle = new SQLException("Error with DB props");
            sqle.initCause(iax);
            throw sqle;
        }
        catch (DBSettingMismatchException dx)
        {
            // initialize(..) already printed details to System.err
            System.err.println("\n* Mismatch between database settings and specified properties");
            SQLException sqle = new SQLException("DB settings mismatch");
            sqle.initCause(dx);
            throw sqle;
        }

        // No errors; continue normal startup.

        if (db_test_bcrypt_mode)
            SOCDBHelper.testBCryptSpeed();
    }

    /**
     * Set some DB-related SOCServer fields and features,
     * as part of {@link #initSocServer_DB(String, String, boolean, boolean, boolean) initSocServer_DB(..)}:
     * {@link #databaseUserAdmins} from {@link #PROP_JSETTLERS_ACCOUNTS_ADMINS},
     * {@link #features}({@link SOCFeatureSet#SERVER_OPEN_REG}) and {@link #acctsNotOpenRegButNoUsers}
     * from {@link #PROP_JSETTLERS_ACCOUNTS_OPEN}.
     *<P>
     * Prints some status messages and any problems to {@link System#err}.
     *<P>
     * Must not call this method until after {@link SOCDBHelper#initialize(String, String, Properties)}.
     *
     * @param accountsRequired  Are accounts required? Caller should check {@link #PROP_JSETTLERS_ACCOUNTS_REQUIRED}.
     * @param wantsUpgSchema  If true, server is preparing to try to upgrade the schema and exit.
     *     Certain hint messages here won't be printed, because the server is exiting afterwards.
     * @throws IllegalArgumentException if {@link #PROP_JSETTLERS_ACCOUNTS_ADMINS} is inconsistent or empty
     * @throws SQLException  if unexpected problem with DB when calling {@link SOCDBHelper#countUsers()}
     *     for {@link #acctsNotOpenRegButNoUsers}
     * @since 1.2.00
     */
    private void initSocServer_dbParamFields(final boolean wantsUpgSchema)
        throws IllegalArgumentException, SQLException
    {
        // open reg for user accounts?  if not, see if we have any yet
        if (getConfigBoolProperty(PROP_JSETTLERS_ACCOUNTS_OPEN, false))
        {
            features.add(SOCFeatureSet.SERVER_OPEN_REG);
            if (! hasUtilityModeProp)
                System.err.println("User database Open Registration is active, anyone can create accounts.");
        } else {
            if (SOCDBHelper.countUsers() == 0)
                acctsNotOpenRegButNoUsers = true;
        }

        if (props.containsKey(PROP_JSETTLERS_ACCOUNTS_ADMINS))
        {
            String errmsg = null;

            final String userAdmins = props.getProperty(PROP_JSETTLERS_ACCOUNTS_ADMINS);
            if (userAdmins.length() == 0)
            {
                errmsg = "* Property " + PROP_JSETTLERS_ACCOUNTS_ADMINS + " cannot be an empty string.";
            } else if (features.isActive(SOCFeatureSet.SERVER_OPEN_REG)) {
                errmsg = "* Cannot use Open Registration with User Account Admins List.";
            } else {
                final boolean downcase = (SOCDBHelper.getSchemaVersion() >= SOCDBHelper.SCHEMA_VERSION_1200);
                databaseUserAdmins = new HashSet<String>();

                for (String adm : userAdmins.split(SOCMessage.sep2))  // split on "," - sep2 will never be in a username
                {
                    String na = adm.trim();
                    if (na.length() > 0)
                    {
                        if (downcase)
                            na = na.toLowerCase(Locale.US);
                        databaseUserAdmins.add(na);
                    }
                }

                if (databaseUserAdmins.isEmpty())  // was it commas only?
                    errmsg = "* Property " + PROP_JSETTLERS_ACCOUNTS_ADMINS + " cannot be an empty list.";
            }

            if (errmsg != null)
            {
                System.err.println(errmsg);
                throw new IllegalArgumentException(errmsg);
            }

            System.err.println("User account administrators limited to: " + userAdmins);
            if (acctsNotOpenRegButNoUsers && ! wantsUpgSchema)
                System.err.println
                    ("** User database is currently empty: Run SOCAccountClient to create the user admin account(s) named above.");
        }
        else if (! (wantsUpgSchema || features.isActive(SOCFeatureSet.SERVER_OPEN_REG)))
        {
            System.err.println
                ("** To create users, you must list admin names in property " + PROP_JSETTLERS_ACCOUNTS_ADMINS + ".");
        }
    }

    /**
     * Third-party bot startup with server:
     * Parse {@link #PROP_JSETTLERS_BOTS_START3P} and set up {@link #robots3pCliConstrucs}.
     * @throws IllegalArgumentException if property can't be parsed or a named bot class can't be found.
     *     {@link Throwable#getMessage()} will have problem details.
     * @since 2.2.00
     */
    private void initSocServer_bots_start3p()
        throws IllegalArgumentException
    {
        String errMsg = null;

        robots3pCliConstrucs = new ArrayList<>();
        int count = 1;
        for (String part : props.getProperty(PROP_JSETTLERS_BOTS_START3P).trim().split(","))
        {
            if (part.isEmpty())
                continue;

            if (Character.isDigit(part.charAt(0)))
            {
                count = 0;
                try
                {
                    count = Integer.parseInt(part);
                } catch (NumberFormatException e) {
                    errMsg = "Expected number but can't parse: " + part;
                    break;
                }
                if (count <= 0)
                {
                    errMsg = "Count must be at least 1: " + count;
                    break;
                }
            } else if (part.indexOf('.') > 0) {
                try
                {
                    Class<?> rcli3p = Class.forName(part);
                    if (! SOCRobotClient.class.isAssignableFrom(rcli3p))
                    {
                        errMsg = "3p client not subclass of SOCRobotClient, can't be auto-started: " + part;
                        break;
                    }

                    try
                    {
                        @SuppressWarnings("unchecked")
                        Constructor<? extends SOCRobotClient> cliConstruc3p
                            = (Constructor<? extends SOCRobotClient>) rcli3p.getDeclaredConstructor
                                (ServerConnectInfo.class, String.class, String.class);

                        // looks good; queue up those bots
                        for (; count > 0; --count)
                            robots3pCliConstrucs.add(cliConstruc3p);
                        count = 1;
                    } catch(NoSuchMethodException e) {
                        errMsg = "3p client " + part
                            + " missing constructor(ServerConnectInfo, String, String)";
                        break;
                    }
                } catch(Exception|LinkageError err) {
                    errMsg = "3p client class " + part + " can't be loaded: " + err;
                    break;
                }
            } else {
                errMsg = "Expected digits or fully qualified class name";
                break;
            }
        }

        if (errMsg != null)
            throw new IllegalArgumentException
                ("Setup failed from property " + PROP_JSETTLERS_BOTS_START3P + ": " + errMsg);
    }

    /**
     * Initialize optional savegame feature, as part of {@link #initSocServer(String, String)}.
     * Sets {@link #savegameDir} or {@link #savegameInitFailed}.
     * Call only if {@link #allowDebugUser} and if {@link #props} contains
     * {@link #PROP_JSETTLERS_SAVEGAME_DIR}.
     * @since 2.3.00
     */
    private void initSocServer_savegame()
    {
        final String savegameDirPath = props.getProperty(PROP_JSETTLERS_SAVEGAME_DIR);
        if (savegameDirPath == null)
            return;

        try
        {
            savegameDir = new File(savegameDirPath);
            if (! savegameDir.exists())
            {
                System.err.println("Warning: savegame.dir not found: " + savegameDirPath);
            } else if (! savegameDir.isDirectory()) {
                System.err.println("Warning: savegame.dir file exists but isn't a directory: " + savegameDirPath);
            }
        } catch (SecurityException e) {
            System.err.println("Warning: Can't access savegame.dir " + savegameDirPath + ": " + e);
        }

        boolean foundGson = false;
        Throwable loadErr = null;
        try
        {
            foundGson = (null != Class.forName("com.google.gson.Gson"));
        } catch(Throwable th) {
            loadErr = th;
        }

        if ((loadErr != null) || ! foundGson)
        {
            savegameInitFailed = true;
            System.err.println
                ("Warning: savegame disabled: Can't find Gson class"
                 + (((loadErr != null) && ! (loadErr instanceof ClassNotFoundException)) ? ": " + loadErr : ""));
        }
    }

    /**
     * Callback to take care of things when server comes up, after the server socket
     * is bound and listening, in the server's main thread.
     *<P>
     * Unless {@link #PROP_JSETTLERS_STARTROBOTS} is 0, starts those {@link SOCRobotClient}s now
     * by calling {@link #setupLocalRobots(int, int)}. If {@link #PROP_JSETTLERS_BOTS_BOTGAMES_TOTAL}
     * is specified, waits briefly and then calls {@link #startRobotOnlyGames(boolean, boolean)}.
     *<P>
     * Once this method completes, server begins its main loop of listening for incoming
     * client connections, and starting a Thread for each one to handle that client's messages.
     *
     * @throws IllegalStateException If server was constructed in Utility Mode and shouldn't continue
     *    normal startup; see {@link #hasUtilityModeProperty()} for details.
     * @since 1.1.09
     */
    @Override
    public void serverUp()
        throws IllegalStateException
    {
        if (hasUtilityModeProp)
            throw new IllegalStateException();

        /**
         * If we have any STARTROBOTS, start them up now.
         * Each bot will have its own thread and {@link SOCRobotClient}.
         */
        if (props.containsKey(PROP_JSETTLERS_STARTROBOTS))
        {
            try
            {
                // 0 bots is OK with the logic here
                // Same reserve logic is used in initSocServer for validate_config_mode

                final int rcount = Integer.parseInt(props.getProperty(PROP_JSETTLERS_STARTROBOTS));
                final int hcount = maxConnections - rcount;  // max human client connection count
                final int reserve = Math.max(rcount, SOC_MAXCONN_HUMANS_RESERVE);
                int fast30 = (int) (0.30f * rcount);
                boolean loadSuccess = setupLocalRobots(fast30, rcount - fast30);  // each bot gets a thread
                if (! loadSuccess)
                {
                    System.err.println("** Cannot start the requested robots. Check server properties and classpath.");
                }
                else if (hcount < reserve)
                {
                    final int incr = reserve - hcount, newMaxC = maxConnections + incr;
                    maxConnections = newMaxC;

                    new Thread() {
                        @Override
                        public void run()
                        {
                            try {
                                Thread.sleep(1600);  // wait for bot-connect messages to print
                            } catch (InterruptedException e) {}
                            System.err.println("** Warning: Only " + hcount
                                + " player connections would be available because of the started robots.");
                            System.err.println("   Using " + maxConnections + " for max connection count (+" + incr + ").");
                        }
                    }.start();
                }

                if (numRobotOnlyGamesRemaining > 0)
                {
                    final int n = SOCGame.MAXPLAYERS_STANDARD;
                    if (n > rcount)
                    {
                        // This message is a backup: initSocServer should have already errored on this during startup.
                        System.err.println
                            ("** To start robot-only games, server needs at least " + n +  " robots started.");
                    } else {
                        final int waitSec = getConfigIntProperty(PROP_JSETTLERS_BOTS_BOTGAMES_WAIT__SEC, 0);
                        final int waitmSec = (waitSec > 0) ? (1000 * waitSec) : 1600;
                        if (waitSec > 2)
                            System.err.println("\nWaiting " + waitSec + " seconds before starting robot-only games.\n");

                        new Thread() {
                            @Override
                            public void run()
                            {
                                try {
                                    Thread.sleep(waitmSec);  // wait for bots to connect
                                } catch (InterruptedException e) {}

                                if (waitSec > 2)
                                    System.err.println
                                        ("\nStarting robot-only games now, after waiting " + waitSec + " seconds.\n");

                                startRobotOnlyGames(false, false);
                            }
                        }.start();
                    }
                }
            }
            catch (NumberFormatException e)
            {
                System.err.println
                    ("** Not starting robots: Bad number format, ignoring property " + PROP_JSETTLERS_STARTROBOTS);
            }
        }
    }

    /**
     * Get the number of robots currently on this server.
     * @return The number of robot clients currently connected to this server
     * @since 2.0.00
     */
    public final int getRobotCount() { return robots.size(); }

    /**
     * Get a connected robot client, from server's list of bots
     * (clients which have auth'd using {@link SOCImARobot}).
     * @param botName Case-sensitive bot name key, from {@link Connection#getData()}; if null, returns null
     * @return That bot's connection, or {@code null} if not found
     * @see Server#getConnection(String)
     * @see #getRobotParameters(String)
     * @see #getRobotCount()
     * @see #getConnectedRobotNames(StringBuilder)
     * @since 2.3.00
     */
    public final Connection getRobotConnection(final String botName)
    {
        if (botName == null)
            return null;

        Enumeration<Connection> robotsEnum = robots.elements();
        while (robotsEnum.hasMoreElements())
        {
            Connection robotConn = robotsEnum.nextElement();
            if (botName.equals(robotConn.getData()))
                return robotConn;
        }

        return null;
    }

    /**
     * Get this robot's specialized parameters from the optional database if it has an entry there,
     * or defaults for its type based on {@code botName}. Calls {@link SOCDBHelper#retrieveRobotParams(String)}.
     *<P>
     * Default bot params are {@link #ROBOT_PARAMS_SMARTER} if the robot name
     * starts with "robot ", or {@link #ROBOT_PARAMS_DEFAULT} otherwise (starts with "droid ").
     * This matches the bot names generated in {@link #setupLocalRobots(int, int)}.
     *
     * @param botName Name of robot for parameter lookup
     * @return Bot parameters from DB if used and bot name found there,
     *     or defaults for bot type as described above.
     *     Never {@code null} unless {@code botName} is {@code null}.
     * @since 2.3.00
     */
    public final SOCRobotParameters getRobotParameters(final String botName)
    {
        if (botName == null)
            return null;

        SOCRobotParameters params = null;
        try
        {
            params = SOCDBHelper.retrieveRobotParams(botName);
            if ((params != null) && D.ebugIsEnabled())
                D.ebugPrintlnINFO("*** Robot Parameters for " + botName + " = " + params);
        } catch (SQLException sqle) {
            System.err.println("Error retrieving robot parameters from db: Using defaults.");
        }

        if (params == null)
        {
            if (botName.startsWith("robot "))
                params = SOCServer.ROBOT_PARAMS_SMARTER;  // uses SOCRobotDM.SMART_STRATEGY
            else  // startsWith("droid ")
                params = SOCServer.ROBOT_PARAMS_DEFAULT;  // uses SOCRobotDM.FAST_STRATEGY
        }

        return params;
    }

    /**
     * The 16 hex characters to use in {@link #generateRobotCookie()}.
     * @since 1.1.19
     */
    private final static char[] GENERATEROBOTCOOKIE_HEX
        = { '0', '1', '2', '3', '4', '5', '6', '7', '8', '9', 'a', 'b', 'c', 'd', 'e', 'f' };

    /**
     * Generate and return a string to use for {@link #robotCookie}.
     * Currently a lowercase hex string; format or length does not have to be compatible
     * between versions.  The contents are randomly generated for each server run.
     * @return Robot connect cookie contents to use for this server
     * @since 1.1.19
     */
    private final String generateRobotCookie()
    {
        byte[] rnd = new byte[16];
        rand.nextBytes(rnd);
        char[] rndChars = new char[2 * 16];
        int ic = 0;  // index into rndChars
        for (int i = 0; i < 16; ++i)
        {
            final int byt = rnd[i] & 0xFF;
            rndChars[ic] = GENERATEROBOTCOOKIE_HEX[byt >>> 4];   ++ic;
            rndChars[ic] = GENERATEROBOTCOOKIE_HEX[byt & 0x0F];  ++ic;
        }

        return new String(rndChars);
    }

    /**
     * Adds a connection to a chat channel.
     *
     * WARNING: MUST HAVE THE channelList.takeMonitorForChannel(ch)
     * before calling this method
     *
     * @param c    the Connection to be added
     * @param ch   the name of the channel
     *
     */
    public void connectToChannel(Connection c, String ch)
    {
        if (c == null)
            return;

        if (channelList.isChannel(ch))
        {
            if (! channelList.isMember(c, ch))
            {
                c.put(new SOCChannelMembers(ch, channelList.getMembers(ch)));
                if (D.ebugOn)
                    D.ebugPrintlnINFO("*** " + c.getData() + " joined the channel " + ch + " at "
                        + DateFormat.getTimeInstance(DateFormat.SHORT).format(new Date()));
                channelList.addMember(c, ch);
            }
        }
    }

    /**
     * Connection {@code c} leaves the channel {@code ch}.
     * Send {@link SOCLeaveChannel} message to remaining members of {@code ch}.
     * If the channel becomes empty after removing {@code c}, this method can destroy it.
     *<P>
     * <B>Note:</B> Caller must send {@link SOCDeleteChannel} message, this method does not do so.
     *<P>
     * <B>Locks:</B> Must have {@link SOCChannelList#takeMonitorForChannel(String) channelList.takeMonitorForChannel(ch)}
     * when calling this method.
     * May or may not have {@link SOCChannelList#takeMonitor()}, see {@code channelListLock} parameter.
     *
     * @param c  the connection
     * @param ch the channel
     * @param destroyIfEmpty  if true, this method will destroy the channel if it's now empty.
     *           If false, the caller must call {@link #destroyChannel(String)}
     *           before calling {@link SOCChannelList#releaseMonitor()}.
     * @param channelListLock  true if we have the {@link SOCChannelList#takeMonitor()} lock
     *           when called; false if it must be acquired and released within this method
     * @return true if we destroyed the channel, or if it would have been destroyed but {@code destroyIfEmpty} is false.
     */
    public boolean leaveChannel
        (final Connection c, final String ch, final boolean destroyIfEmpty, final boolean channelListLock)
    {
        if (c == null)
            return false;

        final String mName = c.getData();
        D.ebugPrintlnINFO("leaveChannel: " + mName + " " + ch + " " + channelListLock);

        if (channelList.isMember(c, ch))
        {
            channelList.removeMember(c, ch);

            SOCLeaveChannel leaveMessage = new SOCLeaveChannel(mName, "-", ch);
            messageToChannelWithMon(ch, leaveMessage);
            if (D.ebugOn)
                D.ebugPrintlnINFO("*** " + mName + " left the channel " + ch + " at "
                    + DateFormat.getTimeInstance(DateFormat.SHORT).format(new Date()));
        }

        final boolean isEmpty = channelList.isChannelEmpty(ch);
        if (isEmpty && destroyIfEmpty)
        {
            if (channelListLock)
            {
                destroyChannel(ch);
            }
            else
            {
                channelList.takeMonitor();

                try
                {
                    destroyChannel(ch);
                }
                catch (Exception e)
                {
                    D.ebugPrintStackTrace(e, "Exception in leaveChannel");
                }

                channelList.releaseMonitor();
            }
        }

        return isEmpty;
    }

    /**
     * Destroy a channel and then clean up related data, such as the owner's count of
     * {@link SOCClientData#getcurrentCreatedChannels()}.
     * Calls {@link SOCChannelList#deleteChannel(String)}.
     *<P>
     * <B>Note:</B> Caller must send {@link SOCDeleteChannel} message, this method does not do so.
     *<P>
     * <B>Locks:</B> Must have {@link #channelList}{@link SOCChannelList#takeMonitor() .takeMonitor()}
     * before calling this method.
     *
     * @param ch  Name of the channel to destroy
     * @see #leaveChannel(Connection, String, boolean, boolean)
     * @since 1.1.20
     */
    protected final void destroyChannel(final String ch)
    {
        channelList.deleteChannel(ch);

        // Reduce the owner's channels-active count
        Connection oConn = conns.get(channelList.getOwner(ch));
        if (oConn != null)
            ((SOCClientData) oConn.getAppData()).deletedChannel();
    }

    /**
     * Adds a connection to a game, unless they're already a member.
     * If the game doesn't yet exist, creates it and announces the new game to all clients
     * by calling {@link #createGameAndBroadcast(Connection, String, Map, SOCGame, int, boolean, boolean)}.
     * After this method returns, caller must call {@link #joinGame(SOCGame, Connection, boolean, boolean, boolean)}
     * to send game state to the player/observer.
     *<P>
     * If this method creates a new game: After it returns, other human players may join until
     * someone clicks "Start Game". At that point, server will look for robots to fill empty seats.
     *
     * @param c    the Connection to be added to the game; its name, version, and locale should already be set.
     * @param gaName  the name of the game; ignored if {@code loadedGame != null}. Not validated or trimmed, see
     *             {@link #createOrJoinGameIfUserOK(Connection, String, String, String, Map)} for that.
     * @param gaOpts  if creating a game with options, its {@link SOCGameOption}s; otherwise null.
     *                Must already be validated, by calling
     *                {@link SOCGameOption#adjustOptionsToKnown(Map, Map, boolean)}
     *                with <tt>doServerPreadjust</tt> true.
     * @param loadedGame  Game being reloaded, or {@code null} when joining an existing game or creating a new one.
     *          Should not be in server's gameList yet.
     * @return     true if {@code c} was not a member of the game before, or if new game created;
     *             false if {@code c} was already in this game
     * @throws SOCGameOptionVersionException if asking to create a game (gaOpts != null),
     *           but client's version is too low to join because of a
     *           requested game option's minimum version in gaOpts.
     *           Calculated via {@link SOCGameOption#optionsNewerThanVersion(int, boolean, boolean, Map)}.
     *           (this exception was added in 1.1.07)
     * @throws MissingResourceException if client has {@link SOCClientData#hasLimitedFeats} and
     *           <tt>! {@link SOCGame#canClientJoin(SOCFeatureSet)}</tt>.
     *           The missing feature(s) are in the {@link MissingResourceException#getKey()} field,
     *           in the format returned by {@link SOCGame#checkClientFeatures(SOCFeatureSet, boolean)}.
     *           (this exception was added in 2.0.00)
     * @throws NoSuchElementException if {@code loadedGame != null}, its game name is already in use,
     *           and an unused name couldn't be generated.
     * @throws IllegalArgumentException if client's version is too low to join for any
     *           other reason. (this exception was added in 1.1.06)
     * @see SOCServerMessageHandler#handleSTARTGAME(Connection, SOCStartGame)
     * @see SOCServerMessageHandler#handleJOINGAME(Connection, SOCJoinGame)
     */
    public boolean connectToGame
        (Connection c, final String gaName, Map<String, SOCGameOption> gaOpts, final SOCGame loadedGame)
        throws SOCGameOptionVersionException, MissingResourceException, NoSuchElementException,
            IllegalArgumentException, RuntimeException
    {
        if (c == null)
        {
            return false;  // shouldn't happen
        }

        boolean result = false;

        final int cliVers = c.getVersion();
        boolean gameExists = false;

        if (loadedGame == null)
            try
            {
                gameList.takeMonitor();
                gameExists = gameList.isGame(gaName);
            } catch (Exception e) {
                D.ebugPrintStackTrace(e, "Exception in connectToGame");
            } finally {
                gameList.releaseMonitor();
            }

        if (gameExists)
        {
            boolean cliVersOld = false;
            String cliMissingFeats = null;  // if non-null, list of optional features not in client but needed by game

            gameList.takeMonitorForGame(gaName);
            SOCGame ga = gameList.getGameData(gaName);

            try
            {
                if (gameList.isMember(c, gaName))
                {
                    result = false;
                }
                else
                {
                    if (ga.getClientVersionMinRequired() > cliVers)
                    {
                        cliVersOld = true;
                    } else {
                        SOCClientData scd = (SOCClientData) c.getAppData();
                        if (scd.hasLimitedFeats)
                        {
                            cliMissingFeats = ga.checkClientFeatures(scd.feats, false);
                            if (cliMissingFeats != null)
                                cliVersOld = true;
                        }
                    }

                    if (! cliVersOld)
                    {
                        gameList.addMember(c, gaName);
                        result = true;
                    }
                }
            }
            catch (Exception e)
            {
                D.ebugPrintStackTrace(e, "Exception in connectToGame (isMember)");
            }

            gameList.releaseMonitorForGame(gaName);
            if (cliMissingFeats != null)
                throw new MissingResourceException("Client missing a feature", "unused", cliMissingFeats);
            if (cliVersOld)
                throw new IllegalArgumentException("Client version");

                // <---- Exception: Early return ----
        }
        else
        {
            /**
             * the game did not exist: Create it after checking options,
             * or if using loadedGame, check options and add it to game list.
             */

            final int gVers;
            if (loadedGame != null)
                gaOpts = loadedGame.getGameOptions();
            if (gaOpts == null)
            {
                gVers = -1;
            } else {
                gVers = SOCVersionedItem.itemsMinimumVersion(gaOpts);
                if ((gVers > cliVers) && (gVers < Integer.MAX_VALUE))
                {
                    // Which requested option(s) are too new for client?
                    // (Ignored if gVers was MAX_VALUE, which is used
                    //  only by test-gameopt DEBUGNOJOIN.)
                    List<SOCGameOption> optsValuesTooNew = SOCGameOption.optionsNewerThanVersion
                        (cliVers, true, false, gaOpts);
                    throw new SOCGameOptionVersionException(gVers, cliVers, optsValuesTooNew);

                    // <---- Exception: Early return ----
                }
            }

            // Create new game or add reloaded game to gameList, and announce it;
            // will expire in SOCGameListAtServer.GAME_TIME_EXPIRE_MINUTES
            SOCGame newGame = createGameAndBroadcast(c, gaName, gaOpts, loadedGame, gVers, false, false);
            if (newGame != null)
                result = true;
        }

        return result;
    }

    /**
     * Create a new game or connect to a reloaded one, and announce it with a broadcast.
     * Called from {@link #connectToGame(Connection, String, Map, SOCGame)}.
     *<P>
     * Can also be used with a {@code loadedGame} being reloaded; will
     * add it to game list and generally act as if a new game is being created.
     *<P>
     * The new game is created with {@link SOCGameListAtServer#createGame(String, String, String, Map, GameHandler)}
     * and will expire in {@link SOCGameListAtServer#GAME_TIME_EXPIRE_MINUTES} unless extended during play.
     *<P>
     * The broadcast will send {@link SOCNewGameWithOptions} if {@code gaOpts != null}, {@link SOCNewGame} otherwise.
     * If some connected clients are older than {@code gVers}, the message sent to those older clients will
     * let them know they can't connect to the new game.
     *<P>
     * <b>Locks:</b> Uses {@link SOCGameList#takeMonitor()} / {@link SOCGameList#releaseMonitor()};
     * see {@code hasGameListMonitor} parameter.
     *
     * @param c    the Connection creating and owning this game; its name, version, and locale should already be set.
     *             This client connection will be added as a member of the game, and its {@link SOCClientData#createdGame()}
     *             will be called.  Can be null, especially if {@code isBotsOnly}.
     * @param gaName  requested name of the game; no game should be in game list yet with this name.
     *             If another game with this name does exist, tries to rename {@code gaName}
     *             (see {@link SOCGameListAtServer#createGame(String, String, String, Map, GameHandler)}).
     *             Ignored if {@code loadedGame != null}. Not validated or trimmed, see
     *             {@link #createOrJoinGameIfUserOK(Connection, String, String, String, Map)} for that.
     * @param gaOpts  if creating a game with options, its {@link SOCGameOption}s; otherwise null.
     *                Ignored if {@code loadedGame != null}.
     *                Must already be validated, by calling
     *                {@link SOCGameOption#adjustOptionsToKnown(Map, Map, boolean)}
     *                with <tt>doServerPreadjust</tt> true.
     * @param loadedGame  Game being reloaded, or {@code null} when joining an existing game or creating a new one.
     *             Should not be in server's gameList yet.
     * @param gVers  Game's minimum version, from
     *                {@link SOCVersionedItem#itemsMinimumVersion(Map) SOCVersionedItem.itemsMinimumVersion}
     *                {@code (gaOpts)}, or -1 if null gaOpts.
     *                This must always be calculated, even when using {@code loadedGame}.
     * @param isBotsOnly  True if the game's only players are bots, no humans and no owner
     * @param hasGameListMonitor  True if caller holds the {@link SOCGameList#takeMonitor()} lock already.
     *                If true, this method won't take or release that monitor.  Otherwise will take it before creating
     *                the game, and release it before calling {@link #broadcast(SOCMessage)}.
     * @return  Newly created game, or null if an unexpected error occurs during creation
     * @throws NoSuchElementException if {@code loadedGame != null}, its game name is already in use,
     *           and an unused name couldn't be generated.
     * @since 2.0.00
     */
    private SOCGame createGameAndBroadcast
        (final Connection c, String gaName, Map<String, SOCGameOption> gaOpts, final SOCGame loadedGame,
         final int gVers, final boolean isBotsOnly, final boolean hasGameListMonitor)
        throws NoSuchElementException
    {
        final SOCClientData scd = (c != null) ? (SOCClientData) c.getAppData() : null;
        SOCGame newGame = null;
        if (loadedGame != null)
            gaOpts = loadedGame.getGameOptions();

        if (! hasGameListMonitor)
            gameList.takeMonitor();
        boolean monitorReleased = false;

        try
        {
            // Create new game, expiring in SOCGameListAtServer.GAME_TIME_EXPIRE_MINUTES.

            final String owner = (c != null) ? c.getData() : null,
                localeStr = (scd != null) ? scd.localeStr : null;

            if (loadedGame != null)
                newGame = gameList.addGame(loadedGame, handler, owner, localeStr);  // may throw NoSuchElementException
            else
                newGame = gameList.createGame(gaName, owner, localeStr, gaOpts, handler);
            gaName = newGame.getName();  // in case was renamed

            if (isBotsOnly)
                newGame.isBotsOnly = true;
            else if ((strSocketName != null) && (strSocketName.equals(PRACTICE_STRINGPORT)))
                newGame.isPractice = true;  // flag if practice game (set since 1.1.09)

            if (c != null)
                // Add this (creating) player to the game
                gameList.addMember(c, gaName);

            // should release monitor before we broadcast
            if (! hasGameListMonitor)
                gameList.releaseMonitor();
            monitorReleased = true;

            if (scd != null)
                scd.createdGame();

            broadcastNewGame(newGame, gaName, gaOpts, gVers);
        }
        catch (Exception e)
        {
            if ((e instanceof NoSuchElementException) && (loadedGame != null))
                throw e;
            else
                D.ebugPrintStackTrace(e, "Exception in createGameAndBroadcast");
        }
        finally
        {
            if (! (monitorReleased || hasGameListMonitor))
                gameList.releaseMonitor();
        }

        return newGame;
    }

    /**
     * Announce a newly created or reloaded game to all clients; called from
     * {@link #createGameAndBroadcast(Connection, String, Map, SOCGame, int, boolean, boolean)}.
     * If some clients can't join, based on their version or limited {@link SOCClientData#feats},
     * announce to those clients with the "can't join" prefix flag.
     *
     * @param newGame  Newly created game
     * @param gaName  New game's name
     * @param gaOpts  New game's options if any, or null
     * @param gVers   New game's minimum version
     * @since 2.0.00
     */
    private void broadcastNewGame
        (final SOCGame newGame, final String gaName, Map<String, SOCGameOption> gaOpts, final int gVers)
    {
        // check required client version before we broadcast
        final int cversMin = getMinConnectedCliVersion();

        if ((gVers <= cversMin) && (gaOpts == null) && (cversMin >= SOCBoardLarge.VERSION_FOR_ALSO_CLASSIC))
        {
            // All clients can join it, and no game options: use simplest message
            broadcast(new SOCNewGame(gaName));

        } else {
            // Send messages, based on clients' versions/features
            // and whether there are game options.

            // Client version variables:
            // cversMin: minimum version connected to server
            // VERSION_FOR_NEWGAMEWITHOPTIONS: minimum to understand game options

            // Game version variables:
            // gVers: minimum to play the game
            // gVersMinGameOptsNoChange: minimum to understand these game options
            //           without backwards-compatibility changes to their values

            final int gVersMinGameOptsNoChange;
            if (cversMin < Version.versionNumber())
                gVersMinGameOptsNoChange = SOCGameOption.optionsMinimumVersion(gaOpts, true);
            else
                gVersMinGameOptsNoChange = -1;  // all clients are our current version or higher

            // Check whether any clients have only limited features and can't join:

            Connection cliLimited = null;  // the first limited connection found, if any
            SOCMessage cannotJoinMsg = null;  // if needed, lazy init in loop body

            if (! limitedConns.isEmpty())
            {
                final SOCFeatureSet gameFeats = newGame.getClientFeaturesRequired();
                if (gameFeats != null)
                {
                    synchronized (unnamedConns)
                    {
                        for (final Connection lc : limitedConns)
                        {
                            final SOCClientData scd = (SOCClientData) lc.getAppData();

                            if (scd.isRobot)
                                continue;  // bots don't care about new-game announcements

                            if ((gVers <= lc.getVersion()) && ! newGame.canClientJoin(scd.feats))
                            {
                                cliLimited = lc;
                                break;
                            }
                        }
                    }

                    if (cliLimited != null)
                    {
                        cannotJoinMsg = new SOCNewGame(SOCGames.MARKER_THIS_GAME_UNJOINABLE + gaName);  // was null
                        cliLimited.put(cannotJoinMsg);
                    }
                }
            }

            if ((cversMin >= gVersMinGameOptsNoChange)
                && (cversMin >= SOCNewGameWithOptions.VERSION_FOR_NEWGAMEWITHOPTIONS)
                && (cliLimited == null))
            {
                // All cli can understand msg with version/options included
                broadcast
                    (new SOCNewGameWithOptions(gaName, gaOpts, gVers, -2));
            } else {
                // Only some can understand msg with version/options included;
                // send at most 1 message to each connected client, split by client version.
                // If no game options, send simple NEWGAME message type to all clients.

                final HashMap<Integer, SOCMessage> msgCacheForVersion = new HashMap<Integer, SOCMessage>();
                    // key = client version. Special keys:
                    // 1 if older than VERSION_FOR_NEWGAMEWITHOPTIONS;
                    // -1 if older than that and can't join

                synchronized (unnamedConns)
                {
                    broadcastNewGame_toConns
                        (newGame, gaOpts, gVers, gVersMinGameOptsNoChange,
                         conns.values(), cliLimited, msgCacheForVersion, cannotJoinMsg);
                    broadcastNewGame_toConns
                        (newGame, gaOpts, gVers, gVersMinGameOptsNoChange,
                         unnamedConns, cliLimited, msgCacheForVersion, cannotJoinMsg);
                }
            }
        }
    }

    /**
     * Utility method to loop through {@link #conns} or {@link #unnamedConns} during
     * {@link #broadcastNewGame(SOCGame, String, Map, int)}.
     *<P>
     * For parameter meanings, see source of {@code broadcastNewGame(..)}.
     * @since 2.0.00
     */
    private void broadcastNewGame_toConns
        (final SOCGame newGame, final Map<String, SOCGameOption> gaOpts, final int gVers,
         final int gVersMinGameOptsNoChange, Collection<Connection> connSet, Connection cliLimited,
         final HashMap<Integer, SOCMessage> msgCacheForVersion, SOCMessage cannotJoinMsg)
    {
        final String gaName = newGame.getName();

        for (Connection c : connSet)
        {
            if (cliLimited != null)
            {
                if (c == cliLimited)
                    continue;  // already sent

                if (limitedConns.contains(c)
                    && ! newGame.canClientJoin(((SOCClientData) c.getAppData()).feats))
                {
                    if (cannotJoinMsg == null)
                        cannotJoinMsg = new SOCNewGame(SOCGames.MARKER_THIS_GAME_UNJOINABLE + gaName);
                        // cannotJoinMsg will be used during this loop, but discarded between first and
                        // second call to this method; second call will create it again, which is OK
                    c.put(cannotJoinMsg);

                    continue;  // can't join
                }
            }

            int cvers = c.getVersion();
            if (cvers < gVers)
                cvers = -1;
            else if ((gaOpts == null) || (cvers < SOCNewGameWithOptions.VERSION_FOR_NEWGAMEWITHOPTIONS))
                cvers = 1;
            final Integer cversKey = Integer.valueOf(cvers);

            SOCMessage cacheMsg = msgCacheForVersion.get(cversKey);
            if (cacheMsg != null)
            {
                c.put(cacheMsg);
                continue;
            }

            // Based on client's version, determine the message to send
            if (cvers == -1)
            {
                // Older clients who can't join: announce game with cant-join prefix
                cacheMsg = new SOCNewGame(SOCGames.MARKER_THIS_GAME_UNJOINABLE + gaName);
            }
            else if (cvers == 1)
            {
                // No game options, or older client who can join: announce game without its options/version
                cacheMsg = new SOCNewGame(gaName);
            }
            else
            {
                // Client's version is new enough for game options:
                // Some clients' versions are too old to understand these game
                // option values without change; send them an altered set for
                // compatibility with those clients.

                if (cvers >= gVersMinGameOptsNoChange)
                    cacheMsg = new SOCNewGameWithOptions(gaName, gaOpts, gVers, -2);
                else
                    // needs value changes
                    cacheMsg = new SOCNewGameWithOptions(gaName, gaOpts, gVers, cvers);
            }

            msgCacheForVersion.put(cversKey, cacheMsg);
            c.put(cacheMsg);
        }
    }

    /**
     * the connection c leaves the game gm.  Clean up; if needed, force the current player's turn to end.
     *<P>
     * If the game becomes empty after removing {@code c}, this method can destroy it if all these
     * conditions are true (determined by {@link GameHandler#leaveGame(SOCGame, Connection, boolean, boolean)}):
     * <UL>
     *  <LI> {@code c} was the last non-robot player
     *  <LI> {@code c} not being replaced by a human player
     *  <LI> No one was watching/observing
     *  <LI> {@link SOCGame#isBotsOnly} flag is false
     * </UL>
     *<P>
     * <B>Locks:</B> Has {@link SOCGameList#takeMonitorForGame(String) gameList.takeMonitorForGame(gm)}
     * when calling this method; should not have {@link SOCGame#takeMonitor()}.
     * May or may not have {@link SOCGameList#takeMonitor()}, see {@code gameListLock} parameter.
     *<P>
     * Before v1.2.01, games where all players were bots would continue playing if at least one client was
     * watching/observing. In v2.0.00 and newer, such games can continue only if bot-development property
     * {@code jsettlers.bots.botgames.total} != 0 and there is an observer. (v1.2.xx does not have that property,
     * and will destroy the game.)
     *
     * @param c  the connection; if c is being dropped because of an error,
     *           this method assumes that {@link Connection#disconnect()}
     *           has already been called.  This method won't exclude c from
     *           any communication about leaving the game, in case they are
     *           still connected and in other games.
     * @param ga  game to leave, if already known from {@link SOCGameListAtServer#getGameData(String)}
     * @param gm  game name, if {@code ga} object not already known
     * @param hasReplacement  If true the leaving connection is a bot, and there's a waiting client who will be told
     *           next to sit down in this bot's seat, so that isn't really becoming vacant
     * @param hasHumanReplacement  if true, {@code hasReplacement}'s client is human, not a bot
     * @param destroyIfEmpty  if true, this method will destroy the game if it's now empty.
     *           If false, the caller must call {@link #destroyGame(String)}
     *           before calling {@link SOCGameList#releaseMonitor()}.
     * @param hasGameListLock  true if caller holds the {@link SOCGameList#takeMonitor()} lock when called;
     *           false if it must be acquired and released within this method
     * @return true only if the game was destroyed, or if it would have been destroyed but {@code destroyIfEmpty} is false
     * @throws IllegalArgumentException if both {@code ga} and {@code gm} are null
     */
    public boolean leaveGame
        (final Connection c, SOCGame ga, String gm,
         final boolean hasReplacement, final boolean hasHumanReplacement,
         final boolean destroyIfEmpty, final boolean hasGameListLock)
        throws IllegalArgumentException
    {
        if (c == null)
        {
            return false;  // <---- Early return: no connection ----
        }

        if (gm == null)
        {
            if (ga == null)
                throw new IllegalArgumentException("both null");

            gm = ga.getName();
        }

        boolean gameDestroyed = false;

        gameList.removeMember(c, gm);

        if (ga == null)
        {
            ga = gameList.getGameData(gm);

            if (ga == null)
                return false;  // <---- Early return: no game ----
        }

        GameHandler hand = gameList.getGameTypeHandler(gm);
        if (hand != null)
        {
            gameDestroyed = hand.leaveGame(ga, c, hasReplacement, hasHumanReplacement) || gameList.isGameEmpty(gm);
        } else {
            gameDestroyed = true;
                // should not happen. If no handler, game data is inconsistent
        }

        if (gameDestroyed && destroyIfEmpty)
        {
            /**
             * if the game has no players, or if they're all
             * robots, then end the game and update stats.
             */
            if (hasGameListLock)
            {
                destroyGame(gm);
            }
            else
            {
                gameList.takeMonitor();

                try
                {
                    destroyGame(gm);
                } catch (Exception e) {
                    D.ebugPrintStackTrace(e, "Exception in leaveGame (destroyGame)");
                } finally {
                    gameList.releaseMonitor();
                }
            }
        }

        //D.ebugPrintln("*** gameDestroyed = "+gameDestroyed+" for "+gm);
        return gameDestroyed;
    }

    /**
     * Handle a member leaving the game:
     *<UL>
     * <LI> Manages game list locks
     * <LI> Calls {@link #leaveGame(Connection, SOCGame, String, boolean, boolean, boolean, boolean)}
     * <LI> If game now destroyed, announces game deletion
     * <LI> If leaving member was a bot, remove it from {@link #robotDismissRequests} for this game.
     *      Calls {@link #sitDown(SOCGame, Connection, int, boolean, boolean)} if a human player
     *      is replacing the bot.
     *</UL>
     * Before v2.0.00 this method was {@code handleLEAVEGAME_member} called only from
     * {@link SOCServerMessageHandler#handleLEAVEGAME(Connection, SOCLeaveGame)}.
     *
     * @param c  the connection leaving the game
     * @param game  game to leave, if already known from {@link SOCGameListAtServer#getGameData(String)}
     * @param gaName  game name, if {@code game} object not already known
     * @throws IllegalArgumentException if both {@code game} and {@code gaName} are null
     * @since 1.1.07
     */
    void leaveGameMemberAndCleanup(Connection c, SOCGame game, String gaName)
        throws IllegalArgumentException
    {
        if (gaName == null)
        {
            if (game == null)
                throw new IllegalArgumentException("both null");

            gaName = game.getName();
        }

        if (! gameList.takeMonitorForGame(gaName))
        {
            return;  // <--- Early return: game not in gamelist ---
        }

        boolean gameDestroyed = false;
        final Vector<SOCReplaceRequest> reqList = robotDismissRequests.get(gaName);
        SOCReplaceRequest req = null;

        try
        {
            // check for robot-replace request; if so,
            // we'll soon tell waiting client to sit down
            if (reqList != null)
            {
                Enumeration<SOCReplaceRequest> reqEnum = reqList.elements();

                while (reqEnum.hasMoreElements())
                {
                    SOCReplaceRequest rr = reqEnum.nextElement();

                    if (rr.getLeaving() == c)
                    {
                        req = rr;
                        break;
                    }
                }
            }

            final boolean hasReplacement = (req != null);
            final SOCClientData repScd = (hasReplacement)
                ? (SOCClientData) (req.getArriving().getAppData())
                : null;
            gameDestroyed = leaveGame
                (c, game, gaName, hasReplacement, (repScd != null) && ! repScd.isRobot, true, false);
        }
        catch (Exception e)
        {
            D.ebugPrintStackTrace(e, "Exception in handleLEAVEGAME (leaveGame)");
        } finally {
            gameList.releaseMonitorForGame(gaName);
        }

        if (gameDestroyed)
        {
            broadcast(new SOCDeleteGame(gaName));
        }
        else
        {
            /*
               SOCLeaveGame leaveMessage = new SOCLeaveGame(c.getData(), c.host(), gaName);
               messageToGame(gaName, leaveMessage);
               recordGameEvent(gaName, leaveMessage);
             */
        }

        /**
         * if it's a robot, and another client's waiting to take over its spot,
         * remove it from the request list and let that client sit down
         */
        if (req != null)
        {
            reqList.removeElement(req);

            if (game == null)
                game = gameList.getGameData(gaName);
            if (gameDestroyed || (game == null))
                return;  // game was destroyed; maybe was robots-only?

            final int pn = req.getSitDownMessage().getPlayerNumber();
            final Connection arriving = req.getArriving();
            final boolean isRobot = req.getSitDownMessage().isRobot();
            if (! isRobot)
            {
                // don't keep the robot face icon

                int faceId = SOCPlayer.FIRST_HUMAN_FACE_ID;
                final SOCClientData scd = (SOCClientData) arriving.getAppData();
                if ((scd != null) && (scd.faceId > 0))
                    faceId = scd.faceId;

                game.getPlayer(pn).setFaceId(faceId);
            }

            sitDown(game, arriving, pn, isRobot, false);
        }
    }

    /**
     * shuffle the indexes to distribute load among {@link #robots}
     * @return a shuffled array of robot indexes, from 0 to ({@link #robots}.size() - 1)
     * @since 1.1.06
     */
    int[] robotShuffleForJoin()
    {
        int[] robotIndexes = new int[robots.size()];

        for (int i = 0; i < robots.size(); i++)
        {
            robotIndexes[i] = i;
        }

        for (int j = 0; j < 3; j++)
        {
            for (int i = 0; i < robotIndexes.length; i++)
            {
                // Swap a random robot, below the ith robot, with the ith robot
                int idx = Math.abs(rand.nextInt() % (robotIndexes.length - i));
                int tmp = robotIndexes[idx];
                robotIndexes[idx] = robotIndexes[i];
                robotIndexes[i] = tmp;
            }
        }
        return robotIndexes;
    }

    /**
     * Set up some robot opponents, running in our JVM for operator convenience.
     * Set up more than needed; when a game is started, game setup will
     * randomize whether its humans will play against smart or fast ones.
     * (Some will be SOCRobotDM.FAST_STRATEGY, some SMART_STRATEGY).
     *<P>
     * The bots will start up and connect in separate threads, then be given their
     * {@code FAST} or {@code SMART} strategy params in {@link #handleIMAROBOT(Connection, SOCImARobot)}
     * based on their name prefixes ("droid " or "robot " respectively):
     * See {@link #getRobotParameters(String)}.
     *<P>
     * Some third-party bot clients can automatically be started here,
     * if they're named in {@link #PROP_JSETTLERS_BOTS_START3P} and meet the criteria documented there.
     * Those bots will be named "extrabot 1", "extrabot 2", etc.
     *<P>
     * In v1.2.00 and newer, human players can't use names with bot prefixes "droid " or "robot ",
     * and in v2.2.00 and newer "extrabot " also; see {@link #checkNickname(String, Connection, boolean, boolean)}.
     *<P>
     * Before 1.1.09, this method was part of SOCPlayerClient.
     *
     * @param numFast number of fast robots, with {@link soc.robot.SOCRobotDM#FAST_STRATEGY FAST_STRATEGY}
     * @param numSmart number of smart robots, with {@link soc.robot.SOCRobotDM#SMART_STRATEGY SMART_STRATEGY}
     * @return True if robots were set up, false if an exception occurred.
     *     This typically happens if a third-party robot class can't be loaded.
     * @see soc.client.SOCPlayerClient#startPracticeGame()
     * @see soc.client.MainDisplay#startLocalTCPServer(int)
     * @see #startRobotOnlyGames(boolean, boolean)
     * @see SOCLocalRobotClient
     * @since 1.1.00
     */
    public boolean setupLocalRobots(final int numFast, final int numSmart)
    {
        final ServerConnectInfo sci =
            (strSocketName != null)
            ? new ServerConnectInfo(strSocketName, robotCookie)
            : new ServerConnectInfo("localhost", port, robotCookie);

        String curr3pBotClass = null;  // for context when reporting third-party bot instantiation errors
        try
        {
            // Make some faster ones first.
            for (int i = 0; i < numFast; ++i)
            {
                String rname = "droid " + (i+1);
                SOCLocalRobotClient.createAndStartRobotClientThread(rname, sci, null);
                    // to ratelimit, create includes Thread.yield() and sleep(75 ms) on caller's thread
            }

            // Make a few smarter ones now:
            // handleIMAROBOT will give them SOCServer.ROBOT_PARAMS_SMARTER
            // based on their name prefixes being "robot " not "droid ".

            for (int i = 0; i < numSmart; ++i)
            {
                String rname = "robot " + (i+1+numFast);
                SOCLocalRobotClient.createAndStartRobotClientThread(rname, sci, null);
            }

            // Now, any third-party bots starting up with server.
            if (robots3pCliConstrucs != null)
            {
                int i = 0;
                for (final Constructor<? extends SOCRobotClient> con : robots3pCliConstrucs)
                {
                    ++i;
                    curr3pBotClass = con.getDeclaringClass().getName();
                    SOCLocalRobotClient.createAndStartRobotClientThread("extrabot " + i, sci, con);
                }
            }
        }
        catch (Exception e)
        {
            if (curr3pBotClass != null)
            {
                System.err.println("*** Can't start third-party bot " + curr3pBotClass + ": " + e);
                if ((e instanceof ReflectiveOperationException) && (e.getCause() instanceof Exception))
                {
                    e = (Exception) e.getCause();
                    System.err.println("    caused by " + e);
                }
                e.printStackTrace();
            }
            //TODO: log
            return false;
        }
        catch (LinkageError e)
        {
            // Packaging error, robot classes not included in JAR
            return false;
        }

        return true;
    }

    /**
     * Destroy a game and clean up related data, such as the owner's count of
     * {@link SOCClientData#getCurrentCreatedGames()}.
     *<P>
     * Note that if this game had the {@link SOCGame#isBotsOnly} flag, and {@link #numRobotOnlyGamesRemaining} &gt; 0,
     * will call {@link #startRobotOnlyGames(boolean, boolean)}. If none remain, will shut down server if
     * {@link #PROP_JSETTLERS_BOTS_BOTGAMES_SHUTDOWN} is true and active game list is empty.
     *<P>
     * <B>Locks:</B> Must have {@link #gameList}{@link SOCGameList#takeMonitor() .takeMonitor()}
     * before calling this method.
     *
     * @param gm  Name of the game to destroy
     * @see #leaveGame(Connection, SOCGame, String, boolean, boolean, boolean, boolean)
     * @see #destroyGameAndBroadcast(String, String)
     */
    public void destroyGame(String gm)
    {
        //D.ebugPrintln("***** destroyGame("+gm+")");
        SOCGame cg = null;

        cg = gameList.getGameData(gm);
        if (cg == null)
            return;

        final boolean wasBotsOnly = cg.isBotsOnly;

        ///
        /// write out game data
        ///

        /*
           currentGameEventRecord.setSnapshot(cg);
           saveCurrentGameEventRecord(gm);
           SOCGameRecord gr = (SOCGameRecord)gameRecords.get(gm);
           writeGameRecord(gm, gr);
         */

        ///
        /// delete the game from gamelist,
        /// tell all robots to leave
        ///
        Vector<Connection> members = null;
        members = gameList.getMembers(gm);

        gameList.deleteGame(gm);  // also calls SOCGame.destroyGame

        if (members != null)
        {
            Enumeration<Connection> conEnum = members.elements();

            while (conEnum.hasMoreElements())
            {
                Connection con = conEnum.nextElement();
<<<<<<< HEAD
                con.put(new SOCRobotDismiss(gm));
=======
                messageToPlayer(con, null, PN_NON_EVENT, new SOCRobotDismiss(gm));
>>>>>>> e154de07
            }
        }

        // Reduce the owner's games-active count
        final String gaOwner = cg.getOwner();
        if (gaOwner != null)
        {
            Connection oConn = conns.get(gaOwner);
            if (oConn != null)
                ((SOCClientData) oConn.getAppData()).deletedGame();
        }

        if (! wasBotsOnly)
        {
            return;
        }

        if (numRobotOnlyGamesRemaining > 0)
        {
            startRobotOnlyGames(true, true);
        }
        else if (getConfigIntProperty(PROP_JSETTLERS_BOTS_BOTGAMES_TOTAL, 0) > 0)
        {
            // Other robot-only games could still be active; remaining = 0 was set when the last one was started

            if ((gameList.size() == 0) && getConfigBoolProperty(PROP_JSETTLERS_BOTS_BOTGAMES_SHUTDOWN, false))
            {
                stopServer(">>> All Robot-only games have finished. Shutting down server. <<<");

                System.exit(0);  // TODO nonzero exit code if any exceptions thrown while bot games ran?
            }
        }
    }

    /**
     * Destroy a game and then broadcast its deletion, including lock handling.
     * Calls {@link SOCGameList#takeMonitor()}, {@link #destroyGame(String)},
     * {@link SOCGameList#releaseMonitor()}, and {@link #broadcast(SOCMessage) broadcast}({@link SOCDeleteGame}).
     * @param gaName  Game name to destroy
     * @param descForStackTrace  Activity description in case of exception thrown from destroyGame;
     *     will debug-print a mesasge "Exception in " + desc, followed by a stack trace.
     * @since 2.0.00
     */
    public void destroyGameAndBroadcast(final String gaName, final String descForStackTrace)
    {
        gameList.takeMonitor();

        try
        {
            destroyGame(gaName);
        }
        catch (Exception e)
        {
            D.ebugPrintStackTrace(e, "Exception in " + descForStackTrace);
        }

        gameList.releaseMonitor();
        broadcast(new SOCDeleteGame(gaName));
    }

    /**
     * Used when SOCPlayerClient is also hosting games.
     * @return The names (Strings) of games on this server
     * @since 1.1.00
     */
    public Collection<String> getGameNames()
    {
        return gameList.getGameNames();
    }

    /**
     * Given a game name on this server, return its game object.
     * @param gaName  Game name
     * @return The game, or {@code null} if none found in game list
     * @since 2.0.00
     */
    public SOCGame getGame(final String gaName)
    {
        return gameList.getGameData(gaName);
    }

    /**
     * Given a game name on this server, return its state.
     *
     * @param gm Game name
     * @return Game's state, or -1 if no game with that name on this server
     * @since 1.1.00
     */
    public int getGameState(String gm)
    {
        SOCGame g = gameList.getGameData(gm);
        if (g != null)
            return g.getGameState();
        else
            return -1;
    }

    /**
     * Given a game name on this server, return its game options.
     *
     * @param gm Game name
     * @return the game options, or null if the game doesn't exist or has no options
     * @since 1.1.07
     */
    public Map<String,SOCGameOption> getGameOptions(String gm)
    {
        return gameList.getGameOptions(gm);
    }

    /**
     * Is a debug user enabled and allowed to run the commands listed in {@link #DEBUG_COMMANDS_HELP}?
     * Default is false.  Set with {@link #PROP_JSETTLERS_ALLOW_DEBUG}.
     * @return  True if a debug user is enabled.
     * @since 2.0.00
     */
    public final boolean isDebugUserEnabled()
    {
        return allowDebugUser;
    }

    /**
     * True if the server was constructed with a property or command line argument which is used
     * to run the server in Utility Mode instead of Server Mode.  In Utility Mode the server reads
     * its properties, initializes its database connection if any, and performs one task such as a
     * password reset or table/index creation. It won't start other threads and won't fail startup
     * if TCP port binding fails.
     *<P>
     * Utility Mode may also set a status message, see {@link #getUtilityModeMessage()}.
     *<P>
     * The current Utility Mode properties/arguments are:
     *<UL>
     * <LI> {@link #PROP_JSETTLERS_TEST_DB} flag property
     * <LI> {@link #PROP_JSETTLERS_TEST_VALIDATE__CONFIG} flag property
     * <LI> <tt>{@link SOCDBHelper#PROP_JSETTLERS_DB_BCRYPT_WORK__FACTOR}=test</tt> prop value
     * <LI> {@link SOCDBHelper#PROP_JSETTLERS_DB_SCRIPT_SETUP} property
     * <LI> {@link SOCDBHelper#PROP_JSETTLERS_DB_UPGRADE__SCHEMA} flag property
     * <LI> <tt>{@link SOCDBHelper#PROP_JSETTLERS_DB_SETTINGS}=write</tt> prop value
     * <LI> {@code --pw-reset=username} argument
     *</UL>
     *
     * @return  True if server was constructed with a Utility Mode property or command line argument
     * @since 1.1.20
     */
    public final boolean hasUtilityModeProperty()
    {
        return hasUtilityModeProp;
    }

    /**
     * If {@link #hasUtilityModeProperty()}, get the optional status message to print before exiting.
     * @return  Optional status message, or {@code null}
     * @since 1.1.20
     */
    public final String getUtilityModeMessage()
    {
         return utilityModeMessage;
    }

    /**
     * Given a StringManager (for a client's locale), return all known
     * game options, localizing the descriptive names if available.
     * @param loc  Client's locale for StringManager i18n lookups:
     *          <tt>smgr.get("gameopt." + {@link SOCVersionedItem#key SOCGameOption.key})</tt>
     * @param updateStaticKnownOpts  If true, localize each {@link SOCVersionedItem#getDesc() SOCGameOption.desc} in the
     *          static set of known options used by {@link SOCGameOption#getOption(String, boolean)} and
     *          {@link SOCGameOption#getAllKnownOptions()}; for use only by client's practice-game server
     * @return  {@link SOCGameOption#getAllKnownOptions()}, with descriptions localized if available
     * @since 2.0.00
     */
    public static Map<String,SOCGameOption> localizeKnownOptions
        (final Locale loc, final boolean updateStaticKnownOpts)
    {
        // Get copy of all known options
        Map<String,SOCGameOption> knownOpts = SOCGameOption.getAllKnownOptions();

        // See if we have localized opt descs for sm's locale
        final SOCStringManager sm = SOCStringManager.getServerManagerForClient(loc);
        final boolean hasLocalDescs = ! i18n_gameopt_PL_desc.equals(sm.get("gameopt.PL"));

        // If we can't localize, just return knownOpts
        if (! hasLocalDescs)
        {
            return knownOpts;
        }

        // Localize and return
        HashMap<String,SOCGameOption> opts = new HashMap<String, SOCGameOption>();
        for (SOCGameOption opt : knownOpts.values())
        {
            final String optKey = opt.key;
            try {
                final SOCGameOption oLocal = new SOCGameOption(opt, sm.get("gameopt." + optKey));
                opts.put(optKey, oLocal);
                if (updateStaticKnownOpts)
                    SOCGameOption.addKnownOption(oLocal);
                    // for-loop iteration isn't affected: updates static originals, not the copy in knownOpts
            } catch (MissingResourceException e) {
                opts.put(optKey, opt);
            }
        }

        return opts;
    }

    /**
     * Connection {@code c} is leaving the server; remove from all channels it was in.
     * In channels where {@code c} was the last connection, calls {@link #destroyChannel(String)}.
     * Sends {@link SOCDeleteChannel} to announce any destroyed channels.
     *
     * @param c  the connection
     */
    public void leaveAllChannels(Connection c)
    {
        if (c == null)
            return;

        List<String> toDestroy = new ArrayList<String>();  // channels where c was the last member

        channelList.takeMonitor();

        try
        {
            for (Enumeration<String> k = channelList.getChannels(); k.hasMoreElements();)
            {
                String ch = k.nextElement();

                if (channelList.isMember(c, ch))
                {
                    boolean thisChannelDestroyed = false;
                    channelList.takeMonitorForChannel(ch);

                    try
                    {
                        thisChannelDestroyed = leaveChannel(c, ch, false, true);
                    }
                    catch (Exception e)
                    {
                        D.ebugPrintStackTrace(e, "Exception in leaveAllChannels (leaveChannel)");
                    }

                    channelList.releaseMonitorForChannel(ch);

                    if (thisChannelDestroyed)
                        toDestroy.add(ch);
                }
            }
        }
        catch (Exception e)
        {
            D.ebugPrintStackTrace(e, "Exception in leaveAllChannels");
        }

        /** After iterating through all channels, destroy newly empty ones */
        for (String ch : toDestroy)
            destroyChannel(ch);

        channelList.releaseMonitor();

        /**
         * let everyone know about the destroyed channels
         */
        for (String ga : toDestroy)
        {
            broadcast(new SOCDeleteChannel(ga));
        }
    }

    /**
     * Connection {@code c} is leaving the server; remove from all games it was in.
     * In games where {@code c} was the last human player, calls {@link #destroyGame(String)}.
     *
     * @param c  the connection
     */
    public void leaveAllGames(Connection c)
    {
        if (c == null)
            return;

        List<String> toDestroy = new ArrayList<String>();  // games where c was the last human player

        gameList.takeMonitor();

        try
        {
            for (String ga : gameList.getGameNames())
            {
                Vector<Connection> v = gameList.getMembers(ga);

                if (v.contains(c))
                {
                    boolean thisGameDestroyed = false;
                    gameList.takeMonitorForGame(ga);

                    try
                    {
                        thisGameDestroyed = leaveGame(c, null, ga, false, false, false, true);
                    }
                    catch (Exception e)
                    {
                        D.ebugPrintStackTrace(e, "Exception in leaveAllGames (leaveGame)");
                    }

                    gameList.releaseMonitorForGame(ga);

                    if (thisGameDestroyed)
                        toDestroy.add(ga);
                }
            }
        }
        catch (Exception e)
        {
            D.ebugPrintStackTrace(e, "Exception in leaveAllGames");
        }

        /** After iterating through all games, destroy newly empty ones */
        for (String ga : toDestroy)
            destroyGame(ga);

        gameList.releaseMonitor();

        /**
         * let everyone know about the destroyed games
         */
        for (String ga : toDestroy)
        {
            D.ebugPrintlnINFO("** Broadcasting SOCDeleteGame " + ga);
            broadcast(new SOCDeleteGame(ga));
        }
    }

    /**
     * Send a message to the given channel
     *
     * @param ch  the name of the channel
     * @param mes the message to send
     */
    public void messageToChannel(String ch, SOCMessage mes)
    {
        channelList.takeMonitorForChannel(ch);

        try
        {
            Vector<Connection> v = channelList.getMembers(ch);

            if (v != null)
            {
                Enumeration<Connection> menum = v.elements();

                while (menum.hasMoreElements())
                {
                    Connection c = menum.nextElement();

                    if (c != null)
                    {
                        c.put(mes);
                    }
                }
            }
        }
        catch (Exception e)
        {
            D.ebugPrintStackTrace(e, "Exception in messageToChannel");
        }

        channelList.releaseMonitorForChannel(ch);
    }

    /**
     * Send a message to the given channel
     *
     * WARNING: MUST HAVE THE gameList.takeMonitorForChannel(ch) before
     * calling this method
     *
     * @param ch  the name of the channel
     * @param mes the message to send
     */
    public void messageToChannelWithMon(String ch, SOCMessage mes)
    {
        Vector<Connection> v = channelList.getMembers(ch);

        if (v != null)
        {
            Enumeration<Connection> menum = v.elements();

            while (menum.hasMoreElements())
            {
                Connection c = menum.nextElement();

                if (c != null)
                {
                    c.put(mes);
                }
            }
        }
    }

    // TODO soon mark deprecated for +eventPN form
    /**
     * Send a message to a player.
     *
     * @param c   the player connection
     * @param mes the message to send
     * @see #messageToPlayer(Connection, String, int, SOCMessage)
     */
    public void messageToPlayer(Connection c, SOCMessage mes)
    {
        messageToPlayer(c, null, PN_NON_EVENT, mes);
    }

    /**
     * Send a message to a player. Optionally call
     * {@link #recordGameEventTo(String, int, SOCMessage) recordGameEventTo(eventGameName, eventPN, mes)}.
     *
     * @param c   the player connection; does nothing if {@code null}
     * @param eventGameName {@code c}'s game if this should be recorded, otherwise {@code null}
     * @param eventPN  {@code c}'s player number if this is a game event which should be recorded;
     *     can be {@link #PN_REPLY_TO_UNDETERMINED} or {@link #PN_OBSERVER}.
     *     Otherwise {@link #PN_NON_EVENT}. Ignored if {@code eventGameName} is null.
     * @param mes the message to send; does nothing if {@code null}
     * @since 2.4.10
     */
    public void messageToPlayer(Connection c, final String eventGameName, final int eventPN, SOCMessage mes)
    {
        if ((c == null) || (mes == null))
            return;

        if (eventGameName != null)
            recordGameEventTo(eventGameName, eventPN, mes);

        //currentGameEventRecord.addMessageOut(new SOCMessageRecord(mes, "SERVER", c.getData()));
        c.put(mes);
    }

    // TODO soon mark deprecated for eventPN form
    /**
     * Send a {@link SOCGameServerText} or {@link SOCGameTextMsg} game text message to a player.
     * Equivalent to: messageToPlayer(conn, new {@link SOCGameServerText}(ga, txt));
     *
     * @param c   the player connection; if their version is 2.0.00 or newer,
     *            they will be sent {@link SOCGameServerText}, otherwise {@link SOCGameTextMsg}.
     * @param ga  game name
     * @param txt the message text to send
     * @since 1.1.08
     * @see #messageToPlayer(Connection, String, int, String)
     * @see #messageToPlayerKeyed(Connection, String, int, String)
     */
    public void messageToPlayer(Connection c, final String ga, final String txt)
    {
        messageToPlayer(c, ga, PN_NON_EVENT, txt);
    }

    /**
     * Send a {@link SOCGameServerText} or {@link SOCGameTextMsg} game text message to a player.
     * Equivalent to: messageToPlayer(conn, new {@link SOCGameServerText}(ga, txt));
     * Optionally calls {@link #recordGameEventTo(String, int, SOCMessage)}.
     *
     * @param c   the player connection; if their version is 2.0.00 or newer,
     *     they will be sent {@link SOCGameServerText}, otherwise {@link SOCGameTextMsg}.
     *     Does nothing if {@code null}.
     * @param gameName  game name
     * @param eventPN  {@code c}'s player number if this is a game event which should be recorded;
     *     can be {@link #PN_REPLY_TO_UNDETERMINED} or {@link #PN_OBSERVER}. Otherwise {@link #PN_NON_EVENT}.
     * @param txt the message text to send
     * @see #messageToPlayerKeyed(Connection, String, int, String)
     * @since 2.4.10
     */
    public void messageToPlayer(Connection c, final String gameName, final int eventPN, final String txt)
    {
        if (c == null)
            return;

        if (c.getVersion() >= SOCGameServerText.VERSION_FOR_GAMESERVERTEXT)
<<<<<<< HEAD
            c.put(new SOCGameServerText(ga, txt));
        else
            c.put(new SOCGameTextMsg(ga, SERVERNAME, txt));
=======
        {
            SOCGameServerText msg = new SOCGameServerText(gameName, txt);
            c.put(msg);
            if (eventPN != PN_NON_EVENT)
                recordGameEventTo(gameName, eventPN, msg);
        } else {
            c.put(new SOCGameTextMsg(gameName, SERVERNAME, txt));
            if (eventPN != PN_NON_EVENT)
                recordGameEventTo(gameName, eventPN, new SOCGameServerText(gameName, txt));
        }
>>>>>>> e154de07
    }

    // TODO deprecate for +eventPN form
    /**
     * Send a localized {@link SOCGameServerText} game text message to a player.
     * Equivalent to: messageToPlayer(conn, new {@link SOCGameServerText}(ga,
     * {@link Connection#getLocalized(String) c.getLocalized(key)}));
     *
     * @param c   the player connection; if their version is 2.0.00 or newer,
     *            they will be sent {@link SOCGameServerText}, otherwise {@link SOCGameTextMsg}.
     *            Null {@code c} is ignored and not an error.
     * @param gaName  game name
     * @param key the message localization key, from {@link SOCStringManager#get(String)}, to look up and send text of
     * @since 2.0.00
     * @see #messageToPlayerKeyed(Connection, String, int, String)
     * @see #messageToPlayerKeyed(Connection, String, int, String, Object...)
     * @see #messageToPlayerPendingKeyed(SOCPlayer, String, String)
     */
    public final void messageToPlayerKeyed(Connection c, final String gaName, final String key)
    {
        if (c != null)
            messageToPlayer(c, gaName, PN_NON_EVENT, c.getLocalized(key));
    }

<<<<<<< HEAD
        if (c.getVersion() >= SOCGameServerText.VERSION_FOR_GAMESERVERTEXT)
            c.put(new SOCGameServerText(gaName, c.getLocalized(key)));
        else
            c.put(new SOCGameTextMsg(gaName, SERVERNAME, c.getLocalized(key)));
=======
    /**
     * Send a localized {@link SOCGameServerText} game text message to a player.
     * Equivalent to: messageToPlayer(conn, gaName, eventPN, new {@link SOCGameServerText}(ga,
     * {@link Connection#getLocalized(String) c.getLocalized(key)}));
     * Optionally calls {@link #recordGameEventTo(String, int, SOCMessage)}.
     *
     * @param c   the player connection; if their version is 2.0.00 or newer,
     *     they will be sent {@link SOCGameServerText}, otherwise {@link SOCGameTextMsg}.
     *     Null {@code c} is ignored and not an error.
     * @param gameName  game name
     * @param eventPN  {@code c}'s player number if this is a game event which should be recorded;
     *     can be {@link #PN_REPLY_TO_UNDETERMINED} or {@link #PN_OBSERVER}. Otherwise {@link #PN_NON_EVENT}.
     * @param key the message localization key, from {@link SOCStringManager#get(String)}, to look up and send text of
     * @see #messageToPlayerKeyed(Connection, String, String, Object...)
     * @see #messageToPlayerPendingKeyed(SOCPlayer, String, String)
     * @since 2.4.10
     */
    public final void messageToPlayerKeyed(Connection c, final String gameName, final int eventPN, final String key)
    {
        if (c != null)
            messageToPlayer(c, gameName, eventPN, c.getLocalized(key));
>>>>>>> e154de07
    }

    // TODO soon deprecate for +eventPN form
    /**
     * Send a localized {@link SOCGameServerText} game text message with arguments to a player.
     * Equivalent to: messageToPlayer(conn, new {@link SOCGameServerText}(ga,
     * {@link Connection#getLocalized(String, Object...) c.getLocalized(key, args)}));
     *<P>
     * The localized message text must be formatted as in {@link MessageFormat}:
     * Placeholders for {@code args} are <tt>{0}</tt> etc, single-quotes must be repeated: {@code ''}.
     *
     * @param c   the player connection; if their version is 2.0.00 or newer,
     *            they will be sent {@link SOCGameServerText}, otherwise {@link SOCGameTextMsg}.
     *            Null {@code c} is ignored and not an error.
     * @param gaName  game name
     * @param key the message localization key, from {@link SOCStringManager#get(String)}, to look up and send text of
     * @param args  Any parameters within {@code txt}'s placeholders
     * @since 2.0.00
     * @see #messageToPlayerKeyed(Connection, String, int, String)
     * @see #messageToPlayerKeyedSpecial(Connection, SOCGame, int, String, Object...)
     * @see #messageToPlayerPendingKeyed(SOCPlayer, String, String)
     */
    public final void messageToPlayerKeyed
        (Connection c, final String gaName, final String key, final Object ... args)
    {
        if (c != null)
            messageToPlayer(c, gaName, PN_NON_EVENT, c.getLocalized(key, args));
    }

<<<<<<< HEAD
        if (c.getVersion() >= SOCGameServerText.VERSION_FOR_GAMESERVERTEXT)
            c.put(new SOCGameServerText(gaName, c.getLocalized(key, args)));
        else
            c.put(new SOCGameTextMsg(gaName, SERVERNAME, c.getLocalized(key, args)));
=======
    /**
     * Send a localized {@link SOCGameServerText} game text message with arguments to a player.
     * Equivalent to: messageToPlayer(conn, new {@link SOCGameServerText}(ga,
     * {@link Connection#getLocalized(String, Object...) c.getLocalized(key, args)}));
     * Optionally calls {@link #recordGameEventTo(String, int, SOCMessage)}.
     *<P>
     * The localized message text must be formatted as in {@link MessageFormat}:
     * Placeholders for {@code args} are <tt>{0}</tt> etc, single-quotes must be repeated: {@code ''}.
     *
     * @param c   the player connection; if their version is 2.0.00 or newer,
     *     they will be sent {@link SOCGameServerText}, otherwise {@link SOCGameTextMsg}.
     *     Null {@code c} is ignored and not an error.
     * @param gaName  game name
     * @param eventPN  {@code c}'s player number if this is a game event which should be recorded;
     *     can be {@link #PN_REPLY_TO_UNDETERMINED} or {@link #PN_OBSERVER}. Otherwise {@link #PN_NON_EVENT}.
     * @param key the message localization key, from {@link SOCStringManager#get(String)}, to look up and send text of
     * @param args  Any parameters within {@code txt}'s placeholders
     * @see #messageToPlayerKeyedSpecial(Connection, SOCGame, int, String, Object...)
     * @see #messageToPlayerPendingKeyed(SOCPlayer, String, String)
     * @since 2.4.10
     */
    public final void messageToPlayerKeyed
        (Connection c, final String gaName, final int eventPN, final String key, final Object ... args)
    {
        if (c != null)
            messageToPlayer(c, gaName, eventPN, c.getLocalized(key, args));
>>>>>>> e154de07
    }

    /**
     * Send a localized {@link SOCGameServerText} game text message with arguments to a player,
     * with special formatting like <tt>{0,rsrcs}</tt>.
     * Equivalent to: messageToPlayer(conn, new {@link SOCGameServerText}(ga,
     * {@link Connection#getLocalizedSpecial(SOCGame, String, Object...) c.getLocalizedSpecial(ga, key, args)}));
     * Optionally calls {@link #recordGameEventTo(String, int, SOCMessage)}.
     *<P>
     * The localized message text must be formatted as in {@link MessageFormat}:
     * Placeholders for {@code args} are <tt>{0}</tt> etc, single-quotes must be repeated: {@code ''}.
     * For the SoC-specific parameters such as <tt>{0,rsrcs}</tt>, see the javadoc for
     * {@link SOCStringManager#getSpecial(SOCGame, String, Object...)}.
     *
     * @param c   the player connection; if their version is 2.0.00 or newer,
     *            they will be sent {@link SOCGameServerText}, otherwise {@link SOCGameTextMsg}.
     *            Null {@code c} is ignored and not an error.
     * @param ga  the game
     * @param eventPN  {@code c}'s player number if this is a game event which should be recorded;
     *     otherwise {@link #PN_NON_EVENT}
     * @param key the message localization key, from {@link SOCStringManager#get(String)}, to look up and send text of
     * @param args  Any parameters within {@code txt}'s placeholders
     * @since 2.0.00
     * @see #messageToPlayerKeyed(Connection, String, String, Object...)
     * @see #messageToPlayerKeyed(Connection, String, int, String)
     */
    public final void messageToPlayerKeyedSpecial
        (Connection c, final SOCGame ga, final int eventPN, final String key, final Object ... args)
    {
<<<<<<< HEAD
        if (c == null)
            return;

        if (c.getVersion() >= SOCGameServerText.VERSION_FOR_GAMESERVERTEXT)
            c.put(new SOCGameServerText(ga.getName(), c.getLocalizedSpecial(ga, key, args)));
        else
            c.put(new SOCGameTextMsg(ga.getName(), SERVERNAME, c.getLocalizedSpecial(ga, key, args)));
=======
        if (c != null)
            messageToPlayer(c, ga.getName(), eventPN, c.getLocalizedSpecial(ga, key, args));
>>>>>>> e154de07
    }

    /**
     * Add a pending localized {@link SOCGameServerText} game text message to {@link SOCPlayer#pendingMessagesOut},
     * to be sent soon to player's client with {@link SOCGameHandler#sendGamePendingMessages(SOCGame, boolean)}.
     *<P>
     * If client's version is 2.0.00 or newer they will be sent
     * {@link SOCGameServerText}, otherwise {@link SOCGameTextMsg}.
     *<P>
     * All pending messages are treated as recordable "events": When the queue is sent,
     * server will call {@link #recordGameEventTo(String, int, SOCMessage)}.
     *<P>
     * <b>Note:</b> Only a few of the server message-handling methods check the queue;
     * see {@link SOCGame#pendingMessagesOut}.
     *
     * @param pl  the player; {@code null} is ignored and not an error.
     * @param gaName  game name
     * @param key the message localization key, from {@link SOCStringManager#get(String)}, to look up and send text of
     * @see #messageToPlayerKeyed(Connection, String, int, String)
     * @since 2.0.00
     */
    public final void messageToPlayerPendingKeyed
        (final SOCPlayer pl, final String gaName, final String key)
    {
        if (pl == null)
            return;
        final Connection c = getConnection(pl.getName());
        if (c == null)
            return;

        if (c.getVersion() >= SOCGameServerText.VERSION_FOR_GAMESERVERTEXT)
            pl.pendingMessagesOut.add(new SOCGameServerText(gaName, c.getLocalized(key)));
        else
            pl.pendingMessagesOut.add(new SOCGameTextMsg(gaName, SERVERNAME, c.getLocalized(key)));
    }

    // TODO mark deprecated for +isEvent form
    /**
     * Send a message to the given game.
     *<P>
     * <b>Locks:</b> Takes, releases {@link SOCGameList#takeMonitorForGame(String)}.
     *
     * @param gameName  the name of the game
     * @param mes the message to send. If mes is a SOCGameTextMsg whose
     *            text begins with ">>>", the client should consider this
     *            an urgent message, and draw the user's attention in some way.
     *            (See {@link #messageToGameUrgent(String, boolean, String)})
     * @see #messageToGame(String, boolean, SOCMessage)
     * @see #messageToGame(String, boolean, String)
     * @see #messageToGameWithMon(String, boolean, SOCMessage)
     * @see #messageToGameForVersions(SOCGame, int, int, SOCMessage, boolean)
     */
    public void messageToGame(String gameName, SOCMessage mes)
    {
        messageToGame(gameName, false, mes);
    }

    /**
     * Send a message to the given game.
     * Optionally calls {@link #recordGameEvent(String, SOCMessage)}.
     *<P>
     * <b>Locks:</b> Takes, releases {@link SOCGameList#takeMonitorForGame(String)}.
     *
     * @param gameName  the name of the game
     * @param isEvent  if true, calls {@link #recordGameEvent(String, SOCMessage) recordGameEvent(gameName, mes)};
     *     see that method for its message version requirements
     * @param mes the message to send. If mes is a SOCGameTextMsg whose
     *     text begins with ">>>", the client should consider this
     *     an urgent message, and draw the user's attention in some way.
     *     (See {@link #messageToGameUrgent(String, boolean, String)})
     * @see #messageToGame(String, SOCMessage)
     * @see #messageToGame(String, boolean, String)
     * @see #messageToGameWithMon(String, boolean, SOCMessage)
     * @see #messageToGameForVersions(SOCGame, int, int, SOCMessage, boolean)
     * @since 2.4.10
     */
    public void messageToGame(final String gameName, final boolean isEvent, final SOCMessage mes)
    {
<<<<<<< HEAD
        gameList.takeMonitorForGame(ga);
=======
        if (isEvent)
            recordGameEvent(gameName, mes);

        final String mesCmd = mes.toCmd();

        gameList.takeMonitorForGame(gameName);
>>>>>>> e154de07

        try
        {
            Vector<Connection> v = gameList.getMembers(gameName);

            if (v != null)
            {
                //D.ebugPrintln("M2G - "+mes);
                Enumeration<Connection> menum = v.elements();

                while (menum.hasMoreElements())
                {
                    Connection c = menum.nextElement();

                    if (c != null)
                    {
                        //currentGameEventRecord.addMessageOut(new SOCMessageRecord(mes, "SERVER", c.getData()));
                        c.put(mes);
                    }
                }
            }
        }
        catch (Exception e)
        {
            D.ebugPrintStackTrace(e, "Exception in messageToGame");
        }

        gameList.releaseMonitorForGame(gameName);
    }

    // TODO mark deprecated for +isEvent version
    /**
     * Send a server text message to the given game.
     * Equivalent to: messageToGame(ga, new SOCGameServerText(ga, txt));
     *<P>
     * Do not pass SOCSomeMessage.toCmd() into this method; the message type number
     * will be GAMESERVERTEXT, not the desired SOMEMESSAGE.
     *<P>
     * Client versions older than v2.0.00 will be sent
     * {@link SOCGameTextMsg}(ga, {@link #SERVERNAME}, txt).
     *<P>
     * <b>Locks:</b> Takes, releases {@link SOCGameList#takeMonitorForGame(String)}.
     *
     * @param ga  the name of the game
     * @param txt the message text to send. If
     *            text begins with ">>>", the client should consider this
     *            an urgent message, and draw the user's attention in some way.
     *            (See {@link #messageToGameUrgent(String, boolean, String)})
     * @see #messageToGame(String, boolean, String)
     * @see #messageToGameKeyed(SOCGame, boolean, boolean, String)
     * @see #messageToGameKeyed(SOCGame, boolean, boolean, String, Object...)
     * @see #messageToGame(String, SOCMessage)
     * @see #messageToGameWithMon(String, boolean, SOCMessage)
     * @see #messageToGameExcept(String, Connection, int, String, boolean)
     * @since 1.1.08
     */
    public void messageToGame(final String ga, final String txt)
    {
<<<<<<< HEAD
        final SOCGameServerText gameServTxtMsg = new SOCGameServerText(ga, txt);
=======
        messageToGame(ga, false, txt);
    }

    /**
     * Send a server text message to the given game.
     * Equivalent to: messageToGame(ga, new SOCGameServerText(ga, txt));
     * Optionally calls {@link #recordGameEvent(String, SOCMessage)}.
     *<P>
     * Do not pass SOCSomeMessage.toCmd() into this method; the message type number
     * will be GAMESERVERTEXT, not the desired SOMEMESSAGE.
     *<P>
     * Client versions older than v2.0.00 will be sent
     * {@link SOCGameTextMsg}(ga, {@link #SERVERNAME}, txt).
     *<P>
     * <b>Locks:</b> Takes, releases {@link SOCGameList#takeMonitorForGame(String)}.
     *
     * @param ga  the name of the game
     * @param isEvent  if true, calls {@link #recordGameEvent(String, SOCMessage)};
     *     see that method for its message version requirements
     * @param txt the message text to send. If
     *            text begins with ">>>", the client should consider this
     *            an urgent message, and draw the user's attention in some way.
     *            (See {@link #messageToGameUrgent(String, boolean, String)})
     * @see #messageToGameKeyed(SOCGame, boolean, boolean, String)
     * @see #messageToGameKeyed(SOCGame, boolean, boolean, String, Object...)
     * @see #messageToGame(String, SOCMessage)
     * @see #messageToGameWithMon(String, boolean, SOCMessage)
     * @see #messageToGameExcept(String, Connection, int, String, boolean)
     * @since 2.4.10
     */
    public void messageToGame(final String ga, final boolean isEvent, final String txt)
    {
        final SOCGameServerText msg = new SOCGameServerText(ga, txt);
        final String gameServTxtMsg = msg.toCmd();

        if (isEvent)
            recordGameEvent(ga, msg);
>>>>>>> e154de07

        gameList.takeMonitorForGame(ga);

        try
        {
            Vector<Connection> v = gameList.getMembers(ga);

            if (v != null)
            {
                Enumeration<Connection> menum = v.elements();

                while (menum.hasMoreElements())
                {
                    Connection c = menum.nextElement();
                    if (c != null)
                    {
                        if (c.getVersion() >= SOCGameServerText.VERSION_FOR_GAMESERVERTEXT)
                            c.put(gameServTxtMsg);
                        else
                            c.put(new SOCGameTextMsg(ga, SERVERNAME, txt));
                    }
                }
            }
        }
        catch (Throwable e)
        {
            D.ebugPrintStackTrace(e, "Exception in messageToGame");
        }
        finally
        {
            gameList.releaseMonitorForGame(ga);
        }
    }

    /**
     * Send a game a message containing data fields and also a text field to be localized.
     * Same as {@link #messageToGame(String, SOCMessage)} but calls each member connection's
     * {@link Connection#getLocalized(String) c.getLocalized(key)} for the localized text to send.
     * Optionally calls {@link #recordGameEvent(String, SOCMessage)}.
     *<P>
     * <B>Locks:</B> If {@code takeMon} is true, takes and releases
     * {@link SOCGameList#takeMonitorForGame(String) gameList.takeMonitorForGame(gameName)}.
     * Otherwise call {@link SOCGameList#takeMonitorForGame(String) gameList.takeMonitorForGame(gameName)}
     * before calling this method.
     *
     * @param ga  The game
     * @param isEvent  if true, calls {@link #recordGameEvent(String, SOCMessage)};
     *     see that method for its message version requirements
     * @param msg  The data message to be sent after localizing text.
     *     This message object's fields are not changed here, the localization results are not kept with {@code msg}.
     * @param takeMon Should this method take and release game's monitor via
     *     {@link SOCGameList#takeMonitorForGame(String) gameList.takeMonitorForGame(gameName)}?
     *     True unless caller already holds that monitor.
     * @see #messageToGameKeyed(SOCGame, boolean, boolean, String)
     * @see #messageToGameKeyed(SOCGame, boolean, boolean, String, Object...)
     * @since 2.0.00
     */
    public void messageToGameKeyedType(SOCGame ga, final boolean isEvent, SOCKeyedMessage msg, final boolean takeMon)
    {
        // Very similar code to impl_messageToGameKeyedSpecial:
        // if you change code here, consider changing it there too

        final boolean hasMultiLocales = ga.hasMultiLocales;
        final String gaName = ga.getName();
        boolean rsrcMissing = false;
        SOCMessage msgForRecord = null;  // needed only if isEvent && recordGameEventsIsActive()

        if (takeMon)
            gameList.takeMonitorForGame(gaName);

        try
        {
            Vector<Connection> v = gameList.getMembers(gaName);

            if (v != null)
            {
                Enumeration<Connection> menum = v.elements();

                final String msgKey = msg.getKey();
<<<<<<< HEAD
                SOCMessage gameLocalMsg = null;  // as rendered during prev. iter.
                String localText = null;  // as rendered during prev. iter.
                String gameTxtLocale = null;
=======

                // for reuse as rendered for previous client during loop:
                String localText = null, gameTxtLocale = null;
                SOCMessage gameLocalMsg = null;
>>>>>>> e154de07

                while (menum.hasMoreElements())
                {
                    Connection c = menum.nextElement();
                    if (c == null)
                        continue;

                    final String cliLocale = c.getI18NLocale();
                    if ((gameLocalMsg == null)
                        || (hasMultiLocales
                             && (  (cliLocale == null)
                                   ? (gameTxtLocale != null)
                                   : ! cliLocale.equals(gameTxtLocale)  )))
                    {
                        if (msgKey != null)
                            try
                            {
                                localText = c.getLocalized(msgKey);
                            } catch (MissingResourceException e) {
                                localText = msgKey;  // fallback so data fields will still be sent
                                rsrcMissing = true;
                            }

                        gameLocalMsg = msg.localize(localText);
                        gameTxtLocale = cliLocale;

                        if (isEvent && (msgForRecord == null) && recordGameEventsIsActive()
                            && ("en_US".equals(cliLocale)))
                            msgForRecord = gameLocalMsg;
                    }

                    if (gameLocalMsg != null)
                        c.put(gameLocalMsg);
                }

                if (rsrcMissing)
                    D.ebugPrintlnINFO("Missing string key in messageToGameKeyedType: " + msgKey);

                if (isEvent && recordGameEventsIsActive())
                {
                    if (msgForRecord == null)
                    {
                        if (msgKey != null)
                            try
                            {
                                localText = SOCStringManager.getFallbackServerManagerForClient().get(msgKey);
                            } catch (MissingResourceException e) {
                                localText = msgKey;  // fallback so data fields will still be sent
                            }

                        msgForRecord = msg.localize(localText);
                    }

                    recordGameEvent(gaName, msgForRecord);
                }
            }
        }
        catch (Throwable e)
        {
            D.ebugPrintStackTrace(e, "Exception in messageToGameKeyedType");
        }
        finally
        {
            if (takeMon)
                gameList.releaseMonitorForGame(gaName);
        }
    }

    // TODO soon mark deprecated for +isEvent form
    /**
     * Send a localized {@link SOCGameServerText} game text message to a game.
     * Same as {@link #messageToGame(String, boolean, String)} but calls each member connection's
     * {@link Connection#getLocalized(String) c.getLocalized(key)} for the localized text to send.
     *<P>
     * Game members with null locale (such as robots) will not be sent the message.
     * Client versions older than v2.0.00 will be sent {@link SOCGameTextMsg}(ga, {@link #SERVERNAME}, txt).
     *<P>
     * <b>Locks:</b> If {@code takeMon} is true, takes and releases {@link SOCGameList#takeMonitorForGame(String)}.
     * Otherwise call {@link SOCGameList#takeMonitorForGame(String) gameList.takeMonitorForGame(gaName)}
     * before calling this method.
     *
     * @param ga  the game object
     * @param takeMon Should this method take and release
     *                game's monitor via {@link SOCGameList#takeMonitorForGame(String)} ?
     *                True unless caller already holds that monitor.
     * @param key the message localization key, from {@link SOCStringManager#get(String)}, to look up and send text of.
     *            If its localized text begins with ">>>", the client should consider this
     *            an urgent message, and draw the user's attention in some way.
     *            (See {@link #messageToGameUrgent(String, boolean, String)})
     * @throws MissingResourceException if no string can be found for {@code key}; this is a RuntimeException
     * @see #messageToGameKeyed(SOCGame, boolean, boolean, String)
     * @see #messageToGameKeyed(SOCGame, boolean, boolean, String, Object...)
     * @see #messageToGameKeyedSpecial(SOCGame, boolean, boolean, String, Object...)
     * @see #messageToGameKeyedSpecialExcept(SOCGame, int, boolean, Connection, String, Object...)
     * @see #messageToGameKeyedType(SOCGame, boolean, SOCKeyedMessage, boolean)
     * @since 2.0.00
     */
    public void messageToGameKeyed(SOCGame ga, final boolean takeMon, final String key)
        throws MissingResourceException
    {
        messageToGameKeyed(ga, false, takeMon, key, (Object[]) null);
    }

    /**
     * Send a localized {@link SOCGameServerText} game text message to a game.
     * Same as {@link #messageToGame(String, boolean, String)} but calls each member connection's
     * {@link Connection#getLocalized(String) c.getLocalized(key)} for the localized text to send.
     * Optionally calls {@link #recordGameEvent(String, SOCMessage)}.
     *<P>
     * Game members with null locale (such as robots) will not be sent the message.
     * Client versions older than v2.0.00 will be sent {@link SOCGameTextMsg}(ga, {@link #SERVERNAME}, txt).
     *<P>
     * <b>Locks:</b> If {@code takeMon} is true, takes and releases {@link SOCGameList#takeMonitorForGame(String)}.
     * Otherwise call {@link SOCGameList#takeMonitorForGame(String) gameList.takeMonitorForGame(gaName)}
     * before calling this method.
     *
     * @param ga  the game object
     * @param isEvent  if true, calls {@link #recordGameEvent(String, SOCMessage)};
     *     see that method for its message version requirements
     * @param takeMon Should this method take and release
     *                game's monitor via {@link SOCGameList#takeMonitorForGame(String)} ?
     *                True unless caller already holds that monitor.
     * @param key the message localization key, from {@link SOCStringManager#get(String)}, to look up and send text of.
     *            If its localized text begins with ">>>", the client should consider this
     *            an urgent message, and draw the user's attention in some way.
     *            (See {@link #messageToGameUrgent(String, boolean, String)})
     * @throws MissingResourceException if no string can be found for {@code key}; this is a RuntimeException
     * @see #messageToGameKeyed(SOCGame, boolean, boolean, String, Object...)
     * @see #messageToGameKeyedSpecial(SOCGame, boolean, boolean, String, Object...)
     * @see #messageToGameKeyedSpecialExcept(SOCGame, int, boolean, Connection, String, Object...)
     * @see #messageToGameKeyedType(SOCGame, boolean, SOCKeyedMessage, boolean)
     * @param isEvent
     * @since 2.4.10
     */
    public void messageToGameKeyed(SOCGame ga, final boolean isEvent, final boolean takeMon, final String key)
        throws MissingResourceException
    {
        messageToGameKeyed(ga, isEvent, takeMon, key, (Object[]) null);
    }

    // TODO soon mark deprecated for +isEvent form
    /**
     * Send a localized {@link SOCGameServerText} game text message (with parameters) to a game.
     * Same as {@link #messageToGame(String, boolean, String)} but calls each member connection's
     * {@link Connection#getLocalized(String) c.getLocalized(key)} for the localized text to send.
     *<P>
     * Game members with null locale (such as robots) will not be sent the message.
     * Client versions older than v2.0.00 will be sent {@link SOCGameTextMsg}(ga, {@link #SERVERNAME}, txt).
     *<P>
     * <b>Locks:</b> If {@code takeMon} is true, takes and releases {@link SOCGameList#takeMonitorForGame(String)}.
     * Otherwise call {@link SOCGameList#takeMonitorForGame(String) gameList.takeMonitorForGame(gaName)}
     * before calling this method.
     *
     * @param ga  the game object
     * @param takeMon Should this method take and release
     *                game's monitor via {@link SOCGameList#takeMonitorForGame(String)} ?
     *                True unless caller already holds that monitor.
     * @param key the message localization key, from {@link SOCStringManager#get(String)}, to look up and send text of.
     *            If its localized text begins with ">>>", the client should consider this
     *            an urgent message, and draw the user's attention in some way.
     *            (See {@link #messageToGameUrgent(String, boolean, String)})
     * @param params  Objects to use with <tt>{0}</tt>, <tt>{1}</tt>, etc in the localized string
     *             by calling {@link MessageFormat#format(String, Object...)}.
     * @throws MissingResourceException if no string can be found for {@code key}; this is a RuntimeException
     * @see #messageToGameKeyed(SOCGame, boolean, boolean, String, Object...)
     * @see #messageToGameKeyed(SOCGame, boolean, boolean, String)
     * @see #messageToGameKeyedSpecial(SOCGame, boolean, boolean, String, Object...)
     * @see #messageToGameKeyedSpecialExcept(SOCGame, int, boolean, Connection, String, Object...)
     * @see #messageToGameKeyedType(SOCGame, boolean, SOCKeyedMessage, boolean)
     * @since 2.0.00
     */
    public void messageToGameKeyed(SOCGame ga, final boolean takeMon, final String key, final Object ... params)
        throws MissingResourceException
    {
        impl_messageToGameKeyedSpecial
            (ga, false, null, takeMon, gameList.getMembers(ga.getName()), null, false, key, params);
    }

    /**
     * Send a localized {@link SOCGameServerText} game text message (with parameters) to a game.
     * Same as {@link #messageToGame(String, boolean, String)} but calls each member connection's
     * {@link Connection#getLocalized(String) c.getLocalized(key)} for the localized text to send.
     * Optionally calls {@link #recordGameEvent(String, SOCMessage)}.
     *<P>
     * Game members with null locale (such as robots) will not be sent the message.
     * Client versions older than v2.0.00 will be sent {@link SOCGameTextMsg}(ga, {@link #SERVERNAME}, txt).
     *<P>
     * <b>Locks:</b> If {@code takeMon} is true, takes and releases {@link SOCGameList#takeMonitorForGame(String)}.
     * Otherwise call {@link SOCGameList#takeMonitorForGame(String) gameList.takeMonitorForGame(gaName)}
     * before calling this method.
     *
     * @param ga  the game object
     * @param isEvent  if true, calls {@link #recordGameEvent(String, SOCMessage)};
     *     see that method for its message version requirements
     * @param takeMon Should this method take and release
     *                game's monitor via {@link SOCGameList#takeMonitorForGame(String)} ?
     *                True unless caller already holds that monitor.
     * @param key the message localization key, from {@link SOCStringManager#get(String)}, to look up and send text of.
     *            If its localized text begins with ">>>", the client should consider this
     *            an urgent message, and draw the user's attention in some way.
     *            (See {@link #messageToGameUrgent(String, boolean, String)})
     * @param params  Objects to use with <tt>{0}</tt>, <tt>{1}</tt>, etc in the localized string
     *             by calling {@link MessageFormat#format(String, Object...)}.
     * @throws MissingResourceException if no string can be found for {@code key}; this is a RuntimeException
     * @see #messageToGameKeyed(SOCGame, boolean, boolean, String)
     * @see #messageToGameKeyedSpecial(SOCGame, boolean, boolean, String, Object...)
     * @see #messageToGameKeyedSpecialExcept(SOCGame, int, boolean, Connection, String, Object...)
     * @see #messageToGameKeyedType(SOCGame, boolean, SOCKeyedMessage, boolean)
     * @since 2.4.10
     */
    public void messageToGameKeyed
        (SOCGame ga, final boolean isEvent, final boolean takeMon, final String key, final Object ... params)
        throws MissingResourceException
    {
        impl_messageToGameKeyedSpecial
            (ga, isEvent, null, takeMon, gameList.getMembers(ga.getName()), null, false, key, params);
    }

    /**
     * Send a localized {@link SOCGameServerText} game text message (with parameters) to a game,
     * optionally with special formatting like <tt>{0,rsrcs}</tt>.
     * Same as {@link #messageToGame(String, boolean, String)} but calls each member connection's
     * {@link Connection#getLocalizedSpecial(SOCGame, String, Object...) c.getLocalizedSpecial(...)} for the localized text to send.
     * Optionally calls {@link #recordGameEvent(String, SOCMessage)}.
     *<P>
     * For the SoC-specific parameters such as <tt>{0,rsrcs}</tt>, see the javadoc for
     * {@link SOCStringManager#getSpecial(SOCGame, String, Object...)}.
     *<P>
     * Game members with null locale (such as robots) will not be sent the message.
     * Client versions older than v2.0.00 will be sent {@link SOCGameTextMsg}(ga, {@link #SERVERNAME}, txt).
     *<P>
     * <b>Locks:</b> If {@code takeMon} is true, takes and releases {@link SOCGameList#takeMonitorForGame(String)}.
     * Otherwise call {@link SOCGameList#takeMonitorForGame(String) gameList.takeMonitorForGame(gaName)}
     * before calling this method.
     *
     * @param ga  the game object
     * @param isEvent  if true, calls {@link #recordGameEvent(String, SOCMessage)};
     *     see that method for its message version requirements
     * @param takeMon Should this method take and release
     *                game's monitor via {@link SOCGameList#takeMonitorForGame(String)} ?
     *                True unless caller already holds that monitor.
     * @param key the message localization key, from {@link SOCStringManager#get(String)}, to look up and send text of.
     *            If its localized text begins with ">>>", the client should consider this
     *            an urgent message, and draw the user's attention in some way.
     *            (See {@link #messageToGameUrgent(String, boolean, String)})
     * @param params  Objects to use with <tt>{0}</tt>, <tt>{1}</tt>, etc in the localized string
     *             by calling {@link MessageFormat#format(String, Object...)}.
     *             <P>
     *             These objects can include {@link SOCResourceSet} or pairs of
     *             Integers for a resource count and type; see {@link SOCStringManager#getSpecial(SOCGame, String, Object...)}.
     * @throws MissingResourceException if no string can be found for {@code key}; this is a RuntimeException
     * @throws IllegalArgumentException if the localized pattern string has a parse error (closing '}' brace without opening '{' brace, etc)
     * @see #messageToGameKeyedSpecialExcept(SOCGame, int, boolean, Connection, String, Object...)
     * @see #messageToGameKeyed(SOCGame, boolean, boolean, String)
     * @since 2.0.00
     */
    public final void messageToGameKeyedSpecial
        (SOCGame ga, final boolean isEvent, final boolean takeMon, final String key, final Object ... params)
        throws MissingResourceException, IllegalArgumentException
    {
        impl_messageToGameKeyedSpecial
            (ga, isEvent, null, takeMon, gameList.getMembers(ga.getName()), null, true, key, params);
    }

    /**
     * Send a localized {@link SOCGameServerText} game text message (with parameters) to a game,
     * optionally with special formatting like <tt>{0,rsrcs}</tt>, optionally excluding one connection.
     * Same as {@link #messageToGame(String, boolean, String)} but calls each member connection's
     * {@link Connection#getLocalizedSpecial(SOCGame, String, Object...) c.getLocalizedSpecial(...)} for the
     * localized text to send.
     * Optionally calls {@link #recordGameEvent(String, SOCMessage)}.
     *<P>
     * Game members with null locale (such as robots) will not be sent the message.
     *
     * @param ga  the game object
     * @param eventExclPN  If this is an event that should be recorded, {@code ex}'s player number;
     *     otherwise {@link #PN_NON_EVENT}
     * @param isEvent  if true, calls {@link #recordGameEvent(String, SOCMessage)};
     *     see that method for its message version requirements
     * @param takeMon Should this method take and release
     *                game's monitor via {@link SOCGameList#takeMonitorForGame(String)} ?
     *                True unless caller already holds that monitor.
     * @param ex  the excluded connection, or {@code null}
     * @param key the message localization key, from {@link SOCStringManager#get(String)}, to look up and send text of.
     *            If its localized text begins with ">>>", the client should consider this
     *            an urgent message, and draw the user's attention in some way.
     *            (See {@link #messageToGameUrgent(String, boolean, String)})
     * @param params  Objects to use with <tt>{0}</tt>, <tt>{1}</tt>, etc in the localized string
     *             by calling {@link MessageFormat#format(String, Object...)}.
     *             <P>
     *             These objects can include {@link SOCResourceSet} or pairs of
     *             Integers for a resource count and type; see {@link SOCStringManager#getSpecial(SOCGame, String, Object...)}.
     * @throws MissingResourceException if no string can be found for {@code key}; this is a RuntimeException
     * @throws IllegalArgumentException if the localized pattern string has a parse error (closing '}' brace without opening '{' brace, etc)
     * @see #messageToGameKeyedSpecialExcept(SOCGame, int[], boolean, List, String, Object...)
     * @see #messageToGameKeyed(SOCGame, boolean, String)
     * @since 2.0.00
     */
    public final void messageToGameKeyedSpecialExcept
        (SOCGame ga, final int eventExclPN, final boolean takeMon,
         Connection ex, final String key, final Object ... params)
        throws MissingResourceException, IllegalArgumentException
    {
        int[] excl = (eventExclPN != PN_NON_EVENT) ? new int[]{eventExclPN} : null;
        impl_messageToGameKeyedSpecial
            (ga, (excl != null), excl, takeMon, gameList.getMembers(ga.getName()), ex, true, key, params);
    }

    /**
     * Send a localized {@link SOCGameServerText} game text message (with parameters) to a game,
     * optionally with special formatting like <tt>{0,rsrcs}</tt>, optionally excluding some connections.
     * Same as {@link #messageToGame(String, boolean, String)} but calls each member connection's
     * {@link Connection#getLocalizedSpecial(SOCGame, String, Object...) c.getLocalizedSpecial(...)} for the
     * localized text to send.
     * Optionally calls {@link #recordGameEvent(String, SOCMessage)}.
     *<P>
     * Game members with null locale (such as robots) will not be sent the message.
     *
     * @param ga  the game object
     * @param eventExclPNs  If this is an event that should be recorded, {@code ex}'s player numbers; otherwise {@code null}
     * @param takeMon Should this method take and release
     *                game's monitor via {@link SOCGameList#takeMonitorForGame(String)} ?
     *                True unless caller already holds that monitor.
     * @param ex  the excluded connections, or {@code null}; see {@code eventExclPNs}
     * @param key the message localization key, from {@link SOCStringManager#get(String)}, to look up and send text of.
     *            If its localized text begins with ">>>", the client should consider this
     *            an urgent message, and draw the user's attention in some way.
     *            (See {@link #messageToGameUrgent(String, boolean, String)})
     * @param params  Objects to use with <tt>{0}</tt>, <tt>{1}</tt>, etc in the localized string
     *             by calling {@link MessageFormat#format(String, Object...)}.
     *             <P>
     *             These objects can include {@link SOCResourceSet} or pairs of
     *             Integers for a resource count and type; see {@link SOCStringManager#getSpecial(SOCGame, String, Object...)}.
     * @throws MissingResourceException if no string can be found for {@code key}; this is a RuntimeException
     * @throws IllegalArgumentException if the localized pattern string has a parse error (closing '}' brace without opening '{' brace, etc)
     * @see #messageToGameKeyedSpecialExcept(SOCGame, int, boolean, Connection, String, Object...)
     * @see #messageToGameKeyed(SOCGame, boolean, boolean, String)
     * @since 2.0.00
     */
    public final void messageToGameKeyedSpecialExcept
        (SOCGame ga, final int[] eventExclPNs, final boolean takeMon,
         List<Connection> ex, final String key, final Object ... params)
        throws MissingResourceException, IllegalArgumentException
    {
        List<Connection> sendTo = gameList.getMembers(ga.getName());
        if ((ex != null) && ! ex.isEmpty())
        {
            // Copy the members list, then remove the excluded connections.
            // This method isn't called for many situations, so this is efficient enough.
            sendTo = new ArrayList<Connection>(sendTo);
            for (Connection excl : ex)
                sendTo.remove(excl);
        }

        impl_messageToGameKeyedSpecial
            (ga, (eventExclPNs != null), eventExclPNs, takeMon, sendTo, null, true, key, params);
    }

    /**
     * Implement {@link #messageToGameKeyed(SOCGame, boolean, boolean, String, Object...)},
     * {@code messageToGameKeyedSpecial}, and {@code messageToGameKeyedSpecialExcept}.
     * Optionally calls {@link #recordGameEvent(String, SOCMessage)}.
     *
     * @param ga  the game object
     * @param isEvent  if true, calls {@link #recordGameEvent(String, SOCMessage)};
     *     see that method for its message version requirements
     * @param eventExclPNs  {@code ex}'s player numbers if any, if {@code isEvent}; otherwise {@code null}
     * @param takeMon Should this method take and release
     *                game's monitor via {@link SOCGameList#takeMonitorForGame(String)} ?
     *                True unless caller already holds that monitor.
     * @param members  Game members to send to, from {@link SOCGameListAtServer#getMembers(String)}.
     *            Any member in this list with null locale (such as robots) will be skipped and not sent the message.
     *            If we're excluding several members of the game: Caller should make a new list from getMembers,
     *            remove them from that list, then pass list to this method.
     *            Returns immediately if {@code null}.
     * @param ex  the excluded connection, or {@code null}; see {@code eventExclPNs}
     * @param fmtSpecial  Should this method call {@link SOCStringManager#getSpecial(SOCGame, String, Object...)}
     *            instead of the usual {@link SOCStringManager#get(String, Object...)} ?
     *            True if called from {@code messageToGameKeyedSpecial*}, false from other
     *            {@code messageToGameKeyed} methods.
     * @param key the message localization key, from {@link SOCStringManager#get(String)}, to look up and send text of.
     *            If its localized text begins with ">>>", the client should consider this
     *            an urgent message, and draw the user's attention in some way.
     *            (See {@link #messageToGameUrgent(String, boolean, String)})
     * @param params  Objects to use with <tt>{0}</tt>, <tt>{1}</tt>, etc in the localized string
     *             by calling {@link MessageFormat#format(String, Object...)}.
     *             <P>
     *             If {@code fmtSpecial}, these objects can include {@link SOCResourceSet} or pairs of
     *             Integers for a resource count and type; see {@link SOCStringManager#getSpecial(SOCGame, String, Object...)}.
     * @throws MissingResourceException if no string can be found for {@code key}; this is a RuntimeException
     * @throws IllegalArgumentException if the localized pattern string has a parse error (closing '}' brace without opening '{' brace, etc)
     * @since 2.0.00
     */
    private final void impl_messageToGameKeyedSpecial
        (SOCGame ga, final boolean isEvent, final int[] eventExclPNs,
         final boolean takeMon, final List<Connection> members, final Connection ex,
         final boolean fmtSpecial, final String key, final Object ... params)
        throws MissingResourceException, IllegalArgumentException
    {
        if (members == null)
            return;

        // Very similar code to messageToGameKeyedType:
        // If you change code here, change it there too.
        // Indentation within try/catch matches messageToGameKeyedType's.

        final boolean hasMultiLocales = ga.hasMultiLocales;
        final String gaName = ga.getName();
        SOCMessage msgForRecord = null;  // needed only if isEvent && recordGameEventsIsActive()

        if (takeMon)
            gameList.takeMonitorForGame(gaName);

        try
        {
                Iterator<Connection> miter = members.iterator();

<<<<<<< HEAD
                SOCGameServerText gameTextMsg = null;  // as rendered for previous client during loop
                String gameTxtLocale = null;
=======
                // for reuse as rendered for previous client during loop:
                String gameText = null, gameTxtLocale = null;
                SOCMessage gameTextMsg = null;

>>>>>>> e154de07
                while (miter.hasNext())
                {
                    Connection c = miter.next();
                    if ((c == null) || (c == ex))
                        continue;

                    final String cliLocale = c.getI18NLocale();
                    if (cliLocale == null)
                        continue;  // skip bots

                    if ((gameTextMsg == null)
                        || (hasMultiLocales && ! cliLocale.equals(gameTxtLocale)))
                    {
<<<<<<< HEAD
                        if (fmtSpecial)
                            gameTextMsg = new SOCGameServerText
                                (gaName, c.getLocalizedSpecial(ga, key, params));
                        else
                            gameTextMsg = new SOCGameServerText
                                (gaName, (params != null) ? c.getLocalized(key, params) : c.getLocalized(key));
=======
                        gameText = (fmtSpecial)
                            ? c.getLocalizedSpecial(ga, key, params)
                            : ((params != null) ? c.getLocalized(key, params) : c.getLocalized(key));
                        gameTextMsg = new SOCGameServerText(gaName, gameText);
>>>>>>> e154de07
                        gameTxtLocale = cliLocale;

                        if (isEvent && (msgForRecord == null) && recordGameEventsIsActive()
                            && ("en_US".equals(cliLocale)))
                            msgForRecord = gameTextMsg;
                    }

                    if ((c.getVersion() >= SOCGameServerText.VERSION_FOR_GAMESERVERTEXT) && (gameTextMsg != null))
                        c.put(gameTextMsg);
                    else
                        // old client (this is uncommon) needs a different message type
<<<<<<< HEAD
                        if (fmtSpecial)
                            c.put(new SOCGameTextMsg
                                (gaName, SERVERNAME, c.getLocalizedSpecial(ga, key, params)));
                        else
                            c.put(new SOCGameTextMsg
                                (gaName, SERVERNAME,
                                 (params != null) ? c.getLocalized(key, params) : c.getLocalized(key)));
=======
                        c.put(new SOCGameTextMsg
                            (gaName, SERVERNAME, gameText));
                }

                if (isEvent && recordGameEventsIsActive())
                {
                    if (msgForRecord == null)
                    {
                        String txt = key;
                        try
                        {
                            SOCStringManager mgr = SOCStringManager.getFallbackServerManagerForClient();
                            txt = (fmtSpecial)
                                ? mgr.getSpecial(ga, key, params)
                                : ((params != null) ? mgr.get(key, params) : mgr.get(key));
                        }
                        catch (MissingResourceException | IllegalArgumentException e) {}

                        msgForRecord = new SOCGameServerText(gaName, txt);
                    }

                    if (eventExclPNs == null)
                        recordGameEvent(gaName, msgForRecord);
                    else if (eventExclPNs.length == 1)
                        recordGameEventNotTo(gaName, eventExclPNs[0], msgForRecord);
                    else
                        recordGameEventNotTo(gaName, eventExclPNs, msgForRecord);
>>>>>>> e154de07
                }
        }
        catch (Throwable e)
        {
            D.ebugPrintStackTrace
                (e, (fmtSpecial) ? "Exception in messageToGameKeyedSpecial" : "Exception in messageToGameKeyed");
        }
        finally
        {
            if (takeMon)
                gameList.releaseMonitorForGame(gaName);
        }
    }

    // TODO soon mark deprecated for +isEvent form
    /**
     * Send a message to the given game.
     *<P>
     *<b>Locks:</b> MUST HAVE THE
     * {@link SOCGameList#takeMonitorForGame(String) gameList.takeMonitorForGame(ga)}
     * before calling this method.
     *
     * @param gameName  the name of the game
     * @param mes the message to send
     * @see #messageToGame(String, boolean, SOCMessage)
     * @see #messageToGameKeyed(SOCGame, boolean, boolean, String)
     * @see #messageToGameForVersions(SOCGame, int, int, SOCMessage, boolean)
     */
    public void messageToGameWithMon(final String gameName, final SOCMessage mes)
    {
        messageToGameWithMon(gameName, false, mes);
    }

    /**
     * Send a message to the given game.
     * Optionally calls {@link #recordGameEvent(String, SOCMessage)}.
     *<P>
     *<b>Locks:</b> MUST HAVE THE
     * {@link SOCGameList#takeMonitorForGame(String) gameList.takeMonitorForGame(ga)}
     * before calling this method.
     *
     * @param gameName  the name of the game
     * @param isEvent  if true, calls {@link #recordGameEvent(String, SOCMessage) recordGameEvent(gameName, mes)};
     *     see that method for its message version requirements
     * @param mes the message to send
     * @see #messageToGame(String, boolean, SOCMessage)
     * @see #messageToGameKeyed(SOCGame, boolean, boolean, String)
     * @see #messageToGameForVersions(SOCGame, int, int, SOCMessage, boolean)
     * @since 2.4.10
     */
    public void messageToGameWithMon(final String gameName, final boolean isEvent, final SOCMessage mes)
    {
        if (isEvent)
            recordGameEvent(gameName, mes);

        Vector<Connection> v = gameList.getMembers(gameName);
        if (v == null)
            return;

        //D.ebugPrintln("M2G - "+mes);
        Enumeration<Connection> menum = v.elements();

        while (menum.hasMoreElements())
        {
            Connection c = menum.nextElement();

            if (c != null)
            {
                //currentGameEventRecord.addMessageOut(new SOCMessageRecord(mes, "SERVER", c.getData()));
                c.put(mes);
            }
        }
    }

    /**
     * Send a server text message to all the connections in a game, excluding one.
     * Equivalent to: messageToGameExcept(gn, new SOCGameTextMsg(gn, {@link #SERVERNAME}, txt), takeMon);
     * Optionally calls {@link #recordGameEventNotTo(String, int, SOCMessage)}.
     *<P>
     * Do not pass SOCSomeMessage.toCmd() into this method; the message type number
     * will be GAMETEXTMSG, not the desired SOMEMESSAGE.
     *
     * @param gn  the name of the game
     * @param ex  the excluded connection, or null
     * @param eventExclPN  {@code ex}'s player number if this is a game event which should be recorded;
     *     otherwise {@link #PN_NON_EVENT}
     * @param txt the message text to send. <P>
     *     If you need to format the message (with placeholders for i18n),
     *     call {@link MessageFormat MessageFormat}.format(fmt, args) on it first. <P>
     *     If text begins with ">>>", the client should consider this
     *     an urgent message, and draw the user's attention in some way.
     *     (See {@link #messageToGameUrgent(String, boolean, String)})
     * @param takeMon Should this method take and release
     *     game's monitor via {@link SOCGameList#takeMonitorForGame(String)} ?
     *     True unless caller already holds that monitor.
     * @see #messageToGame(String, boolean, String)
     * @see #messageToGameExcept(String, Connection, int, SOCMessage, boolean)
     * @see #messageToGameExcept(String, List, int[], SOCMessage, boolean)
     * @since 2.0.00
     */
    public void messageToGameExcept
        (final String gn, final Connection ex, final int eventExclPN, final String txt, final boolean takeMon)
    {
        // TODO I18N: Find calls to this method; consider connection's locale and version
        messageToGameExcept(gn, ex, eventExclPN, new SOCGameTextMsg(gn, SERVERNAME, txt), takeMon);
    }

    /**
     * Send a message to all the connections in a game, excluding some.
     * Optionally calls {@link #recordGameEventNotTo(String, int[], SOCMessage)}.
     *
     * @param gn  the name of the game
     * @param ex  the list of excluded connections; see {@code eventExclPNs}; not {@code null}
     * @param eventExclPNs  {@code ex}'s player numbers if this is a game event which should be recorded;
     *     otherwise {@code null}
     * @param mes the message
     * @param takeMon Should this method take and release
     *     game's monitor via {@link SOCGameList#takeMonitorForGame(String)} ?
     * @see #messageToGameExcept(String, Connection, int, SOCMessage, boolean)
     */
    public void messageToGameExcept
        (final String gn, final List<Connection> ex, final int[] eventExclPNs, final SOCMessage mes, final boolean takeMon)
    {
        if (eventExclPNs != null)
            recordGameEventNotTo(gn, eventExclPNs, mes);

        if (takeMon)
            gameList.takeMonitorForGame(gn);

        try
        {
            Vector<Connection> v = gameList.getMembers(gn);

            if (v != null)
            {
                //D.ebugPrintln("M2GE - "+mes);
                Enumeration<Connection> menum = v.elements();

                while (menum.hasMoreElements())
                {
                    Connection con = menum.nextElement();

                    if ((con != null) && ! ex.contains(con))
                    {
                        //currentGameEventRecord.addMessageOut(new SOCMessageRecord(mes, "SERVER", con.getData()));
                        con.put(mes);
                    }
                }
            }
        }
        catch (Exception e)
        {
            D.ebugPrintStackTrace(e, "Exception in messageToGameExcept");
        }

        if (takeMon)
            gameList.releaseMonitorForGame(gn);
    }

    /**
     * Send a message to all the connections in a game, excluding one.
     * Optionally calls {@link #recordGameEventNotTo(String, int, SOCMessage)}.
     *
     * @param gn  the name of the game
     * @param ex  the excluded connection, or null
     * @param eventExclPN  {@code ex}'s player number if this is a game event which should be recorded;
     *     otherwise {@link #PN_NON_EVENT}
     * @param mes the message
     * @param takeMon Should this method take and release
     *     game's monitor via {@link SOCGameList#takeMonitorForGame(String)} ?
     * @see #messageToGameExcept(String, Connection, int, String, boolean)
     * @see #messageToGameExcept(String, List, int[], SOCMessage, boolean)
     * @see #messageToGameForVersionsExcept(SOCGame, int, int, Connection, SOCMessage, boolean)
     * @since 1.1.00
     */
    public void messageToGameExcept(String gn, Connection ex, final int eventExclPN, SOCMessage mes, boolean takeMon)
    {
        if (eventExclPN != PN_NON_EVENT)
            recordGameEventNotTo(gn, eventExclPN, mes);

        if (takeMon)
            gameList.takeMonitorForGame(gn);

        try
        {
            Vector<Connection> v = gameList.getMembers(gn);

            if (v != null)
            {
                //D.ebugPrintln("M2GE - "+mes);
                Enumeration<Connection> menum = v.elements();

                while (menum.hasMoreElements())
                {
                    Connection con = menum.nextElement();
                    if ((con == null) || (con == ex))
                        continue;

                    //currentGameEventRecord.addMessageOut(new SOCMessageRecord(mes, "SERVER", con.getData()));
                    con.put(mes);
                }
            }
        }
        catch (Exception e)
        {
            D.ebugPrintStackTrace(e, "Exception in messageToGameExcept");
        }

        if (takeMon)
            gameList.releaseMonitorForGame(gn);
    }

    /**
     * Send a message to all the connections in a game in a certain version range.
     * Used for backwards compatibility.
     *
     * @param ga  the game
     * @param vmin  Minimum version to send to, or -1.  Same format as
     *                {@link Version#versionNumber()} and {@link Connection#getVersion()}.
     * @param vmax  Maximum version to send to, or {@link Integer#MAX_VALUE}
     * @param mes  the message
     * @param takeMon Should this method take and release
     *                game's monitor via {@link SOCGameList#takeMonitorForGame(String)} ?
     *                If the game's clients are all older than <tt>vmin</tt> or
     *                newer than <tt>vmax</tt>, nothing happens and the monitor isn't taken.
     * @since 1.1.19
     */
    public final void messageToGameForVersions
        (final SOCGame ga, final int vmin, final int vmax, final SOCMessage mes, final boolean takeMon)
    {
        messageToGameForVersionsExcept(ga, vmin, vmax, null, mes, takeMon);
    }

    /**
     * Send a message to all the connections in a game in a certain version range, excluding one.
     * Used for backwards compatibility.
     *
     * @param ga  the game
     * @param vmin  Minimum version to send to, or -1.  Same format as
     *                {@link Version#versionNumber()} and {@link Connection#getVersion()}.
     * @param vmax  Maximum version to send to, or {@link Integer#MAX_VALUE}
     * @param ex  the excluded connection, or null
     * @param mes  the message
     * @param takeMon Should this method take and release
     *                game's monitor via {@link SOCGameList#takeMonitorForGame(String)} ?
     *                If the game's clients are all older than <tt>vmin</tt> or
     *                newer than <tt>vmax</tt>, nothing happens and the monitor isn't taken.
     * @since 1.1.19
     * @see #messageToGameExcept(String, Connection, int, SOCMessage, boolean)
     */
    public final void messageToGameForVersionsExcept
        (final SOCGame ga, final int vmin, final int vmax, final Connection ex,
         final SOCMessage mes, final boolean takeMon)
    {
        if ((ga.clientVersionLowest > vmax) || (ga.clientVersionHighest < vmin))
            return;  // <--- All clients too old or too new ---

        final String gn = ga.getName();

        if (takeMon)
            gameList.takeMonitorForGame(gn);

        try
        {
            Vector<Connection> v = gameList.getMembers(gn);
            if (v != null)
            {
                Enumeration<Connection> menum = v.elements();

                while (menum.hasMoreElements())
                {
                    Connection con = menum.nextElement();
                    if ((con == null) || (con == ex))
                        continue;

                    final int cv = con.getVersion();
                    if ((cv < vmin) || (cv > vmax))
                        continue;

                    //currentGameEventRecord.addMessageOut(new SOCMessageRecord(mes, "SERVER", con.getData()));
                    con.put(mes);
                }
            }
        }
        catch (Exception e)
        {
            D.ebugPrintStackTrace(e, "Exception in messageToGameForVersions");
        }

        if (takeMon)
            gameList.releaseMonitorForGame(gn);
    }

    /**
     * Send an urgent SOCGameTextMsg to the given game.
     * An "urgent" message is a SOCGameTextMsg whose text
     * begins with ">>>"; the client should draw the user's
     * attention in some way.
     * Optionally calls {@link #recordGameEvent(String, SOCMessage)}.
     *<P>
     * <b>Locks:</b> Like {@link #messageToGame(String, boolean, String)}, will take and release the game's monitor.
     *
     * @param ga  the name of the game
     * @param isEvent  if true, calls {@link #recordGameEvent(String, SOCMessage)};
     *     see that method for its message version requirements
     * @param mes the message to send. If mes does not begin with ">>>",
     *            will prepend ">>> " before sending mes.
     * @since 1.1.00
     */
    public void messageToGameUrgent(final String gaName, final boolean isEvent, String mes)
    {
        if (! mes.startsWith(">>>"))
            mes = ">>> " + mes;

        messageToGame(gaName, isEvent, mes);
    }

    /**
     * Things to do when the connection c leaves:
     * Calls {@link #leaveAllChannels(Connection)}
     * and {@link #leaveAllGames(Connection)}.
     *<P>
     * If {@code c} is a robot, looks for any games waiting for that bot to join
     * in order to start the game. If any found, tries to find another bot instead
     * by calling {@link GameHandler#findRobotAskJoinGame(SOCGame, Object, boolean)}.
     * Also removes from server's bot list.
     *<P>
     * This method is called within a per-client thread,
     * after connection is removed from conns collection
     * and version collection, and after c.disconnect() has been called.
     *
     * @param c  the connection
     */
    @Override
    public void leaveConnection(Connection c)
    {
        if ((c == null) || (c.getData() == null))
            return;

        leaveAllChannels(c);
        leaveAllGames(c);

        /**
         * if it is a robot, remove it from the list
         */
        final SOCClientData scd = (SOCClientData) (c.getAppData());
        if (scd.isRobot)
        {
            synchronized(robots)
            {
                robots.removeElement(c);
                if (! scd.isBuiltInRobot)
                    robots3p.removeElement(c);
            }

            /**
             * Are any games waiting for this robot to join?
             * If so, try to find other bots to join those games
             */
            final Map<String, Object> waitingGames = new HashMap<String, Object>();  // <gaName, join-req-related info>
            synchronized(robotJoinRequests)
            {
                for (Map.Entry<String, Hashtable<Connection, Object>> gaReqs : robotJoinRequests.entrySet())
                {
                    final Hashtable<Connection, Object> rConns = gaReqs.getValue();
                    Object reqInfo = rConns.remove(c);
                    if (reqInfo != null)
                    {
                        if (null != System.getProperty(SOCRobotClient.PROP_JSETTLERS_BOTS_TEST_QUIT_AT_JOINREQ))
                            System.err.println
                                ("srv.leaveConnection('" + c.getData() + "') found waiting ga: '"
                                 + gaReqs.getKey() + "' (" + reqInfo + ")");
                        waitingGames.put(gaReqs.getKey(), reqInfo);
                    }
                }
            }

            if (! waitingGames.isEmpty())
            {
                for (Map.Entry<String, Object> wReq : waitingGames.entrySet())
                {
                    final String gaName = wReq.getKey();
                    SOCGame ga = getGame(gaName);
                    if (ga != null)
                    {
                        GameHandler gh = gameList.getGameTypeHandler(gaName);
                        if (gh != null)
                            gh.findRobotAskJoinGame(ga, wReq.getValue(), false);
                    }
                }
            }
        }
    }

    /**
     * Things to do when a new connection comes.
     *<P>
     * If we already have {@link #maxConnections} named clients, reject this new one
     * by sending {@link SOCRejectConnection}.
     *<P>
     * If the connection is accepted, it's added to {@link #unnamedConns} until the
     * player "names" it by joining or creating a game under their player name.
     * Other communication is then done, in {@link #newConnection2(Connection)}.
     *<P>
     * Also set client's "assumed version" to -1, until we have sent and
     * received a VERSION message.
     *<P>
     * This method is called within a per-client thread.
     * You can send to client, but can't yet receive messages from them.
     *<P>
     *  SYNCHRONIZATION NOTE: During the call to newConnection1, the monitor lock of
     *  {@link #unnamedConns} is held.  Thus, defer as much as possible until
     *  {@link #newConnection2(Connection)} (after the connection is accepted).
     *
     * @param c  the new Connection
     * @return true to accept and continue, false if you have rejected this connection;
     *         if false, addConnection will call {@link Connection#disconnectSoft()}.
     *
     * @see #addConnection(Connection)
     * @see #newConnection2(Connection)
     * @see #nameConnection(Connection, boolean)
     * @since 1.1.00
     */
    @Override
    public boolean newConnection1(Connection c)
    {
        if (c == null)
            return false;

        /**
         * see if we are under the connection limit
         */
        try
        {
            if (getNamedConnectionCount() >= maxConnections)
            {
                c.put(new SOCRejectConnection("Too many connections, please try another server."));
            }
        }
        catch (Exception e)
        {
            D.ebugPrintStackTrace(e, "Caught exception in SOCServer.newConnection(Connection)");
        }

        try
        {
            /**
             * prevent someone from connecting twice from
             * the same machine
             * (Commented out: This is a bad idea due to proxies, NAT, etc.)
             */
            boolean hostMatch = false;
            /*
            Enumeration allConnections = this.getConnections();

               while(allConnections.hasMoreElements()) {
               Connection tempCon = (Connection)allConnections.nextElement();
               if (!(c.host().equals("pippen")) && (tempCon.host().equals(c.host()))) {
               hostMatch = true;
               break;
               }
               }
             */
            if (hostMatch)
            {
                c.put(new SOCRejectConnection("Can't connect to the server more than once from one machine."));
            }
            else
            {
                /**
                 * Accept this connection.
                 * Once it's added to the list,
                 * {@link #newConnection2(Connection)} will
                 * try to wait for client version, and
                 * will send the list of channels and games.
                 */
                c.setVersion(-1);
                return true;
            }
        }
        catch (Exception e)
        {
            D.ebugPrintStackTrace(e, "Caught exception in SOCServer.newConnection(Connection)");
        }

        return false;  // Not accepted
    }

    /**
     * Send welcome messages (server version and features, and the lists of channels and games
     * ({@link SOCChannels}, {@link SOCGames})) when a new
     * connection comes, part 2 - c has been accepted and added to a connection list.
     * Unlike {@link #newConnection1(Connection)},
     * no connection-list locks are held when this method is called.
     *<P>
     * Client's {@link SOCClientData} appdata is set here.
     *<P>
     * This method is called within a per-client thread.
     * You can send to client, but can't yet receive messages from them.
     *
     * @since 1.1.00
     */
    @Override
    protected void newConnection2(Connection c)
    {
        SOCClientData cdata = new SOCClientData();
        c.setAppData(cdata);

        // VERSION of server
        SOCFeatureSet feats = features;
        if (acctsNotOpenRegButNoUsers)
        {
            feats = new SOCFeatureSet(features);
            feats.add(SOCFeatureSet.SERVER_OPEN_REG);  // no accounts: don't require a password from SOCAccountClient
        }
        c.put(new SOCVersion
            (Version.versionNumber(), Version.version(), Version.buildnum(), feats.getEncodedList(), null));

        // CHANNELS
        List<String> cl = new ArrayList<String>();
        channelList.takeMonitor();

        try
        {
            Enumeration<String> clEnum = channelList.getChannels();

            while (clEnum.hasMoreElements())
                cl.add(clEnum.nextElement());
        }
        catch (Exception e)
        {
            D.ebugPrintStackTrace(e, "Exception in newConnection (channelList)");
        }

        channelList.releaseMonitor();

        c.put(new SOCChannels(cl));

        // GAMES

        /**
         * Has the client sent us its VERSION message, as the first inbound message?
         * Games will be sent once we know the client's version, or have guessed
         * that it's too old (if the client doesn't tell us soon enough).
         * So: Check if input is waiting for us. If it turns out
         * the waiting message is something other than VERSION,
         * server callback {@link #processFirstCommand} will set up the version TimerTask
         * using {@link SOCClientData#setVersionTimer}.
         * The version timer will call {@link SOCServer#sendGameList} when it expires.
         * If no input awaits us right now, set up the timer here.
         */
        if (! c.isInputAvailable())
        {
            cdata.setVersionTimer(this, c);
        }

    }  // newConnection2

    /**
     * Name a current connection to the system, which may replace an older connection.
     * Call c.setData(name) just before calling this method.
     * Calls {@link Server#nameConnection(Connection, boolean)} to move the connection
     * from the unnamed to the named connection list.  Increments {@link #numberOfUsers}.
     *<P>
     * If {@code isReplacing}:
     *<UL>
     * <LI> Replaces the old connection with the new one in all its games and channels
     * <LI> Calls {@link SOCClientData#copyClientPlayerStats(SOCClientData)}
     *      for win/loss record and current game and channel count
     * <LI> Sends the old connection an informational disconnect {@link SOCServerPing SOCServerPing(-1)}
     *</UL>
     *
     * @param c  Connected client; its name key ({@link Connection#getData()}) must not be null
     * @param isReplacing  Are we replacing / taking over a current connection?
     * @throws IllegalArgumentException If c isn't already connected, if c.getData() returns null,
     *          or if nameConnection has previously been called for this connection.
     * @since 1.1.08
     */
    @Override
    public void nameConnection(Connection c, boolean isReplacing)
        throws IllegalArgumentException
    {
        Connection oldConn = null;
        if (isReplacing)
        {
            String cKey = c.getData();
            if (cKey == null)
                throw new IllegalArgumentException("null c.getData");
            oldConn = conns.get(cKey);
            if (oldConn == null)
                isReplacing = false;  // shouldn't happen, but fail gracefully
        }

        super.nameConnection(c, isReplacing);

        if (isReplacing)
        {
            final List<SOCGame> cannotReplace = gameList.replaceMemberAllGames(oldConn, c);
            channelList.replaceMemberAllChannels(oldConn, c);

            SOCClientData scdNew = (SOCClientData) (c.getAppData());
            SOCClientData scdOld = (SOCClientData) (oldConn.getAppData());
            if ((scdNew != null) && (scdOld != null))
                scdNew.copyClientPlayerStats(scdOld);

            // Let the old one know it's disconnected now,
            // in case it ever does get its connection back.
            if (oldConn.getVersion() >= 1108)
                oldConn.put(new SOCServerPing(-1));

            // If oldConn was in some games which c can't join because of limited client features,
            // remove oldConn from those now. This is unlikely: see GLAS.replaceMemberAllGames javadoc.
            if (cannotReplace != null)
                for (SOCGame ga : cannotReplace)
                    leaveGameMemberAndCleanup(oldConn, ga, null);
        }

        numberOfUsers++;
    }

    /**
     * Build a list of the names of all connected clients.
     * The list is {@link StringBuilder} not {@link String} to do as little work as possible
     * while holding the {@link Server#unnamedConns} synchronization lock.
     * @param sbs  List of {@link StringBuilder}s to hold reply to clients,
     *     max length 50 chars. Not null.
     * @return The number of <B>unnamed</B> connections, for statistics
     * @throws NullPointerException if {@code sbs} is null
     * @see #getConnectedRobotNames(StringBuilder)
     * @see #getConnection(String, boolean)
     * @since 2.0.00
     */
    final Integer getConnectedClientNames(final List<StringBuilder> sbs)
        throws NullPointerException
    {
        StringBuilder sb = new StringBuilder("- ");
        sbs.add(sb);

        int nUnnamed;
        synchronized (unnamedConns)  // sync on that not on conns, per javadoc
        {
            nUnnamed = unnamedConns.size();

            Enumeration<Connection> ec = getConnections();  // the named ones
            while (ec.hasMoreElements())
            {
                String cname = ec.nextElement().getData();

                int L = sb.length();
                if (L + cname.length() > 50)
                {
                    sb.append(',');  // TODO I18N list
                    sb = new StringBuilder("- ");
                    sbs.add(sb);
                    L = 2;
                }

                if (L > 2)
                    sb.append(", ");  // TODO I18N list with "line wrap"
                sb.append(cname);
            }
        }

        return Integer.valueOf(nUnnamed);
    }

    /**
     * Get the client data for this nickname's connection, if found.
     * @param nickname  Case-sensitive client name key, like {@link Connection#getData()}
     * @return client data if found, or {@code null}
     * @since 2.3.00
     */
    public SOCClientData getClientData(final String nickname)
    {
        final Connection c = getConnection(nickname);
        return
            (c == null)
            ? null
            : (SOCClientData) c.getAppData();
    }

    /**
     * Get the list of bots, formatted like "robot 3, droid 7, robot 2".
     * @param sb  Append bot name list into here
     * @return  True if any bots are connected
     * @throws NullPointerException if {@code sb} is null
     * @see #getConnectedClientNames(List)
     * @see #getRobotCount()
     * @see #getRobotConnection(String)
     * @since 2.3.00
     */
    final boolean getConnectedRobotNames(final StringBuilder sb)
        throws NullPointerException
    {
        ArrayList<String> names = new ArrayList<>();

        for (Connection rc : robots)
            names.add(rc.getData());

        boolean hadAny = false;
        for (String botName : names)
        {
            if (hadAny)
                sb.append(", ");
            else
                hadAny = true;

            sb.append(botName);
        }

        return hadAny;
    }

    /**
     * Check if a nickname is okay, and, if they're already logged in, whether a
     * new replacement connection can "take over" the existing one.
     *<P>
     * a name is ok if it hasn't been used yet, isn't {@link #SERVERNAME the server's name},
     * and (since 1.1.07) passes {@link SOCMessage#isSingleLineAndSafe(String)}.
     *<P>
     * The "take over" option is used for reconnect when a client loses
     * connection, and server doesn't realize it.
     * A new connection can "take over" the name after a timeout; check
     * the return value.
     * (After {@link #NICKNAME_TAKEOVER_SECONDS_SAME_IP} or
     *  {@link #NICKNAME_TAKEOVER_SECONDS_DIFFERENT_IP} seconds)
     * When taking over, the new connection's client version must be able
     * to join all games that the old connection is playing, as returned
     * by {@link SOCGameListAtServer#playerGamesMinVersion(Connection) gameList.playerGamesMinVersion}.
     *<P>
     * When loading a savegame, these same nickname prefixes are checked when examining player data
     * to set the {@link soc.server.savegame.SavedGameModel#warnHasHumanPlayerWithBotName} flag.
     *
     * @param n  the name; check for max length before calling this method
     * @param newc  A new incoming connection, asking for this name
     * @param withPassword  Did the connection supply a password?
     * @param isBot  True if authenticating as robot, false if human
     * @return   0 if the name is okay; <BR>
     *          -1 if OK <strong>and you are taking over a connection;</strong> <BR>
     *          -2 if not OK by rules (fails isSingleLineAndSafe,
     *             named "debug" or {@link #SERVERNAME},
     *             human with bot name prefix, etc); <BR>
     *          -vers if not OK by version (for takeover; will be -1000 lower); <BR>
     *          or, the number of seconds after which <tt>newc</tt> can
     *             take over this name's games.
     * @see #checkNickname_getRetryText(int)
     */
    private int checkNickname
        (String n, Connection newc, final boolean withPassword, final boolean isBot)
    {
        final String nLower = n.toLowerCase(Locale.US);
        if (nLower.equals(SERVERNAME_LC) || ! SOCMessage.isSingleLineAndSafe(n))
        {
            return -2;
        }

        if (SOCGameList.REGEX_ALL_DIGITS_OR_PUNCT.matcher(n).matches())
        {
            return -2;  // TODO distinct ret value, to send localized error to client
        }

        // check for "debug" (if not a Practice server)
        // and bot name prefixes used in setupLocalRobots
        if ((nLower.equals("debug") && (port > 0) && ! isDebugUserEnabled())
            || ((! isBot)
                && (nLower.startsWith("droid ") || nLower.startsWith("robot ") || nLower.startsWith("extrabot "))))
        {
            return -2;
        }

        // check conns hashtable
        Connection oldc = getConnection(n, false);
        if (oldc == null)
        {
            return 0;  // OK: no player by that name already
        }

        // Can we take over this one?
        SOCClientData scd = (SOCClientData) oldc.getAppData();
        if (scd == null)
        {
            return -2;  // Shouldn't happen; name and SCD are assigned at same time
        }
        final int timeoutNeeded;
        if (withPassword)
            timeoutNeeded = NICKNAME_TAKEOVER_SECONDS_SAME_PASSWORD;
        else if (newc.host().equals(oldc.host()))
            // same IP address or hostname
            timeoutNeeded = NICKNAME_TAKEOVER_SECONDS_SAME_IP;
        else
            timeoutNeeded = NICKNAME_TAKEOVER_SECONDS_DIFFERENT_IP;

        final long now = System.currentTimeMillis();
        if (scd.disconnectLastPingMillis != 0)
        {
            int secondsSincePing = (int) ((now - scd.disconnectLastPingMillis) / 1000L);
            if (secondsSincePing >= timeoutNeeded)
            {
                // Already sent ping, timeout has expired.
                // Re-check version just in case.
                int minVersForGames = gameList.playerGamesMinVersion(oldc);
                if (minVersForGames > newc.getVersion())
                {
                    if (minVersForGames < 1000)
                        minVersForGames = 1000;
                    return -minVersForGames;  // too old to play
                }
                // it's OK to take over this nickname.  A call made soon
                // to nameConnection(c,true) will transfer data from old conn, to new conn.
                return -1;
            } else {
                // Already sent ping, timeout not yet expired.
                return timeoutNeeded - secondsSincePing;
            }
        }

        // Have not yet sent a ping.
        int minVersForGames = gameList.playerGamesMinVersion(oldc);
        if (minVersForGames > newc.getVersion())
        {
            if (minVersForGames < 1000)
                minVersForGames = 1000;
            return -minVersForGames;  // too old to play
        }
        scd.disconnectLastPingMillis = now;
        if (oldc.getVersion() >= 1108)
        {
            // Already-connected client should respond to ping.
            // If not, consider them disconnected.
            oldc.put(new SOCServerPing(timeoutNeeded));
        }

        return timeoutNeeded;
    }

    /**
     * For a nickname that seems to be in use, build a text message with the
     * time remaining before someone can attempt to take over that nickname.
     * Used for reconnect when a client loses connection, and server doesn't realize it.
     * A new connection can "take over" the name after a timeout.
     * ({@link #NICKNAME_TAKEOVER_SECONDS_SAME_IP},
     *  {@link #NICKNAME_TAKEOVER_SECONDS_DIFFERENT_IP})
     *
     * @param nameTimeout  Number of seconds before trying to reconnect
     * @return message starting with "Please wait x seconds" or "Please wait x minute(s)"
     * @since 1.1.08
     */
    private static final String checkNickname_getRetryText(final int nameTimeout)
    {
        StringBuffer sb = new StringBuffer("Please wait ");
        if (nameTimeout <= 90)
        {
            sb.append(nameTimeout);
            sb.append(" seconds");
        } else {
            sb.append((int) ((nameTimeout + 20) / 60));
            sb.append(" minute(s)");
        }
        sb.append(MSG_NICKNAME_ALREADY_IN_USE_WAIT_TRY_AGAIN);
        sb.append(MSG_NICKNAME_ALREADY_IN_USE);
        return sb.toString();
    }

    /**
     * For a nickname that seems to be in use, build a text message with the
     * minimum version number needed to take over that nickname.
     * Used for reconnect when a client loses connection, and server doesn't realize it.
     * A new connection can "take over" the name after a timeout.
     *
     * @param needsVersion Version number required to take it over;
     *         a positive integer in the same format as {@link SOCGame#getClientVersionMinRequired()}
     * @return string containing the version,
     *         starting with {@link #MSG_NICKNAME_ALREADY_IN_USE_NEWER_VERSION_P1}.
     * @since 1.1.08
     */
    private static final String checkNickname_getVersionText(final int needsVersion)
    {
        StringBuffer sb = new StringBuffer(MSG_NICKNAME_ALREADY_IN_USE_NEWER_VERSION_P1);
        sb.append(needsVersion);
        sb.append(MSG_NICKNAME_ALREADY_IN_USE_NEWER_VERSION_P2);
        return sb.toString();
    }

    /**
     * Callback to process the client's first message command specially.
     * Look for VERSION message; if none is received, set up a timer to wait
     * for version and (if never received) send out the game list soon.
     *
     * @param str Contents of first message from the client.
     *         Will be parsed with {@link SOCMessage#toMsg(String)}.
     * @param con Connection (client) sending this message.
     * @return true if processed here (VERSION), false if this message should be
     *         queued up and processed as normal by
     *         {@link SOCMessageDispatcher#dispatch(SOCMessage, Connection)}.
     * @since 1.1.06
     */
    @Override
    public boolean processFirstCommand(final SOCMessage mes, Connection con)
    {
        try
        {
            if ((mes != null) && (mes.getType() == SOCMessage.VERSION))
            {
                srvMsgHandler.handleVERSION(con, (SOCVersion) mes);

                return true;  // <--- Early return: Version was handled ---
            }
        }
        catch (Throwable e)
        {
            D.ebugPrintStackTrace(e, "ERROR -> processFirstCommand");
        }

        // It wasn't version, it was something else.  Set the
        // timer to wait for version, and return false for normal
        // processing of the message.

        ((SOCClientData) con.getAppData()).setVersionTimer(this, con);
        return false;
    }

    /**
     * List and description of general commands that any game member can run.
     * Used by {@link #processDebugCommand(Connection, SOCGame, String, String)}
     * when {@code *HELP*} is requested.
     * @see #ADMIN_USER_COMMANDS_HELP
     * @see #DEBUG_COMMANDS_HELP
     * @since 1.1.20
     */
    public static final String[] GENERAL_COMMANDS_HELP =
        {
        "--- General Commands ---",
        "*ADDTIME*  add 30 minutes before game expiration",
        "*CHECKTIME*  print time remaining before expiration",
        "*HELP*   info on available commands",
        "*STATS*   server stats and current-game stats",
        "*VERSION*  show version and build information",
        "*WHO*   show players and observers of this game",
        };

    /**
     * Heading to show above any admin commands the user is authorized to run.  Declared separately
     * from {@link #ADMIN_USER_COMMANDS_HELP} for use when other admin types are added.
     *<br>
     *  {@code --- Admin Commands ---}
     *
     * @since 1.1.20
     */
    static final String ADMIN_COMMANDS_HEADING = "--- Admin Commands ---";

    /**
     * List and description of user-admin commands. Along with {@link #GENERAL_COMMANDS_HELP}
     * and {@link #DEBUG_COMMANDS_HELP}, used by
     * {@link #processDebugCommand(Connection, SOCGame, String, String)}
     * when {@code *HELP*} is requested by a debug/admin user who passes
     * {@link #isUserDBUserAdmin(String) isUserDBUserAdmin(username)}.
     * Preceded by {@link #ADMIN_COMMANDS_HEADING}.
     * Most of these are processed in
     * {@link SOCServerMessageHandler#processAdminCommand(Connection, SOCGame, String, String)}.
     * @since 1.1.20
     * @see #GENERAL_COMMANDS_HELP
     * @see #DEBUG_COMMANDS_HELP
     */
    public static final String[] ADMIN_USER_COMMANDS_HELP =
        {
        "*WHO* gameName   show players and observers of gameName",
        "*WHO* *  show all connected clients",
        "*BCAST*  Broadcast msg to all games/channels",
        "*DBSETTINGS*  Show current database settings, if any",
        "*GC*  Trigger the java garbage-collect",
        "*KILLBOT*  botname  End a bot's connection",
        "*RESETBOT* botname  End a bot's connection",
        "*LOADGAME* savename  Load a previously saved game from snapshot file",
        "*SAVEGAME* [-f] savename  Save this game's current state to snapshot file",
        };

    /**
     * List and description of debug/admin commands. Along with {@link #GENERAL_COMMANDS_HELP}
     * and {@link #ADMIN_USER_COMMANDS_HELP},
     * used by {@link #processDebugCommand(Connection, SOCGame, String, String)}
     * when {@code *HELP*} is requested by a debug/admin user.
     * @since 1.1.07
     * @see #GENERAL_COMMANDS_HELP
     * @see #ADMIN_USER_COMMANDS_HELP
     * @see GameHandler#getDebugCommandsHelp()
     */
    public static final String[] DEBUG_COMMANDS_HELP =
        {
        "--- Debug Commands ---",
        "*KILLGAME*  end the current game",
        "*STARTBOTGAME* [maxBots]  Start this game (no humans have sat) with bots only",
        "*STOP*  kill the server",
        };

    /**
     * Process a debug command, sent by the "debug" client/player.
     * Some debug commands are server-wide, some apply to a specific game.
     * If no server-wide commands match, server will call
     * {@link GameHandler#processDebugCommand(Connection, SOCGame, String, String)}
     * to check for those.
     *<P>
     * Check {@link #allowDebugUser} before calling this method.
     * For list of commands see {@link #GENERAL_COMMANDS_HELP}, {@link #DEBUG_COMMANDS_HELP},
     * {@link #ADMIN_USER_COMMANDS_HELP}, and {@link GameHandler#getDebugCommandsHelp()}.
     * Some admin commands are handled by
     * {@link SOCServerMessageHandler#processAdminCommand(Connection, SOCGame, String, String)}.
     * "Unprivileged" general commands are handled by
     * {@link SOCServerMessageHandler#handleGAMETEXTMSG(Connection, SOCGameTextMsg)}.
     *
     * @param debugCli  Client sending the potential debug command
     * @param ga  Game in which the message is sent; not null
     * @param dcmd   Text message which may be a debug command
     * @param dcmdU  {@code dcmd} as uppercase, for efficiency (it's already been uppercased in caller)
     * @return true if {@code dcmd} is a recognized debug command, false otherwise
     * @since 1.1.00
     */
    public boolean processDebugCommand
        (final Connection debugCli, final SOCGame ga, final String dcmd, final String dcmdU)
    {
        // See SOCServerMessageHandler.handleGAMETEXTMSG for "unprivileged" debug commands like *HELP*, *STATS*, and *ADDTIME*.

        boolean isCmd = true;  // eventual return value; will set false if unrecognized

        final String gaName = ga.getName();

        if (dcmdU.startsWith("*KILLGAME*"))
        {
            messageToGameUrgent
                (gaName, true, ">>> ********** " + debugCli.getData() + " KILLED THE GAME!!! ********** <<<");
            destroyGameAndBroadcast(gaName, "KILLGAME");
        }
        else if (dcmd.startsWith("*STOP*"))  // dcmd to force case-sensitivity
        {
            // Extra info needed to shut it down: Server console output

            boolean shutNow = false;

            final long now = System.currentTimeMillis();
            if ((srvShutPassword != null) && (now <= srvShutPasswordExpire))
            {
                // look for trailing \n, look for shutdown pw preceding it
                int end = dcmd.length();
                while (Character.isISOControl(dcmd.charAt(end - 1)))
                    --end;

                final int i = dcmd.lastIndexOf(' ');
                if ((i < dcmd.length()) && (dcmd.substring(i+1, end).equals(srvShutPassword)))
                    shutNow = true;
            } else {
                srvShutPasswordExpire = now + (45 * 1000L);
                StringBuffer sb = new StringBuffer();
                for (int i = 12 + rand.nextInt(5); i > 0; --i)
                    sb.append((char) (33 + rand.nextInt(126 - 33)));
                srvShutPassword = sb.toString();
                System.err.println("** Shutdown password generated: " + srvShutPassword);
                broadcast(new SOCBCastTextMsg(debugCli.getData() + " WANTS TO STOP THE SERVER"));
                messageToPlayer(debugCli, gaName, "Send stop command again with the password.");
            }

            if (shutNow)
            {
                String stopMsg = ">>> ********** " + debugCli.getData() + " KILLED THE SERVER!!! ********** <<<";
                stopServer(stopMsg);
                System.exit(0);
            }
        }
        else if (dcmdU.startsWith("*STARTBOTGAME*"))
        {
            if (0 == getConfigIntProperty(PROP_JSETTLERS_BOTS_BOTGAMES_TOTAL, 0))
            {
                messageToPlayer(debugCli, gaName,
                    "To start a bots-only game, must restart server with "
                    + PROP_JSETTLERS_BOTS_BOTGAMES_TOTAL + " != 0.");
                return true;
            }

            if (ga.getGameState() != SOCGame.NEW)
            {
                messageToPlayer(debugCli, gaName, "This game has already started; you must create a new one.");
                return true;
            }

            int maxBots = 0;
            if (dcmdU.length() > 15)
            {
                try {
                    maxBots = Integer.parseInt(dcmdU.substring(15).trim());
                } catch (NumberFormatException e) {}
            }

            srvMsgHandler.handleSTARTGAME(debugCli, new SOCStartGame(gaName, 0), maxBots);
            return true;
        }
        else
        {
            // See if game type's handler finds a debug command
            GameHandler hand = gameList.getGameTypeHandler(gaName);
            if (hand != null)
                isCmd = hand.processDebugCommand(debugCli, ga, dcmd, dcmdU);
            else
                isCmd = false;
        }

        return isCmd;
    }

    /**
     * Send connection stats text to a client, appearing in the message pane of a game they're a member of.
     *<UL>
     * <LI> How long they've been connected to server (duration in minutes)
     * <LI> If client has finished at least 1 or 2 games since connecting, their win-loss count for this session.
     *</UL>
     *
     * @param c  Client that just finished a game or sent the {@code *STATS*} command; not null
     * @param ga  Game that {@code c} is a member of
     * @param skipWinLossBefore2  If true, don't send win/loss record if less than 2 completed games.
     *     If false, don't send if less than 1 completed game.
     * @since 2.2.00
     * @see SOCServerMessageHandler#processDebugCommand_serverStats(Connection, SOCGame)
     * @see SOCServerMessageHandler#processDebugCommand_gameStats(Connection, SOCGame, boolean)
     */
    final void processDebugCommand_connStats
        (final Connection c, final SOCGame ga, final boolean skipWinLossBefore2)
    {
        srvMsgHandler.processDebugCommand_connStats(c, ga, skipWinLossBefore2);
    }

    /**
     * The server is being cleanly stopped.
     * Shut down with a final message "The game server is shutting down".
     */
    @Override
    public synchronized void stopServer()
    {
        stopServer(">>> The game server is shutting down. <<<");
    }

    /**
     * The server is being cleanly stopped.  Send a final message, wait 500 milliseconds,
     * disconnect all the connections, disconnect from database if connected.
     * Does not call {@link System#exit(int)} in case caller wants to use a different exit code status value.
     *<P>
     * Currently called only by the debug command "*STOP*", by
     * {@link #destroyGame(String)} when {@link #PROP_JSETTLERS_BOTS_BOTGAMES_SHUTDOWN} is set,
     * and by SOCPlayerClient's locally hosted TCP server.
     *
     * @param stopMsg Final text message to send to all connected clients, or null.
     *         Will be sent as a {@link SOCBCastTextMsg}. As with any broadcast text message,
     *         if message starts with ">>" it will be considered urgent.
     */
    public synchronized void stopServer(String stopMsg)
    {
        if (stopMsg != null)
        {
            System.out.println("stopServer: " + stopMsg);
            System.out.println();
            broadcast(new SOCStatusMessage(SOCStatusMessage.SV_SERVER_SHUTDOWN, stopMsg));
            if (getMinConnectedCliVersion() < SOCStatusMessage.VERSION_FOR_SV_SERVER_SHUTDOWN)
                broadcastToVers(new SOCBCastTextMsg(stopMsg), 0, SOCStatusMessage.VERSION_FOR_SV_SERVER_SHUTDOWN - 1);
        }

        /// give time for messages to drain (such as urgent text messages
        /// about stopping the server)
        try
        {
            Thread.sleep(500);
        }
        catch (InterruptedException ie)
        {
            Thread.yield();
        }

        /// now continue with shutdown
        try
        {
            SOCDBHelper.cleanup(true);
        }
        catch (SQLException x) { }

        super.stopServer();

        System.out.println("Server shutdown completed.");
    }

    /**
     * Check that the username and password (if any) is okay: Length versus {@link #PLAYER_NAME_MAX_LENGTH}, name
     * in use but not timed out versus takeover, etc. Checks password if using the optional database.
     * Calls {@link #checkNickname(String, Connection, boolean, boolean)} and
     * {@link SOCDBHelper#authenticateUserPassword(String, String, soc.server.database.SOCDBHelper.AuthPasswordRunnable)}.
     *<P>
     * If not okay, sends client a {@link SOCStatusMessage} with an appropriate status code.
     *<P>
     * If this connection is already logged on and named ({@link Connection#getData() c.getData()} != {@code null}),
     * does nothing: Won't check username or password, just calls {@code authCallback} with {@link #AUTH_OR_REJECT__OK}.
     *<P>
     * Otherwise:
     *<UL>
     * <LI> If this user is already logged into another connection, checks whether this new
     *     replacement connection can "take over" the existing one according to a timeout calculation
     *     in {@link #checkNickname(String, Connection, boolean, boolean)}.
     * <LI> Checks username format, password if using DB, etc. If any check fails,
     *     send client a rejection {@code SOCStatusMessage} and return.
     * <LI> If {@code doNameConnection}, calls {@link Connection#setData(String) c.setData(nickname)} and
     *     {@link #nameConnection(Connection, boolean) nameConnection(c, isTakingOver)}.
     *     If username was found in the optional database, those calls use the exact-case name found by
     *     querying there case-insensitively (see below).
     * <LI> Calls {@code authCallback} with the {@link #AUTH_OR_REJECT__OK} flag, and possibly also the
     *     {@link #AUTH_OR_REJECT__SET_USERNAME} and/or {@link #AUTH_OR_REJECT__TAKING_OVER} flags.
     *</UL>
     * If the password is correct but the username is only a case-insensitive match with the database,
     * the client must update its internal nickname field to the exact-case username:
     *<UL>
     * <LI> If client's version is new enough to do that (v1.2.00+), caller's {@code authCallback} must send
     *     {@link SOCStatusMessage}({@link SOCStatusMessage#SV_OK_SET_NICKNAME SV_OK_SET_NICKNAME}):
     *     Calls {@code authCallback} with {@link #AUTH_OR_REJECT__OK} | {@link #AUTH_OR_REJECT__SET_USERNAME}.
     *     If {@code doNameConnection}, caller can get the exact-case username from {@link Connection#getData()};
     *     otherwise {@link SOCDBHelper#getUser(String)} must be called.
     * <LI> If client is too old, this method sends
     *     {@link SOCStatusMessage}({@link SOCStatusMessage#SV_NAME_NOT_FOUND SV_NAME_NOT_FOUND})
     *     and does not call {@code authCallback}.
     *</UL>
     *<P>
     * Before v1.2.00, this method had fewer possible status combinations and returned a single result instead
     * of passing a set of flag bits into {@code authCallback}. v1.2.00 also inlines {@code authenticateUser(..)} into
     * this method, its only caller.
     *
     * @param c  Client's connection
     * @param msgUser  Client username (nickname) to validate and authenticate; will be {@link String#trim() trim()med}.
     *     Ignored if connection is already authenticated
     *     ({@link Connection#getData() c.getData()} != {@code null}).
     * @param msgPass  Password to supply to {@code SOCDBHelper.authenticateUserPassword(..), or "";
     *     will be {@link String#trim() trim()med}. If {@code msgUser} is in the optional DB, the trimmed
     *     {@code msgPass} must match their password there. If {@code msgPass != ""} but {@code msgUser} isn't found
     *     in the DB or there is no DB, rejects authentication.
     * @param cliVers  Client version, from {@link Connection#getVersion()}
     * @param doNameConnection  True if successful auth of an unnamed connection should have this method call
     *     {@link Connection#setData(String) c.setData(nickname)} and
     *     {@link #nameConnection(Connection, boolean) nameConnection(c, isTakingOver)}.
     *     <P>
     *     If using the optional user DB, {@code nickname} is queried from the database by case-insensitive search; see
     *     {@link SOCDBHelper#authenticateUserPassword(String, String, soc.server.database.SOCDBHelper.AuthPasswordRunnable)}.
     *     Otherwise {@code nickname} is {@code msgUser}.
     *     <P>
     *     For the usual connect sequence, callers will want {@code true}.  Some callers might want to check
     *     other things after this method and possibly reject the connection at that point; they will want
     *     {@code false}. Those callers must remember to call {@code c.setData(nickname)} and
     *     <tt>nameConnection(c, (0 != (result &amp; {@link #AUTH_OR_REJECT__TAKING_OVER})))</tt> themselves to finish
     *     authenticating a connection. They will also need to get the originally-cased nickname by
     *     calling {@link SOCDBHelper#getUser(String)}.
     * @param allowTakeover  True if the new connection can reconnect/"take over" an older connection in response to the
     *     message it sent.  If true, the caller must be prepared to send all game info/channel info that the
     *     old connection had joined, so the new connection has full info to participate in them.
     * @param authCallback  Callback to make if authentication succeeds, or if {@code c} was already authenticated.
     *     Calls {@link AuthSuccessRunnable#success(Connection, int)} with the {@link #AUTH_OR_REJECT__OK}
     *     flag bit set, and possibly also {@link #AUTH_OR_REJECT__SET_USERNAME} and/or (only if
     *     {@code allowTakeover}) {@link #AUTH_OR_REJECT__TAKING_OVER}.
     *     <BR>
     *     <B>Threads:</B> This callback will always run on the {@link InboundMessageQueue}'s Treater thread.
     * @throws IllegalArgumentException if {@code authCallback} is null
     * @see #authOrRejectClientRobot(Connection, String, String, String)
     * @since 1.1.19
     */
    void authOrRejectClientUser
        (final Connection c, String msgUser, String msgPass, final int cliVers,
         final boolean doNameConnection, final boolean allowTakeover,
         final AuthSuccessRunnable authCallback)
        throws IllegalArgumentException
    {
        if (authCallback == null)
            throw new IllegalArgumentException("authCallback");

        if (c.getData() != null)
        {
            authCallback.success(c, AUTH_OR_REJECT__OK);

            return;  // <---- Early return: Already authenticated ----
        }

        boolean isTakingOver = false;  // will set true if a human player is replacing another player in the game

        msgUser = msgUser.trim();
        msgPass = msgPass.trim();

        /**
         * If connection doesn't already have a nickname, check that the nickname is ok
         */
        if (msgUser.length() > PLAYER_NAME_MAX_LENGTH)
        {
            c.put(new SOCStatusMessage
                    (SOCStatusMessage.SV_NAME_TOO_LONG, cliVers,
                     c.getLocalized("netmsg.status.common.name_too_long", PLAYER_NAME_MAX_LENGTH)));
                         // "Please choose a shorter name; maximum length: 20"
            return;
        }

        /**
         * check if a nickname is okay, and, if they're already logged in,
         * whether a new replacement connection can "take over" the existing one.
         */
        final int nameTimeout = checkNickname(msgUser, c, (msgPass != null) && (msgPass.length() > 0), false);

        if (nameTimeout == -1)
        {
            if (allowTakeover)
            {
                isTakingOver = true;
            } else {
                c.put(new SOCStatusMessage
                        (SOCStatusMessage.SV_NAME_IN_USE, cliVers,
                         MSG_NICKNAME_ALREADY_IN_USE));
                return;
            }
        } else if (nameTimeout == -2) {
            c.put(new SOCStatusMessage
                    (SOCStatusMessage.SV_NAME_NOT_ALLOWED, cliVers,
                     c.getLocalized("netmsg.status.nickname_not_allowed")));  // "This nickname is not allowed."
            return;
        } else if (nameTimeout <= -1000) {
            c.put(new SOCStatusMessage
                    (SOCStatusMessage.SV_NAME_IN_USE, cliVers,
                     checkNickname_getVersionText(-nameTimeout)));
            return;
        } else if (nameTimeout > 0) {
            c.put(new SOCStatusMessage
                    (SOCStatusMessage.SV_NAME_IN_USE, cliVers,
                     (allowTakeover) ? checkNickname_getRetryText(nameTimeout) : MSG_NICKNAME_ALREADY_IN_USE));
            return;
        }

        /**
         * account and password required?
         */
        if (getConfigBoolProperty(PROP_JSETTLERS_ACCOUNTS_REQUIRED, false))
        {
            if (msgPass.length() == 0)
            {
                c.put(new SOCStatusMessage
                        (SOCStatusMessage.SV_PW_REQUIRED, cliVers,
                         "This server requires user accounts and passwords."));
                return;
            }

            // Assert: msgPass isn't "".
            // authenticateUserPassword queries db and requires an account there when msgPass is not "".
        }

        if (msgPass.length() > SOCAuthRequest.PASSWORD_LEN_MAX)
        {
            c.put(new SOCStatusMessage
                     (SOCStatusMessage.SV_PW_WRONG, c.getVersion(),
                      c.getLocalized("netmsg.status.incorrect_password", msgUser)));  // "Incorrect password for "msgUser"."
            return;
        }

        /**
         * password check new connection from optional database, if not done already and if possible
         */
        try
        {
            final String msgUserName = msgUser;
            final boolean takingOver = isTakingOver;
            SOCDBHelper.authenticateUserPassword
                (msgUser, msgPass, new SOCDBHelper.AuthPasswordRunnable()
                {
                    public void authResult(final String dbUserName, final boolean hadDelay)
                    {
                        // If no DB: If msgPass is "" then dbUserName is msgUser, else is null

                        if (inQueue.isCurrentThreadTreater())
                            authOrRejectClientUser_postDBAuth
                                (c, msgUserName, dbUserName, cliVers,
                                 doNameConnection, takingOver, authCallback, hadDelay);
                        else
                            inQueue.post(new Runnable()
                            {
                                public void run()
                                {
                                    authOrRejectClientUser_postDBAuth
                                        (c, msgUserName, dbUserName, cliVers,
                                         doNameConnection, takingOver, authCallback, hadDelay);
                                }
                            });
                    }
                });;
        }
        catch (SQLException sqle)
        {
            c.put(new SOCStatusMessage
                    (SOCStatusMessage.SV_PROBLEM_WITH_DB, c.getVersion(),
                     "Problem connecting to database, please try again later."));
        }
    }

    /**
     * After client user/password auth succeeds or fails, take care of the rest of
     * {@link #authOrRejectClientUser(Connection, String, String, int, boolean, boolean, AuthSuccessRunnable)}.
     * See that method's javadoc for most parameters.
     *<P>
     * That method also ensures this method and {@code authCallback} run in the Treater thread; see
     * {@link Server#inQueue inQueue}.{@link InboundMessageQueue#isCurrentThreadTreater() isCurrentThreadTreater()}.
     *
     * @param hadDelay  If true, this callback has been delayed by {@code BCrypt} calculations;
     *     otherwise it's an immediate callback (user not found, password didn't use BCrypt hashing)
     * @since 1.2.00
     */
    private void authOrRejectClientUser_postDBAuth
        (final Connection c, final String msgUser, final String authUsername,
         final int cliVers, final boolean doNameConnection, final boolean isTakingOver,
         final AuthSuccessRunnable authCallback, final boolean hadDelay)
    {
        if (authUsername == null)
        {
            // Password too long, or user found in database but password incorrect

            final SOCStatusMessage msg = new SOCStatusMessage
                (SOCStatusMessage.SV_PW_WRONG, c.getVersion(),
                 c.getLocalized("netmsg.status.incorrect_password", msgUser));  // "Incorrect password for "msgUser"."
            if (hadDelay)
                c.put(msg);
            else
                // TODO consider timing actual delay of BCrypt calcs & use that
                replyAuthTimer.schedule
                    (new TimerTask()
                     {
                        public void run() { c.put(msg); }
                     }, 350 + rand.nextInt(250));  // roughly same range as DBH.testBCryptSpeed

            return;  // <---- Early return: Password auth failed ----
        }

        final boolean mustSetUsername = ! authUsername.equals(msgUser);
        if (mustSetUsername && (cliVers < 1200))
        {
            // Case differs: must reject if client too old for SOCStatusMessage.SV_OK_SET_NICKNAME
            final SOCStatusMessage msg = new SOCStatusMessage
                (SOCStatusMessage.SV_NAME_NOT_FOUND, cliVers,
                 "Nickname is case-sensitive: Use " + authUsername);
            if (hadDelay)
                c.put(msg);
            else
                replyAuthTimer.schedule
                    (new TimerTask()
                     {
                        public void run() { c.put(msg); }
                     }, 350 + rand.nextInt(250));

            return;  // <---- Early return: Client can't change nickname case ----
        }

        /**
         * Now that everything's validated, name this connection/user/player.
         * If isTakingOver, also copies their current game/channel count.
         */
        if (doNameConnection)
        {
            c.setData(authUsername);
            nameConnection(c, isTakingOver);
        }

        int ret = AUTH_OR_REJECT__OK;
        if (isTakingOver)
            ret |= AUTH_OR_REJECT__TAKING_OVER;
        if (mustSetUsername)
            ret |= AUTH_OR_REJECT__SET_USERNAME;

        authCallback.success(c, ret);
    }

    /**
     * Is this username on the {@link #databaseUserAdmins} list?
     * @param uname  Username to check; if null, returns false.
     *     If supported by DB schema version, this check is case-insensitive.
     * @return  True only if list != {@code null} and the user is on the list
     * @since 1.1.20
     */
    boolean isUserDBUserAdmin(String uname)
    {
        if ((uname == null) || (databaseUserAdmins == null))
            return false;

        // Check if uname's on the user admins list; this check is also in createAccount.
        if (SOCDBHelper.getSchemaVersion() >= SOCDBHelper.SCHEMA_VERSION_1200)
            uname = uname.toLowerCase(Locale.US);

        return databaseUserAdmins.contains(uname);
    }

    /**
     * Localize the standard "Welcome to Java Settlers of Catan!" text,
     * or return the custom welcome text from {@link #PROP_JSETTLERS_ADMIN_WELCOME}
     * if set.
     *
     * @param c  Client to localize for
     * @return  Server's welcome text
     * @throws NullPointerException if {@code c} is null
     * @since 2.3.00
     */
    /*package*/ String getClientWelcomeMessage(final Connection c)
        throws NullPointerException
    {
        String welcomeText = props.getProperty(PROP_JSETTLERS_ADMIN_WELCOME);
        if (welcomeText == null)
            welcomeText = c.getLocalized("netmsg.status.welcome");  // "Welcome to Java Settlers of Catan!"

        return welcomeText;
    }

    /**
     * Set client's version and locale, and check against minimum required version {@link #CLI_VERSION_MIN}.
     * If version is too low, send {@link SOCRejectConnection REJECTCONNECTION}
     * and call {@link #removeConnection(Connection, boolean)}.
     * If we haven't yet sent the game list, send now.
     * If we've already sent the game list, send changes based on true version.
     *<P>
     * Along with the game list, the client will need to know the game option info.
     * This is sent when the client asks (after VERSION) for {@link SOCGameOptionGetInfos GAMEOPTIONGETINFOS}.
     * Game options are sent after client version is known, so the list of
     * sent options is based on client version.
     *<P>
     * If client has limited features ({@link SOCClientData#hasLimitedFeats}) and is same version as server or newer,
     * checks now for unsupported SGOs and sends as {@link SOCGameOption#OTYPE_UNKNOWN},
     * and sends info for any game options whose value range is limited by client features,
     * because client isn't likely to send a general SOCGameOptionGetInfos message later.
     *<P>
     *<B>I18N:</B> If client doesn't send a locale string, the default locale {@code en_US} is used.
     * Robot clients will get the default locale and localeStr here; those will be cleared to {@code null} by
     * {@link #authOrRejectClientRobot(Connection, String, String, String)} when the bot sends {@link SOCImARobot}.
     *<P>
     *<b>Locks:</b> To set the version, will synchronize briefly on {@link Server#unnamedConns unnamedConns}.
     * If {@link Connection#getVersion() c.getVersion()} is already == cvers,
     * don't bother to lock and set it.
     *<P>
     * Package access (not private) is strictly for use of {@link SOCServerMessageHandler}
     * and {@link SOCClientData.SOCCDCliVersionTask#run()}.
     *
     * @param c     Client's connection
     * @param cvers Version reported by client, or assumed version if no report
     * @param cfeats  Optional features reported by client, or null if none given
     *     (was added to {@link SOCVersion} message in 2.0.00)
     * @param clocale  Locale reported by client, or null if none given
     *     (was added to {@link SOCVersion} message in 2.0.00)
     * @param isKnown Is this the client's definite version, or just an assumed one?
     *     Affects {@link Connection#isVersionKnown() c.isVersionKnown}.
     *     Can set the client's known version only once; a second "known" call with
     *     a different cvers will be rejected.
     * @return True if OK, false if rejected
     */
    boolean setClientVersSendGamesOrReject
        (Connection c, final int cvers, String cfeats, String clocale, final boolean isKnown)
    {
        final int prevVers = c.getVersion();
        final boolean wasKnown = c.isVersionKnown();

        final SOCFeatureSet cfeatSet;
        if (cfeats != null)
            cfeatSet = new SOCFeatureSet(cfeats);
        else if (cvers < SOCFeatureSet.VERSION_FOR_CLIENTFEATURES)
            cfeatSet = new SOCFeatureSet(true, false);  // default features for 1.x.xx client
        else
            cfeatSet = new SOCFeatureSet(false, false);  // empty set

        // Check for limited features
        boolean hasLimitedFeats = false;
        int scenVers = cfeatSet.getValue(SOCFeatureSet.CLIENT_SCENARIO_VERSION, 0);
        if (scenVers > cvers)
            scenVers = cvers;

        if (! (cfeatSet.isActive(SOCFeatureSet.CLIENT_6_PLAYERS)
               && cfeatSet.isActive(SOCFeatureSet.CLIENT_SEA_BOARD)))
        {
            hasLimitedFeats = true;
        }
        else
        {
            hasLimitedFeats = (scenVers != cvers) && (scenVers < SOCScenario.ALL_KNOWN_SCENARIOS_MIN_VERSION);
            // If scenVers >= that MIN_VERSION, there should be no new scenario-related info missing from it
        }

        // Store this client's features
        SOCClientData scd = (SOCClientData) c.getAppData();
        scd.feats = cfeatSet;
        scd.hasLimitedFeats = hasLimitedFeats;
        scd.scenVersion = scenVers;

        if (hasLimitedFeats)
        {
            synchronized(unnamedConns)
            {
                limitedConns.add(c);
            }
        }

        // Message to send/log if client must be disconnected
        String rejectMsg = null;
        String rejectLogMsg = null;

        // Message to welcome user or warn them about something, localized if possible;
        // will send message text and continue the connection.
        // If not null, should be a sentence ending with '.' in case must append other info.
        String warnText = null;

        if (clocale == null)
            clocale = "en_US";  // backwards compatibility with clients older than v2.0.00

        scd.localeStr = clocale;
        try
        {
            scd.locale = StringManager.parseLocale(clocale);
        } catch (IllegalArgumentException e) {
            warnText = "Sorry, cannot parse your locale.";  // i18n OK: We don't know client locale
            scd.localeStr = "en_US";  // fallback
            scd.locale = Locale.US;
        }
        c.setI18NStringManager(SOCStringManager.getServerManagerForClient(scd.locale), clocale);

        if (prevVers == -1)
            scd.clearVersionTimer();

        if (prevVers != cvers)
        {
            synchronized (unnamedConns)
            {
                c.setVersion(cvers, isKnown);
            }
        } else if (wasKnown)
        {
            return true;  // <--- Early return: Already knew it ----
        }

        if (cvers < CLI_VERSION_MIN)
        {
            if (cvers > 0)
                rejectMsg = "Sorry, your client version number " + cvers + " is too old, version ";
            else
                rejectMsg = "Sorry, your client version is too old, version number ";
            rejectMsg += Integer.toString(CLI_VERSION_MIN)
                + " (" + Version.version(CLI_VERSION_MIN) + ") or above is required.";
            rejectLogMsg = "Rejected client: Version " + cvers + " too old";
        }
        if (wasKnown && isKnown && (cvers != prevVers))
        {
            // can't change the version once known
            rejectMsg = "Sorry, cannot report two different versions.";
            rejectLogMsg = "Rejected client: Already gave VERSION(" + prevVers
                + "), now says VERSION(" + cvers + ")";
        }

        if (rejectMsg != null)
        {
            c.put(new SOCRejectConnection(rejectMsg));
            c.disconnectSoft();
            System.out.println(rejectLogMsg);

            // make an effort to send reject message before closing socket
            final Connection rc = c;
            miscTaskTimer.schedule(new TimerTask()
            {
                public void run()
                {
                    removeConnection(rc, true);
                }
            }, 300);

            return false;  // <--- Early return: Rejected client ---
        }

        // If client is limited and not older, check now for unsupported/limited SGOs
        if (hasLimitedFeats && (cvers >= Version.versionNumber()))
        {
            boolean hadAny = false;
            final Map<String, SOCGameOption> unsupportedOpts = SOCGameOption.optionsNotSupported(scd.feats);
            if (unsupportedOpts != null)
            {
                for (String okey : unsupportedOpts.keySet())
                    c.put(new SOCGameOptionInfo(new SOCGameOption(okey), cvers, "-"));
                hadAny = true;
            }

            final Map<String, SOCGameOption> trimmedOpts = SOCGameOption.optionsTrimmedForSupport(scd.feats);
            if (trimmedOpts != null)
            {
                for (SOCGameOption opt : trimmedOpts.values())
                    c.put(new SOCGameOptionInfo(opt, cvers, null));
                hadAny = true;
            }

            if (hadAny && (cvers == Version.versionNumber()))
                // if same version, tell client there's no need to ask later about other gameopt changes
                c.put(SOCGameOptionInfo.OPTINFO_NO_MORE_OPTS);
        }

        // Send game list?
        // Will check c.getAppData().hasSentGameList() flag.
        // prevVers is ignored unless already sent game list.
        gameList.sendGameList(c, prevVers);

        // Check for custom welcome message
        final String welcomeText = props.getProperty(PROP_JSETTLERS_ADMIN_WELCOME);
        if (welcomeText != null)
        {
            if (warnText == null)
                warnText = welcomeText;
            else
                warnText += " " + welcomeText;
        }

        // Warn if debug commands are allowed.
        // This will be displayed in the client's status line (v1.1.17 and newer).
        if (allowDebugUser)
        {
            StringBuilder txt = new StringBuilder(c.getLocalized("netmsg.status.welcome.debug"));  // "Debugging is On."
            if (warnText != null)
            {
                txt.append(' ');
                txt.append(warnText);
            }
            if (welcomeText == null)
            {
                txt.append(' ');
                txt.append(c.getLocalized("netmsg.status.welcome"));  // "Welcome to Java Settlers of Catan!"
            }
            c.put(new SOCStatusMessage
                    (SOCStatusMessage.SV_OK_DEBUG_MODE_ON, cvers, txt.toString()));
        }
        else if (warnText != null)
        {
            c.put(new SOCStatusMessage
                    (SOCStatusMessage.SV_OK, cvers, warnText));
        }

        // Increment version stats; this method is called from per-client threads.
        // We don't know yet if client is a bot, so bots are included in the stats.
        // (If this is not wanted, the bot could be subtracted at handleIMAROBOT.)
        final Integer cversObj = Integer.valueOf(cvers);
        synchronized(clientPastVersionStats)
        {
            AtomicInteger prevCountInt = clientPastVersionStats.get(cversObj);
            if (prevCountInt != null)
                prevCountInt.incrementAndGet();
            else
                clientPastVersionStats.put(cversObj, new AtomicInteger(1));
        }

        // This client version is OK to connect
        return true;
    }

    /**
     * Handle robot authentication (the "I'm a robot" message).
     * Robots send their {@link SOCVersion} before sending that message.
     * Their version is checked here (from {@link Connection#getVersion() c.getVersion()}),
     * must equal server's version. For stability and control, the cookie contents sent by the bot must
     * match this server's {@link #robotCookie}.
     *<P>
     * If authorization is succesful, this method will set the bot client's {@link SOCClientData#isRobot} flag.
     * Its {@link SOCClientData#locale} and {@link Connection#setI18NStringManager(SOCStringManager, String)}
     * are also cleared.
     *<P>
     * If this method returns sucessful auth, caller must send bot tuning parameters to the bot from
     * {@link #getRobotParameters(String)}.
     * Bot params can be stored in the database; see {@link SOCDBHelper#retrieveRobotParams(String)}.
     * Default bot params are {@link #ROBOT_PARAMS_SMARTER} if the robot name starts with "robot "
     * or {@link #ROBOT_PARAMS_DEFAULT} otherwise (starts with "droid ").
     *<P>
     * If a bot is rejected, returns a disconnect reason to send to the bot client;
     * returns {@code null} if accepted.  If the returned reason is
     * {@link #MSG_NICKNAME_ALREADY_IN_USE}, caller should send a {@link SOCStatusMessage}
     * ({@link SOCStatusMessage#SV_NAME_IN_USE SV_NAME_IN_USE})
     * before sending the disconnect message.
     *<P>
     * Before connecting here, bot clients are named and started in {@link #setupLocalRobots(int, int)}.
     *<P>
     * Sometimes a bot disconnects and quickly reconnects.  In that case
     * this method removes the disconnect/reconnect messages from
     * {@link Server#cliConnDisconPrintsPending} so they won't be printed.
     *<P>
     * Before v2.0.00 this method was {@code handleIMAROBOT}. v2.0.00 renamed that method and
     * also moved sending the responses to
     * {@link SOCServerMessageHandler#handleIMAROBOT(Connection, soc.message.SOCImARobot)}.
     *
     * @param c  the connection that sent the bot auth request; not null
     *     but {@link Connection#getData() c.getData()} should be null
     * @param botName  Robot name sent in message from {@code c}
     * @param cookie  robot cookie string sent in message from {@code c}
     * @param rbc  {@code c}'s robot brain class; built-in bots use {@link SOCImARobot#RBCLASS_BUILTIN}
     * @return {@code null} for successful authorization, or a failure string. See this method's
     *     javadocs for required messages to send to client on auth success or failure.
     * @throws NullPointerException if {@code c} is {@code null}
     * @see #authOrRejectClientUser(Connection, String, String, int, boolean, boolean, AuthSuccessRunnable)
     * @since 2.0.00
     */
    final String authOrRejectClientRobot
        (final Connection c, final String botName, final String cookie, final String rbc)
        throws NullPointerException
    {
        /**
         * Check that client hasn't already auth'd, as a human or bot
         */
        if (c.getData() != null)
        {
            System.out.println("Rejected robot " + botName + ": Client sent authorize already");

            return "Client has already authorized.";  // <---- Early return: Already authenticated ----
        }

        /**
         * Check the cookie given by this bot.
         */
        if ((robotCookie != null) && ! robotCookie.equals(cookie))
        {
            System.out.println("Rejected robot " + botName + ": Wrong cookie");

            return "Cookie contents do not match the running server.";
                // <--- Early return: Robot client didn't send our cookie value ---
        }

        /**
         * Check the reported version; if none, assume 1000 (1.0.00)
         */
        final int srvVers = Version.versionNumber();
        int cliVers = c.getVersion();
        final boolean isBuiltIn = (rbc == null)
            || (rbc.equals(SOCImARobot.RBCLASS_BUILTIN));
        if (isBuiltIn)
        {
            if (cliVers != srvVers)
            {
                System.out.println("Rejected robot " + botName + ": Version "
                    + cliVers + " does not match server version");
                String rejectMsg = "Sorry, robot client version does not match, version number "
                    + Version.version(srvVers) + " is required.";

                return rejectMsg;  // <--- Early return: Robot client too old ---
            } else {
                System.out.println("Robot arrived: " + botName + ": built-in type");
            }
        } else {
            System.out.println("Robot arrived: " + botName + ": type " + rbc);
        }

        /**
         * Check that the nickname is ok
         */
        if (0 != checkNickname(botName, c, false, true))
        {
            printAuditMessage
                (null, "Robot login attempt, name already in use or bad", botName, null, c.host());

            return MSG_NICKNAME_ALREADY_IN_USE;  // <--- Early return: Name in use ---
        }

        // Idle robots disconnect and reconnect every so often (socket timeout).
        // In case of disconnect-reconnect, don't print the error or re-arrival debug announcements.
        // The robot's nickname is used as the key for the disconnect announcement.
        {
            ConnExcepDelayedPrintTask depart
                = cliConnDisconPrintsPending.get(botName);
            if (depart != null)
            {
                depart.cancel();
                cliConnDisconPrintsPending.remove(botName);
                ConnExcepDelayedPrintTask arrive
                    = cliConnDisconPrintsPending.get(c);
                if (arrive != null)
                {
                    arrive.cancel();
                    cliConnDisconPrintsPending.remove(c);
                }
            }
        }

        //
        // add this connection to the robot list
        //
        c.setData(botName);
        c.setHideTimeoutMessage(true);
        SOCClientData scd = (SOCClientData) c.getAppData();
        scd.isRobot = true;
        scd.isBuiltInRobot = isBuiltIn;
        if (! isBuiltIn)
            scd.robot3rdPartyBrainClass = rbc;
        synchronized(robots)
        {
            robots.addElement(c);
            if (! isBuiltIn)
                robots3p.add(c);
        }

        scd.locale = null;  // bots don't care about message text contents
        scd.localeStr = null;
        c.setI18NStringManager(null, null);

        super.nameConnection(c, false);

        return null;  // accepted: no rejection reason string
    }

    /**
     * Remove a connection from the system.
     *<P>
     * After calling parent method {@link Server#removeConnection(Connection, boolean)},
     * cleans up any {@code SOCServer}-specific connection list info.
     *<P>
     * Description from parent method:
     *<BR>
     * {@inheritDoc}
     * @since 2.0.00
     */
    @Override
    public void removeConnection(final Connection c, final boolean doCleanup)
    {
        super.removeConnection(c, doCleanup);

        synchronized(unnamedConns)
        {
            limitedConns.remove(c);
        }
    }

    /**
     * Check username/password and create new game, or join game.
     * Called by {@link SOCServerMessageHandler}.handleJOINGAME and handleNEWGAMEWITHOPTIONSREQUEST.
     *<P>
     * JOINGAME or NEWGAMEWITHOPTIONSREQUEST may be the first message with the
     * client's username and password, so c.getData() may be null.
     * Assumes client's version is already received or guessed.
     *<P>
     * Game name and player name have a maximum length and some disallowed characters; see parameters.
     * Check the client's {@link SOCClientData#getCurrentCreatedGames()} vs {@link #CLIENT_MAX_CREATE_GAMES}.
     *<P>
     * If client is replacing/taking over their own lost connection,
     * first tell them they're rejoining all their other games.
     * That way, the requested game's window will appear last,
     * not hidden behind the others.
     *<P>
     *<b>Process if gameOpts != null:</b>
     *<UL>
     *  <LI> if game with this name already exists, respond with
     *      STATUSMESSAGE({@link SOCStatusMessage#SV_NEWGAME_ALREADY_EXISTS SV_NEWGAME_ALREADY_EXISTS})
     *  <LI> compare cli's param name-value pairs, with srv's known values. <br>
     *      - if any are above/below max/min, clip to the max/min value <br>
     *      - if any are unknown, resp with
     *        STATUSMESSAGE({@link SOCStatusMessage#SV_NEWGAME_OPTION_UNKNOWN SV_NEWGAME_OPTION_UNKNOWN}) <br>
     *      - if any are too new for client's version, resp with
     *        STATUSMESSAGE({@link SOCStatusMessage#SV_NEWGAME_OPTION_VALUE_TOONEW SV_NEWGAME_OPTION_VALUE_TOONEW}) <br>
     *      Comparison is done by {@link SOCGameOption#adjustOptionsToKnown(Map, Map, boolean)}.
     *  <LI> if ok: create new game with params;
     *      socgame will calc game's minCliVersion,
     *      and this method will check that against cli's version.
     *  <LI> announce to all players using NEWGAMEWITHOPTIONS;
     *       older clients get NEWGAME, won't see the options
     *  <LI> send JOINGAMEAUTH to requesting client,
     *       via {@link GameHandler#joinGame(SOCGame, Connection, boolean, boolean, boolean)}
     *  <LI> send game status details to requesting client,
     *       via {@link GameHandler#joinGame(SOCGame, Connection, boolean, boolean, boolean)}
     *       -- If the game is already in progress, this will include all pieces on the board, and the rest of game state.
     *</UL>
     *
     * @param c connection requesting the game, must not be null
     * @param msgUser username of client in message. Must pass {@link SOCMessage#isSingleLineAndSafe(String)}
     *                  and be at most {@link #PLAYER_NAME_MAX_LENGTH} characters.
     *                  Calls {@link String#trim() msgUser.trim()} before checking length.
     * @param msgPass password of client in message; will be {@link String#trim() trim()med}.
     * @param gameName  name of game to create/join. Must pass {@link SOCMessage#isSingleLineAndSafe(String)}
     *                  and be at most {@link SOCGameList#GAME_NAME_MAX_LENGTH} characters.
     *                  Calls {@link String#trim() gameName.trim()} before checking length.
     *                  Game name {@code "*"} is also rejected to avoid conflicts with admin commands.
     * @param gameOpts  if game has options, contains {@link SOCGameOption} to create new game;
     *                  if not null, will not join an existing game.
     *                  Will validate and adjust by calling
     *                  {@link SOCGameOption#adjustOptionsToKnown(Map, Map, boolean)}
     *                  with <tt>doServerPreadjust</tt> true.
     *
     * @since 1.1.07
     */
    void createOrJoinGameIfUserOK
        (Connection c, String msgUser, String msgPass,
         String gameName, final Map<String, SOCGameOption> gameOpts)
    {
        if (gameName != null)
            gameName = gameName.trim();
        final int cliVers = c.getVersion();

        if (c.getData() != null)
        {
            createOrJoinGame(c, cliVers, gameName, gameOpts, null, AUTH_OR_REJECT__OK);
        } else {
            /**
             * Check that the nickname is ok, check password if supplied; if not ok, sends a SOCStatusMessage.
             */
            if (msgUser != null)
                msgUser = msgUser.trim();
            if (msgPass != null)
                msgPass = msgPass.trim();

            final String gName = gameName;
            authOrRejectClientUser
                (c, msgUser, msgPass, cliVers, true, true,
                 new AuthSuccessRunnable()
                 {
                    public void success(Connection c, int authResult)
                    {
                        createOrJoinGame(c, cliVers, gName, gameOpts, null, authResult);
                    }
                 });
        }
    }

    /**
     * After successful client user auth, take care of the rest of
     * {@link #createOrJoinGameIfUserOK(Connection, String, String, String, Map)}.
     *<P>
     * Can also be used with a {@code loadedGame} being reloaded
     * (having current state {@link SOCGame#LOADING}); will check its name and game options,
     * add it to game list, and generally act as if a new game is being created.
     * If {@code c} isn't a player in {@code loadedGame}, they'll be given the option to
     * sit down and take over any seat as if all players were bots.
     *<P>
     * Before v2.3.00 this method was {@code createOrJoinGameIfUserOK_postAuth}.
     *
     * @param gaName  Name of game to create or join.
     *     If {@code loadingGame != null}: Will instead check {@link SOCGame#getName() loadingGame.getGameName()} for
     *     validity, and use {@code gaName} as the game name in which to send any error messages back to user {@code c}.
     * @param gameOpts  New or reloaded game's {@link SOCGameOption}s, or null
     *     to join an existing game as usual (not one that's currently being reloaded).
     * @param loadedGame  Game being reloaded, or {@code null} when joining an existing game or creating a new one.
     *     Should not be in server's gameList yet.
     * @param authResult  Auth check result flags: {@link SOCServer#AUTH_OR_REJECT__OK AUTH_OR_REJECT__OK},
     *     {@link SOCServer#AUTH_OR_REJECT__SET_USERNAME AUTH_OR_REJECT__SET_USERNAME}, etc. See
     *     {@link SOCServer#authOrRejectClientUser(Connection, String, String, int, boolean, boolean, AuthSuccessRunnable)}
     *     for details. If user is already auth'd, use {@link {@link SOCServer#AUTH_OR_REJECT__OK AUTH_OR_REJECT__OK}.
     * @return  True if succeeded, false if failed and a message was sent to user {@code c}.
     * @throws IllegalStateException if {@code loadedGame != null} but its gameState isn't {@link SOCGame#LOADING}
     *     or {@link SOCGame#OVER}
     * @since 1.2.00
     */
    /*package*/ boolean createOrJoinGame
        (final Connection c, final int cliVers, final String connGaName, final Map<String, SOCGameOption> gameOpts,
         final SOCGame loadedGame, final int authResult)
        throws IllegalStateException
    {
        final boolean isTakingOver = (0 != (authResult & AUTH_OR_REJECT__TAKING_OVER));
        final boolean sendErrorViaStatus = ((loadedGame == null) || (connGaName == null));

        String gameName;  // game name to check
        if (loadedGame != null)
        {
            final int gs = loadedGame.getGameState();
            if ((gs != SOCGame.LOADING) && (gs != SOCGame.OVER))
                throw new IllegalStateException("gameState");

            gameName = loadedGame.getName();
                // if this game name is already taken,
                // GLAS.addGame will rename it during connectToGame
        } else {
            gameName = connGaName;
        }

        /**
         * Check that the game name length is ok
         */
        if (gameName.length() > SOCGameList.GAME_NAME_MAX_LENGTH)
        {
            final String txt = c.getLocalized("netmsg.status.common.name_too_long", SOCGameList.GAME_NAME_MAX_LENGTH);
                // "Please choose a shorter name; maximum length: 30"

            if (sendErrorViaStatus)
                c.put(new SOCStatusMessage
                       (SOCStatusMessage.SV_NAME_TOO_LONG, cliVers, txt));
            else
                messageToPlayer(c, connGaName, PN_NON_EVENT, txt);

            return false;  // <---- Early return ----
        }

        /**
         * If creating or loading a game, check game name format
         * and ensure they are below their max game count.
         * (Don't limit max games on the practice server
         *  or games loaded by the debug/admin player.)
         */
        if (! gameList.isGame(gameName))
        {
            if (((strSocketName == null) || ! strSocketName.equals(PRACTICE_STRINGPORT))
                && (loadedGame == null)
                && (CLIENT_MAX_CREATE_GAMES >= 0)
                && (CLIENT_MAX_CREATE_GAMES <= ((SOCClientData) c.getAppData()).getCurrentCreatedGames()))
            {
                c.put(new SOCStatusMessage
                       (SOCStatusMessage.SV_NEWGAME_TOO_MANY_CREATED, cliVers,
                         c.getLocalized("netmsg.status.newgame_too_many_created", CLIENT_MAX_CREATE_GAMES)));
                // "Too many of your games still active; maximum: 5"

                return false;  // <---- Early return ----
            }

            String rejectText = null;

            if ( (! SOCMessage.isSingleLineAndSafe(gameName))
                 || "*".equals(gameName)
                 || (gameName.charAt(0) == '?') )
            {
                rejectText = c.getLocalized("netmsg.status.common.newgame_name_rejected");
                    // "This name is not permitted, please choose a different name."
            }
            else if (SOCGameList.REGEX_ALL_DIGITS_OR_PUNCT.matcher(gameName).matches())
            {
                rejectText = c.getLocalized("netmsg.status.common.newgame_name_rejected_digits_or_punct");
                    // "A name with only digits or punctuation is not permitted, please add a letter."
            }

            if (rejectText != null)
            {
                if (sendErrorViaStatus)
                    c.put(new SOCStatusMessage
                           (SOCStatusMessage.SV_NEWGAME_NAME_REJECTED, cliVers, rejectText));
                else
                    messageToPlayer(c, connGaName, PN_NON_EVENT, rejectText);

                return false;  // <---- Early return ----
            }
        }

        /**
         * If we have game options, we're being asked to load a game or create a new one.
         * Validate them and ensure the new game doesn't already exist.
         * For SOCScenarios, adjustOptionsToKnown will recognize game opt "SC".
         */
        if (gameOpts != null)
        {
            // Check for name in use, unless loadedGame != null (if so, GLAS will rename if needed)
            if ((loadedGame == null) && gameList.isGame(gameName))
            {
                final String txt = c.getLocalized("netmsg.status.common.newgame_already_exists");
                    // "A game with this name already exists, please choose a different name."

                if (sendErrorViaStatus)
                    c.put(new SOCStatusMessage
                           (SOCStatusMessage.SV_NEWGAME_ALREADY_EXISTS, cliVers, txt));
                else
                    messageToPlayer(c, connGaName, PN_NON_EVENT, txt);

                return false;  // <---- Early return ----
            }

            // Make sure all options are known.  If has game opt "SC" for scenarios,
            // also adds that scenario's options into gameOpts.
            // If has game opt "VP" but boolean part is false, use server default instead.

            final StringBuilder optProblems = SOCGameOption.adjustOptionsToKnown(gameOpts, null, true);
            if (optProblems != null)
            {
                final String txt = "Unknown game option(s) were requested, cannot create this game. " + optProblems;

                if (sendErrorViaStatus)
                    c.put(new SOCStatusMessage
                           (SOCStatusMessage.SV_NEWGAME_OPTION_UNKNOWN, cliVers, txt));
                else
                    messageToPlayer(c, connGaName, PN_NON_EVENT, txt);

                return false;  // <---- Early return ----
            }
        }

        /**
         * Try to create or add player to game, and tell the client that everything is ready;
         * if game doesn't yet exist, it's created in connectToGame, and announced
         * there to all clients.
         *<P>
         * If client's version is too low (based on game options, etc),
         * connectToGame will throw an exception; tell the client if that happens.
         *<P>
         * If rejoining after a lost connection, first rejoin all their other games.
         */
        try
        {
            if (0 != (authResult & SOCServer.AUTH_OR_REJECT__SET_USERNAME))
                c.put(new SOCStatusMessage
                    (SOCStatusMessage.SV_OK_SET_NICKNAME,
                     c.getData() + SOCMessage.sep2_char +
                     getClientWelcomeMessage(c)));  // "Welcome to Java Settlers of Catan!"

            if (isTakingOver)
            {
                /**
                 * Rejoin the requested game.
                 * First, rejoin all other games of this client.
                 * That way, the requested game's window will
                 * appear last, not hidden behind the others.
                 * For each game, calls joinGame to send JOINGAMEAUTH
                 * and the entire state of the game to client.
                 */
                List<SOCGame> allConnGames = gameList.memberGames(c, gameName);
                if (allConnGames.size() == 0)
                {
                    c.put(new SOCStatusMessage(SOCStatusMessage.SV_OK,
                            /*I*/"You've taken over the connection, but aren't in any games."/*18N*/ ));
                } else {
                    // Send list backwards: requested game will be sent last.
                    for (int i = allConnGames.size() - 1; i >= 0; --i)
                        joinGame(allConnGames.get(i), c, false, false, true);
                }
            }
            else if (connectToGame(c, gameName, gameOpts, loadedGame))  // join or create the game
            {
                if (loadedGame != null)
                    gameName = loadedGame.getName();  // in case GLAS renamed it to avoid duplicate

                /**
                 * send JOINGAMEAUTH to client,
                 * send the entire state of the game to client,
                 * send client join event to other players of game
                 */
                final SOCGame ga = gameList.getGameData(gameName);
                if (ga != null)
                {
                    boolean sendLikeTakingOver = false;
                    if ((ga.getGameState() == SOCGame.LOADING)
                        && ! ((SOCClientData) c.getAppData()).isRobot)
                    {
                        // If game was saved with a player with same name as joining human client,
                        // that client will assume they're sitting down and taking over.
                        // (This applies to the debug/admin user's player while the game is created and announced,
                        //  and to human players joining after creation but before game is resumed.)
                        // If so, send their private hand data.
                        // Bots won't assume and will explicitly send a SITDOWN message.

                        final String cliName = c.getData();
                        for (int pn = 0; pn < ga.maxPlayers; ++pn)
                        {
                            if ((! ga.isSeatVacant(pn)) && cliName.equals(ga.getPlayer(pn).getName()))
                            {
                                sendLikeTakingOver = true;
                                break;
                            }
                        }
                    }

                    joinGame(ga, c, false, (loadedGame != null), sendLikeTakingOver);
                }
            }
        } catch (SOCGameOptionVersionException e)
        {
            // Let them know they can't join; include the game's version.
            // This cli asked to created it, otherwise gameOpts would be null.
            // I18N note: If localizing "Cannot create" text, can't use sep2_char in that localized text
            c.put(new SOCStatusMessage
              (SOCStatusMessage.SV_NEWGAME_OPTION_VALUE_TOONEW, cliVers,
                "Cannot create game with these options; requires version "
                + Integer.toString(e.gameOptsVersion)
                + SOCMessage.sep2_char + gameName
                + SOCMessage.sep2_char + e.problemOptionsList()));
            return false;
        } catch (MissingResourceException e)
        {
            // Let them know they can't join or create it because
            // client is missing an optional feature the game needs.
            // Does not need I18N, because client v2.0.00 and newer will parse this text and
            // show a localized message instead of the raw status text.
            final String verb = (gameList.isGame(gameName)) ? "join" : "create";  // I18N OK
            final String feats = e.getKey();  // semicolon-separated (';')
            c.put(new SOCStatusMessage
              (SOCStatusMessage.SV_GAME_CLIENT_FEATURES_NEEDED, cliVers,
                "Cannot " + verb + "; this client is incompatible with features of the game"
                + SOCMessage.sep2_char + gameName
                + SOCMessage.sep2_char + feats));
            return false;
        } catch (IllegalArgumentException e)
        {
            SOCGame game = gameList.getGameData(gameName);
            if (game == null)
            {
                D.ebugPrintStackTrace(e, "Exception in createOrJoinGame");
                    // Troubleshooting note: Before v2.3.00, was "Exception in createOrJoinGameIfUserOK"
            } else {
                // Let them know they can't join; include the game's version.
                c.put(new SOCStatusMessage
                  (SOCStatusMessage.SV_CANT_JOIN_GAME_VERSION, cliVers,
                    "Cannot join game; requires version "
                    + Integer.toString(game.getClientVersionMinRequired())
                    + ": " + gameName));
            }
            return false;
        } catch (NoSuchElementException e)
        {
            if (loadedGame != null)
                messageToPlayer
                    (c, connGaName, PN_NON_EVENT, "Game name in use, couldn't generate an alternate: Try again.");
                    // I18N OK: very unlikely, not worth translating
            else
                D.ebugPrintStackTrace(e, "Exception in createOrJoinGame");
            return false;
        }

        return true;
    }

    /**
     * Start a few robot-only games if {@link #numRobotOnlyGamesRemaining} &gt; 0.
     * Later as these games end, the server will start new games as long as
     * {@link #numRobotOnlyGamesRemaining} &gt; 0 at the time.
     *<P>
     * Starts 4 games at server startup unless {@link #PROP_JSETTLERS_BOTS_BOTGAMES_PARALLEL} is set to another value.
     *<P>
     * If {@link #PROP_JSETTLERS_BOTS_BOTGAMES_GAMETYPES} is set, will start an even mix of game sizes and board types.
     * If testing a third-party bot which has a limited {@link SOCFeatureSet}, that bot can still be selected to join
     * games which use classic board with 4 and possibly 6 players. Built-in bots will fill the other started games.
     *<P>
     * <B>Locks:</b> May or may not have {@link SOCGameList#takeMonitor()} when calling;
     * see {@code hasGameListMonitor} parameter.  If not already held, this method takes and releases that monitor.
     *
     * @param wasGameDestroyed  True if caller has just destroyed a game and should start 1 more to replace it
     * @param hasGameListMonitor  True if caller holds the {@link SOCGameList#takeMonitor()} lock already
     * @see #PROP_JSETTLERS_BOTS_BOTGAMES_TOTAL
     * @since 2.0.00
     */
    private void startRobotOnlyGames(final boolean wasGameDestroyed, final boolean hasGameListMonitor)
    {
        final int gameTypes = getConfigIntProperty(PROP_JSETTLERS_BOTS_BOTGAMES_GAMETYPES, 1);

        int nParallel;
        if (wasGameDestroyed)
        {
            nParallel = 1;
        } else {
            nParallel = getConfigIntProperty(PROP_JSETTLERS_BOTS_BOTGAMES_PARALLEL, 4);
            if (nParallel == 0)
                nParallel = numRobotOnlyGamesRemaining;
        }

        StringBuilder desc = new StringBuilder();
        for (int i = 0; (i < nParallel) && (numRobotOnlyGamesRemaining > 0); ++i)
        {
            final int gameNum = numRobotOnlyGamesRemaining;
            String gaName = "~botsOnly~" + gameNum;
            final Map<String, SOCGameOption> opts = SOCGameOption.getAllKnownOptions();
            if (gameTypes > 1)
            {
                desc.setLength(0);

                if (0 != (gameNum & 0x01))
                {
                    opts.get("PL").setIntValue(6);
                    opts.get("PLB").setBoolValue(true);
                    desc.append(": PL=6");
                } else {
                    desc.append(": PL=4");
                }

                if (gameTypes > 2)
                {
                    if (0 != (gameNum & 0x02))
                    {
                        opts.get("SBL").setBoolValue(true);
                        desc.append(", Sea Board");
                    }
                }
            }

            SOCGame newGame = createGameAndBroadcast
                (null, gaName, opts, null, Version.versionNumber(),
                 true, hasGameListMonitor);

            if (newGame != null)
            {
                --numRobotOnlyGamesRemaining;

                gaName = newGame.getName();  // in case was changed to avoid duplicate
                System.out.println("Started bot-only game: " + gaName + desc.toString());
                newGame.setGameState(SOCGame.READY);
                if (! readyGameAskRobotsJoin(newGame, null, null, 0))
                {
                    System.out.println("Bot-only game " + gaName + ": Not enough bots can join, not starting");
                    newGame.setGameState(SOCGame.OVER);
                }
            } else {
                // TODO couldn't create game; maybe try another to keep the loop going?
            }
        }
    }

    /**
     * Fill all the unlocked empty seats with robots, by asking them to join.
     * Also sends game a server text message like "Fetching a robot player...".
     *<P>
     * Builds a set of the {@link Connection}s of robots asked to join,
     * and adds it to the {@code robotJoinRequests} table.
     * Game state should be {@link SOCGame#READY READY} or {@link SOCGame#LOADING_RESUMING LOADING_RESUMING}.
     *<P>
     * if {@code forSeats} is null:
     *<UL>
     * <LI> Assumes no bots currently in game
     * <LI> At most {@link SOCGame#getAvailableSeatCount()} robots will be asked
     *</UL>
     * If third-party bots are connected to the server,
     * optional property {@link #PROP_JSETTLERS_BOTS_PERCENT3P} can
     * set a goal for the minimum percentage of third-party bots in
     * the game; see its javadoc.
     *<P>
     * Called by {@link SOCServerMessageHandler#handleSTARTGAME(Connection, SOCStartGame) handleSTARTGAME},
     * {@link #resetBoardAndNotify(String, int) resetBoardAndNotify}.
     *<P>
     * Once the robots have all responded (from their own threads/clients)
     * and joined up, the game can begin.
     *<P>
     * Before v1.1.00, this method was part of {@code handleSTARTGAME}.
     *
     * @param ga  Game to ask robots to join
     * @param forSeats  If non-null, a {@link SOCGame#maxPlayers}-sized array; if {@code forSeats[pn]} is true,
     *     will find a bot for that seat. If null, will fill all unlocked empty seats.
     * @param robotSeats If null, robots are randomly selected. May be non-null for a board reset.
     *                   If non-null, a {@link SOCGame#maxPlayers}-sized array of Connections.
     *                   Any vacant non-locked seat, with index i,
     *                   is filled with the robot whose connection is robotSeats[i].
     *                   Other indexes should be null, and won't be used.
     * @param maxBots Maximum number of bots to add, or 0 to fill all empty seats
     * @return  True if some bots were found and invited, false if none could be invited
     * @throws IllegalStateException if {@link SOCGame#getGameState() ga.gamestate} is not {@link SOCGame#READY}
     *         or {@link SOCGame#LOADING_RESUMING}, or if {@link SOCGame#getClientVersionMinRequired()} is
     *         somehow newer than server's version (which is assumed to be robots' version).
     * @throws IllegalArgumentException if robotSeats is not null but wrong length,
     *           or if a robotSeat element is null but that seat wants a robot (vacant non-locked).
     * @since 1.1.00
     */
    boolean readyGameAskRobotsJoin
        (final SOCGame ga, final boolean[] forSeats, final Connection[] robotSeats, final int maxBots)
        throws IllegalStateException, IllegalArgumentException
    {
        final int gstate = ga.getGameState();
        if ((gstate != SOCGame.READY) && (gstate != SOCGame.LOADING_RESUMING))
            throw new IllegalStateException("SOCGame state not READY or LOADING_RESUMING: " + gstate);

        if (ga.getClientVersionMinRequired() > Version.versionNumber())
            throw new IllegalStateException("SOCGame min version somehow newer than server and robots, it's "
                    + ga.getClientVersionMinRequired());

        // These bots will be asked to join.
        // Key = bot Connection, value = seat number as {@link Integer} like in SOCServer.robotJoinRequests
        Hashtable<Connection, Object> robotsRequested = null;

        int[] robotIndexes = null;
        if (robotSeats == null)
        {
            // shuffle the indexes to distribute load
            robotIndexes = robotShuffleForJoin();
        }
        else
        {
            // robotSeats not null: check length
            if (robotSeats.length != ga.maxPlayers)
                throw new IllegalArgumentException("robotSeats Length must be MAXPLAYERS");
        }

        final int nRobotsAvailable = robots.size();
        final String gaName = ga.getName();
        final Map<String, SOCGameOption> gopts = ga.getGameOptions();
        final boolean gameHasLimitedFeats = (ga.getClientFeaturesRequired() != null);
        int seatsOpen;
        if (forSeats == null)
        {
            seatsOpen = ga.getAvailableSeatCount();
        } else {
            seatsOpen = 0;
            for (int pn = 0; pn < ga.maxPlayers; ++pn)
                if (forSeats[pn])
                    ++seatsOpen;
        }
        if ((maxBots > 0) && (maxBots < seatsOpen))
            seatsOpen = maxBots;

        int idx = 0;
        Connection[] robotSeatsConns = new Connection[ga.maxPlayers];

        for (int i = 0; (i < ga.maxPlayers) && (seatsOpen > 0); i++)
        {
            if (forSeats != null)
            {
                if (! forSeats[i])
                    continue;
            } else {
                if (! (ga.isSeatVacant(i) && (ga.getSeatLock(i) == SOCGame.SeatLockState.UNLOCKED)))
                    continue;
            }

            /**
             * fetch a robot player; game will start/resume when all bots have arrived.
             * Similar to SOCGameHandler.findRobotAskJoinGame (called from SGH.leaveGame),
             * where a player has left and must be replaced by a bot.
             */
            if (idx < nRobotsAvailable)
            {
                messageToGameKeyed(ga, true, true, "member.bot.join.fetching");  // "Fetching a robot player..."

                Connection robotConn;
                if (robotSeats != null)
                {
                    robotConn = robotSeats[i];
                    if (robotConn == null)
                        throw new IllegalArgumentException("robotSeats[" + i + "] was needed but null");
                }
                else
                {
                    do
                    {
                        robotConn = robots.get(robotIndexes[idx]);
                        if (((forSeats != null) && gameList.isMember(robotConn, gaName))
                            || (gameHasLimitedFeats &&
                                ! ga.canClientJoin(((SOCClientData) (robotConn.getAppData())).feats)))
                        {
                            // try the next bot instead
                            robotConn = null;
                            ++idx;
                        }
                    } while ((robotConn == null) && (idx < nRobotsAvailable));

                    if (robotConn == null)
                        break;
                }

                idx++;
                --seatsOpen;
                robotSeatsConns[i] = robotConn;

                /**
                 * record the request
                 */
                if (robotsRequested == null)
                    robotsRequested = new Hashtable<Connection, Object>();
                robotsRequested.put(robotConn, Integer.valueOf(i));
            }
        }

        if (robotsRequested != null)
        {
            // request third-party bots, if available and wanted
            final int reqPct3p = getConfigIntProperty(PROP_JSETTLERS_BOTS_PERCENT3P, 0);
            if (reqPct3p > 0)
                readyGameAskRobotsMix3p(ga, reqPct3p, robotsRequested, robotSeatsConns);

            // we know robotRequests isn't empty,
            // so add to the request table
            robotJoinRequests.put(gaName, robotsRequested);

            // now, make the requests
            for (int i = 0; i < ga.maxPlayers; ++i)
            {
                if (robotSeatsConns[i] != null)
                {
                    // D.ebugPrintln("@@@ JOIN GAME REQUEST for " + robotSeatsConns[i].getData());
<<<<<<< HEAD
                    robotSeatsConns[i].put(new SOCBotJoinGameRequest(gaName, i, gopts));
=======
                    messageToPlayer
                        (robotSeatsConns[i], gaName, PN_OBSERVER, new SOCBotJoinGameRequest(gaName, i, gopts));
>>>>>>> e154de07
                }
            }

            return true;
        } else {
            return false;
        }
    }

    /**
     * While readying a game in {@link #readyGameAskRobotsJoin(SOCGame, boolean[], Connection[], int)},
     * try to adjust the mix of requested bots as needed when third-party bots are wanted.
     * Third-party bots will be randomly picked and swapped into {@code robotsRequested} and {@code robotSeatsConns}
     * until enough are added or no more are available to add.
     *<P>
     * <B>Note:</B> Currently treats {@code reqPct3p} as a minimum percentage; third-party
     * bots are only added to, not removed from, the bots requested for the new game.
     *
     * @param ga  Game to ask robots to join
     * @param reqPct3p  Requested third-party bot percentage, from {@link #PROP_JSETTLERS_BOTS_PERCENT3P}
     * @param robotsRequested  Set of randomly-selected bots joining the game; third-party bots may be
     *        swapped into here. Key = bot Connection, value = seat number as {@link Integer}
     *        like in {@link #robotJoinRequests}
     * @param robotSeatsConns  Array of player positions (seats) to be occupied by bots; all non-null elements
     *        are bots in {@code robotsRequested}; third-party bots may be swapped into here
     * @since 2.0.00
     */
    private void readyGameAskRobotsMix3p
        (final SOCGame ga, final int reqPct3p,
         final Hashtable<Connection, Object> robotsRequested, final Connection[] robotSeatsConns)
    {
        // TODO this algorithm isn't elegant or very efficient

        final int numBotsReq = robotsRequested.size();
        final int num3pReq = Math.round((numBotsReq * reqPct3p) / 100f);
        int curr3pReq = 0;
        boolean[] curr3pSeat = new boolean[robotSeatsConns.length];
        for (int i = 0; i < robotSeatsConns.length; ++i)
        {
            if ((robotSeatsConns[i] != null)
                && ! ((SOCClientData) (robotSeatsConns[i].getAppData())).isBuiltInRobot)
            {
                ++curr3pReq;
                curr3pSeat[i] = true;
            }
        }

        // TODO handle reduction if too many 3p bots (curr3pReq > num3pReq)

        if (curr3pReq >= num3pReq)
            return;  // <--- Early return: Already the right minimum percentage ---

        // fill unused3p, the list of 3p bots which aren't already requested and in robotRequests
        List<Connection> unused3p;
        synchronized (robots3p)
        {
            unused3p = new ArrayList<Connection>(robots3p);
        }
        for (int i = 0; i < robotSeatsConns.length; ++i)
            if (curr3pSeat[i])
                unused3p.remove(robotSeatsConns[i]);

        // use random bots from unused3p in robotRequests and robotSeatsConns:
        final boolean gameHasLimitedFeats = (ga.getClientFeaturesRequired() != null);
        int nAdd = num3pReq - curr3pReq;
        while ((nAdd > 0) && ! unused3p.isEmpty())
        {
            // pick iNon, a non-3p bot seat index to remove
            int iNon = -1;
            int nSkip = (nAdd > 1) ? rand.nextInt(num3pReq - curr3pReq) : 0;
            for (int i = 0; i < robotSeatsConns.length; ++i)
            {
                if ((robotSeatsConns[i] != null) && ! curr3pSeat[i])
                {
                    if (nSkip == 0)
                    {
                        iNon = i;
                        break;
                    } else {
                        --nSkip;
                    }
                }
            }
            if (iNon == -1)
                return;  // <--- Early return: Non-3p bot seat not found ---

            // pick bot3p, an unused 3p bot to fill iNon:
            int s = unused3p.size();
            Connection bot3p = null;
            while ((bot3p == null) && (s > 0))
            {
                bot3p = unused3p.remove((s > 1) ? rand.nextInt(s) : 0);
                if (gameHasLimitedFeats && ! ga.canClientJoin(((SOCClientData) bot3p.getAppData()).feats))
                {
                    bot3p = null;
                    --s;
                }
            }
            if (bot3p == null)
                break;  // no more available bots

            // update structures
            Integer iObj = Integer.valueOf(iNon);
            synchronized(robotsRequested)
            {
                robotsRequested.remove(robotSeatsConns[iNon]);
                robotsRequested.put(bot3p, iObj);
            }
            robotSeatsConns[iNon] = bot3p;
            curr3pSeat[iNon] = true;

            --nAdd;
        }
    }

    /**
     * Temporary debugging; call when "no player gets anything" will be printed after a roll.
     * @param ga  Game data
     * @param message  "no player gets anything" string
     * @since 2.0.00
     */
    void debug_printPieceDiceNumbers(SOCGame ga, String message)
    {
        final int roll = ga.getCurrentDice();
        final SOCBoard board = ga.getBoard();
        boolean hadAny = false;

        System.err.println(" " + roll + "\t" + message);
        for (int pn = 0; pn < ga.maxPlayers; ++pn)
        {
            if (ga.isSeatVacant(pn))
                continue;
            SOCPlayer pl = ga.getPlayer(pn);
            hadAny |= debug_printPieceDiceNumbers_pl
                (pl, roll, board, "settle", pl.getSettlements().elements());
            hadAny |= debug_printPieceDiceNumbers_pl
                (pl, roll, board, "city", pl.getCities().elements());
        }
        if (hadAny)
            System.err.println("    ** hadAny true");
        else
            System.err.println("    -- hadAny false");
    }

    /**
     * Temporary debugging; for 1 player.
     * Similar code to {@link SOCGame#getResourcesGainedFromRollPieces}.
     * @return true if this player appears to have a resource on a hex numbered <tt>roll</tt>
     * @since 2.0.00
     */
    private boolean debug_printPieceDiceNumbers_pl
        (SOCPlayer pl, final int roll, final SOCBoard board, final String pieceType, Enumeration<? extends SOCPlayingPiece> pe)
    {
        final int robberHex = board.getRobberHex();
        boolean hadMatch = false;
        boolean wroteCall = false;

        while (pe.hasMoreElements())
        {
            System.err.print("\t");
            SOCPlayingPiece sc = pe.nextElement();

            for (final int hexCoord : board.getAdjacentHexesToNode(sc.getCoordinates()))
            {
                final int hdice = board.getNumberOnHexFromCoord(hexCoord);
                if (hdice != 0)
                    System.err.print(hdice);
                else
                    System.err.print(' ');
                if (hexCoord == robberHex)
                    System.err.print("(r)");
                if (hdice == roll)
                {
                    System.err.print('*');
                    if (hexCoord != robberHex)
                        hadMatch = true;
                }
                System.err.print("  ");
            }
            System.err.print(pieceType + " " + pl.getName());
            if (hadMatch && ! wroteCall)
            {
                // roll resources: 1 0 0 0 1 0
                System.err.print
                    ("  roll " + pl.getRolledResources().toShortString());
                wroteCall = true;
            }
            System.err.println();
        }

        return hadMatch;
    }

    /**
     * "Reset-board" request: Register one player's vote, and let game members know.
     * Calls {@link SOCGame#resetVoteRegister(int, boolean)}.
     * Check results so far from {@link SOCGame#getResetVoteResult()}.
     * If vote succeeded, go ahead and reset the game with {@link #resetBoardAndNotify(String, int)}.
     * If vote rejected, let everyone know.
     *
     * @param ga      Game for this reset vote
     * @param pn      Player number who is voting
     * @param plName  Name of player who is voting
     * @param vyes    Player's vote, Yes or no
     * @since 1.1.01
     */
    void resetBoardVoteNotifyOne(SOCGame ga, final int pn, final String plName, final boolean vyes)
    {
        boolean votingComplete = false;

        final String gaName = ga.getName();
        try
        {
            // Register in game
            votingComplete = ga.resetVoteRegister(pn, vyes);
            // Tell other players
            messageToGame (gaName, new SOCResetBoardVote(gaName, pn, vyes));
        }
        catch (IllegalArgumentException e)
        {
            D.ebugPrintlnINFO("*Error in player voting: game " + gaName + ": " + e);
            return;
        }
        catch (IllegalStateException e)
        {
            D.ebugPrintlnINFO("*Voting not active: game " + gaName);
            return;
        }

        if (! votingComplete)
        {
            return;
        }

        if (ga.getResetVoteResult())
        {
            // Vote succeeded - Go ahead and reset.
            resetBoardAndNotify(gaName, ga.getResetVoteRequester());
        }
        else
        {
            // Vote rejected - Let everyone know.
            messageToGame(gaName, new SOCResetBoardReject(gaName));
        }
    }

    /**
     * Get localized strings for known {@link SOCScenario}s.  Assumes client locale has scenario strings:
     * Call {@link SOCClientData#localeHasGameScenarios(Connection)} before calling this method.
     * Fills and returns a list with each {@code scKeys} key, scenario name, scenario description
     * from {@code c.getLocalized("gamescen." + scKey + ".n")} and {@code ("gamescen." + scKey + ".d")}.
     *
     * @param loc  Client's locale for StringManager i18n lookups.  This is passed instead of the client connection
     *    to simplify SOCPlayerClient's localizations before starting its practice server.
     * @param scKeys  Scenario keynames to localize, such as a {@link List} of keynames or the {@link Set}
     *    returned from {@link SOCScenario#getAllKnownScenarioKeynames()}.
     *    If is {@code null} or if {@code localizeAllKnown} true,
     *    this method will call {@link SOCScenario#getAllKnownScenarioKeynames()}.
     * @param localizeAllKnown  If true, localize all known scenarios,
     *    ignoring contents of {@code scKeys} as if it was {@code null}.
     * @param checkUnknowns_skipFirst  Switch to allow calling this method from multiple places:
     *    <UL>
     *    <LI> If false, assumes {@code scKeys} has no unknown keys, will not call
     *         {@link SOCScenario#getScenario(String)} to verify them.
     *         {@code scKeys} could be {@link SOCScenario#getAllKnownScenarioKeynames()}, for example.
     *         The localized strings for each scKey are looked up and added to the list if found.
     *         If any {@code scKey} is missing localized string(s), that key won't be in the returned list.
     *    <LI> If true, assumes {@code scKeys} is a {@link List} of keys from a client, and may have
     *         scenario names unknown at this server version. Will ignore the first entry because in the
     *         client message, the first list entry isn't a scenario key.  Will call
     *         {@link SOCScenario#getScenario(String)} on each key to verify it exists.  The localized strings
     *         for each known scKey are looked up and added to the list.  If the scenario is unknown or its
     *         strings aren't localized, the key and {@link SOCLocalizedStrings#MARKER_KEY_UNKNOWN} are added instead.
     *    <LI> If {@code localizeAllKnown} is true, treats this param as false
     *         because that flag ignores contents of {@code scKeys}.
     *    </UL>
     * @param scd  Optional client data to track which scenario strings are sent to client, or {@code null}.
     *    This method will update {@link SOCClientData#scenariosInfoSent scd.scenariosInfoSent}.
     * @return  Localized string list, may be empty but will never be null, in same format as the message returned
     *    from server to client: Scenario keys with localized strings have 3 consecutive entries in the list:
     *    Key, name (never {@code null}), description ({@code null} if none).
     *   <P>
     *    If {@code checkUnknowns_skipFirst}, any unknown or unlocalized scenarios from {@code scKeys} have
     *    2 consecutive entries in the list: Key, {@link SOCLocalizedStrings#MARKER_KEY_UNKNOWN}.
     *    If not {@code checkUnknowns_skipFirst}, any unlocalized scenario keys are omitted from the returned list.
     *
     * @since 2.0.00
     */
    public static List<String> localizeGameScenarios
        (final Locale loc, Collection<String> scKeys, final boolean localizeAllKnown,
         boolean checkUnknowns_skipFirst, final SOCClientData scd)
    {
        if (localizeAllKnown || (scKeys == null))
        {
            scKeys = SOCScenario.getAllKnownScenarioKeynames();
            checkUnknowns_skipFirst = false;
        }

        final SOCStringManager sm = SOCStringManager.getServerManagerForClient(loc);

        Map<String, String> scensSent;  // for optional tracking
        if (scd != null)
        {
            scensSent = scd.scenariosInfoSent;
            if (scensSent == null)
            {
                scensSent = new HashMap<String, String>();
                scd.scenariosInfoSent = scensSent;
            }
        } else {
            scensSent = null;
        }

        List<String> rets = new ArrayList<String>();  // for reply to client

        boolean mustSkipFirst = checkUnknowns_skipFirst;
        for (final String scKey : scKeys)
        {
            if (mustSkipFirst)
            {
                // assumes scKeys is a List, not an unordered Set
                mustSkipFirst = false;
                continue;
            }

            if ((scensSent != null) && ! scensSent.containsKey(scKey))
                scensSent.put(scKey, SOCClientData.SENT_SCEN_STRINGS);

            final SOCScenario sc = SOCScenario.getScenario(scKey);
            String nm = null, desc = null;

            if (! (checkUnknowns_skipFirst && (sc == null)))
                try
                {
                    nm = sm.get("gamescen." + scKey + ".n");
                    desc = sm.get("gamescen." + scKey + ".d");

                    if (sc != null)
                    {
                        // Is it really localized? Check whether strings are from fallback locale/hardcoded text:
                        // Can do so because of unit test TestI18NGameoptScenStrings.testScenariosText
                        // which ensures SOCScenario strings match fallback/english localized strings.
                        // If not localized, don't send fallback text: Client already has it
                        // (See also similar logic in sendGameScenarioInfo)

                        if ((nm != null) && nm.equals(sc.getDesc()))
                            nm = null;
                        else if ((desc != null) && desc.equals(sc.getLongDesc()))
                            desc = null;
                    }
                }
                catch (MissingResourceException e) {}

            if (nm != null)
            {
                rets.add(scKey);
                rets.add(nm);
                rets.add(desc);  // null is OK
            } else if (checkUnknowns_skipFirst) {
                rets.add(scKey);
                rets.add(SOCLocalizedStrings.MARKER_KEY_UNKNOWN);
            }
            // else localized not found, and not checkUnknowns_skipFirst: leave scKey out of rets entirely
        }

        return rets;
    }

    /**
     * If needed, send this scenario's updated info and i18n localized short/long description strings to the client.
     * Checks whether the scenario has been added or changed since the client's version,
     * whether the scenario has strings in the client's locale, and whether the client has
     * already been sent this scenario's info or strings.
     *<P>
     * Sends nothing if {@code scKey} and {@code scData} are both null.
     * Sends nothing if client's version is older than 2.0.00 ({@link SOCScenario#VERSION_FOR_SCENARIOS}).
     * Will not send localized strings if locale is null.
     * Checks and updates the connection's {@link SOCClientData#sentAllScenarioStrings},
     * {@link SOCClientData#sentAllScenarioInfo}, {@link SOCClientData#scenariosInfoSent} and
     * related tracking fields.
     *<P>
     * Scenario's {@link SOCVersionedItem#minVersion minVersion} isn't checked here; may send information
     * about a scenario that's too new for the client's version to join games with it.
     *
     * @param scKey  Scenario keyname, from
     *     {@link SOCGame#getGameOptionStringValue(String) game.getGameOptionStringValue("SC")}, or null.
     *     Sends nothing if {@code scKey} and {@code scData} are both null.
     * @param scData  Scenario data if known, or null to use
     *     {@link SOCScenario#getScenario(String) SOCScenario.getScenario(scKey)}.
     *     When {@code scData != null}, will always send a {@link SOCScenarioInfo} message
     *     even if {@link SOCClientData#sentAllScenarioInfo} is set, unless client version is too old
     *     to recognize scenarios.
     * @param c  Client connection
     * @param alwaysSend  If true, send {@link SOCScenarioInfo} even if scenario hasn't been
     *     modified since client's version. Ignored if {@code stringsOnly}.
     * @param stringsOnly  If true, send only localized strings, not entire {@link SOCScenarioInfo}.
     * @since 2.0.00
     */
    void sendGameScenarioInfo
        (String scKey, final SOCScenario scData, final Connection c,
         final boolean alwaysSend, final boolean stringsOnly)
    {
        if (scKey == null)
        {
            if (scData == null)
                return;
            else
                scKey = scData.key;
        }

        final SOCClientData scd = (SOCClientData) c.getAppData();

        if ((scd.sentAllScenarioInfo || (stringsOnly && scd.sentAllScenarioStrings))
            && (scData == null))
        {
            return;  // <--- Already checked, nothing left to send ---
        }

        final int cliVers = scd.scenVersion;
        if (cliVers < SOCScenario.VERSION_FOR_SCENARIOS)
        {
            scd.sentAllScenarioStrings = true;
            scd.sentAllScenarioInfo = true;

            return;  // <--- Client is too old or doesn't support scenarios ---
        }

        // Have we already sent this scenario's info or strings?
        // If not, send now and update scd.scenariosInfoSent.

        Map<String, String> scensSent = scd.scenariosInfoSent;
        final String statusAlreadySent;  // is scenariosInfoSent(scKey)

        if ((scData == null) && (scensSent != null))
        {
            statusAlreadySent = scensSent.get(scKey);
            if ((statusAlreadySent != null)
                && (stringsOnly || statusAlreadySent.equals(SOCClientData.SENT_SCEN_INFO)))
            {
                return;  // <--- Already checked for/sent ---
            }
        } else {
            statusAlreadySent = null;
        }

        SOCScenario scSend = null;  // If not null, will send full scenario info instead of only strings

        if (scData != null)
        {
            scSend = scData;
        }
        else if (! stringsOnly)
        {
            SOCScenario sc = SOCScenario.getScenario(scKey);
            if ((sc != null) && ((sc.lastModVersion > cliVers) || alwaysSend))
                scSend = sc;
        }

        // Prep for remembering what we checked for/are about to send to this client
        if (scensSent == null)
        {
            scensSent = new HashMap<String, String>();
            scd.scenariosInfoSent = scensSent;
        }

        if ((scSend == null) && (statusAlreadySent != null))
        {
            if (! stringsOnly)
                scensSent.put(scKey, SOCClientData.SENT_SCEN_INFO);  // scen status is now fully determined

            return;  // <--- Strings already sent ---
        }

        // Remember status
        scensSent.put(scKey, (stringsOnly) ? SOCClientData.SENT_SCEN_STRINGS : SOCClientData.SENT_SCEN_INFO);

        // Check for localized strings:

        String nm = null, desc = null;

        final boolean localeHasScenStrs;
        if (scd.checkedLocaleScenStrings)
        {
            localeHasScenStrs = scd.localeHasScenStrings;
        } else {
            localeHasScenStrs = scd.localeHasGameScenarios(c);

            scd.localeHasScenStrings = localeHasScenStrs;
            scd.checkedLocaleScenStrings = true;

            if (! localeHasScenStrs)
            {
                // client's locale has no localized scenario strings, or c.getI18NLocale() == null
                scd.sentAllScenarioStrings = true;
            }
        }

        if (localeHasScenStrs)
        {
            try
            {
                nm = c.getLocalized("gamescen." + scKey + ".n");
                desc = c.getLocalized("gamescen." + scKey + ".d");
            }
            catch (MissingResourceException e) {}

            if (scSend == null)
            {
                if (nm != null)
                {
                    // Sending locale strings instead of full SOCScenarioInfo:
                    // Is it really localized? Check whether strings are from fallback locale/hardcoded text:
                    // Can do so because of unit test TestI18NGameoptScenStrings.testScenariosText
                    // which ensures SOCScenario strings match fallback/english localized strings.
                    // If not localized, don't send fallback text: Client already has it
                    // (See also similar logic in localizeGameScenarios)

                    final SOCScenario sc = SOCScenario.getScenario(scKey);
                    if (sc != null)
                    {
                        if (nm.equals(sc.getDesc()))
                            nm = null;
                        else if ((desc != null) && desc.equals(sc.getLongDesc()))
                            desc = null;
                    }
                }

                if (nm == null)
                {
                    return;  // <--- No scenario strings in locale, and no full info to send ---
                }
            }
        }
        else if (scSend == null)
        {
            return;  // <--- No scenario strings in locale, and no full info to send ---
        }

        // Actually send:

        if (scSend != null)
        {
            c.put(new SOCScenarioInfo(scSend, nm, desc));
        } else {
            List<String> scenStrs = new ArrayList<String>();
            scenStrs.add(scKey);
            if (nm != null)
            {
                scenStrs.add(nm);
                scenStrs.add(desc);  // null is OK
            } else {
                scenStrs.add(SOCLocalizedStrings.MARKER_KEY_UNKNOWN);
            }

            c.put(new SOCLocalizedStrings(SOCLocalizedStrings.TYPE_SCENARIO, 0, scenStrs));
        }
    }

    /**
     * Handle "create account" request from a client, either creating the account
     * or rejecting the request. If called when ! {@link SOCDBHelper#isInitialized()},
     * rejects with {@link SOCStatusMessage#SV_ACCT_NOT_CREATED_ERR}.
     * Will check if the requesting connection {@code c} is authorized to create accounts
     * or if {@link SOCFeatureSet#SERVER_OPEN_REG} is active.
     * Sends {@link SOCStatusMessage} to {@code c} to report results.
     *<P>
     * Before v2.0.00, this method was {@code handleCREATEACCOUNT}.
     *
     * @param nn  the account nickname to create
     * @param pw  the new account's password; must not be null or ""
     * @param em  the new accout's contact email; optional, can use null or ""
     * @param c  the connection requesting the account creation.
     *     If the account is created, {@link Connection#host() c.host()} is written to the db
     *     as the requesting hostname.
     */
    final void createAccount
        (final String nn, final String pw, final String em, final Connection c)
    {
        final int cliVers = c.getVersion();

        if (! SOCDBHelper.isInitialized())
        {
            // Send same SV_ status code as previous versions (before 1.1.19) which didn't check db.isInitialized
            // but instead fell through and sent "Account not created due to error."

            c.put(new SOCStatusMessage
                    (SOCStatusMessage.SV_ACCT_NOT_CREATED_ERR, cliVers,
                     c.getLocalized("account.common.no_accts")));  // "This server does not use accounts and passwords."
            return;
        }

        final String requester = c.getData();  // null if client isn't authenticated
        final Date currentTime = new Date();
        final boolean isOpenReg = features.isActive(SOCFeatureSet.SERVER_OPEN_REG);

        if ((databaseUserAdmins == null) && ! isOpenReg)
        {
            c.put(new SOCStatusMessage
                    (SOCStatusMessage.SV_ACCT_NOT_CREATED_DENIED, cliVers,
                     c.getLocalized("account.create.not_auth")));  // "Your account is not authorized to create accounts."

            printAuditMessage
                (requester,
                 "Requested jsettlers account creation, but no account admins list",
                 null, currentTime, c.host());

            return;
        }

        boolean isDBCountedEmpty = false;  // with null requester, did we query and find the users table is empty?
            // Not set if SERVER_OPEN_REG is active.

        // If client is not authenticated, does this server have open registration
        // or is an account required to create user accounts?
        if ((requester == null) && ! isOpenReg)
        {
            // SOCAccountClients older than v1.1.19 (VERSION_FOR_AUTHREQUEST, VERSION_FOR_SERVERFEATURES)
            // can't authenticate; all their user creation requests are anonymous (SERVER_OPEN_REG).
            // They can't be declined when SOCAccountClient connects, because v1.1.19 is when
            // SOCAuthRequest(ROLE_USER_ADMIN) message was added; we don't know why an older client
            // has connected until they try to create or join a game or channel or create a user.
            // It's fine for them to connect for games or channels, but user creation requires authentication.
            // Check client version now; an older client could create the first account without auth,
            // then not be able to create further ones which would be confusing.

            if (cliVers < SOCAuthRequest.VERSION_FOR_AUTHREQUEST)
            {
                c.put(new SOCStatusMessage
                        (SOCStatusMessage.SV_CANT_JOIN_GAME_VERSION,  // cli knows this status value: defined in 1.1.06
                         cliVers, c.getLocalized
                             ("account.create.client_version_minimum",
                              Version.version(SOCFeatureSet.VERSION_FOR_SERVERFEATURES))));
                              // "To create accounts, use client version {1} or newer."
                return;
            }

            // If account is required, are there any accounts in the db at all?
            // if none, this first account creation won't require auth.

            int count;
            try
            {
                count = SOCDBHelper.countUsers();
            }
            catch (SQLException e)
            {
                c.put(new SOCStatusMessage
                        (SOCStatusMessage.SV_PROBLEM_WITH_DB, cliVers,
                         c.getLocalized("account.create.error_db_conn")));
                             // "Problem connecting to database, please try again later."
                return;
            }

            if (count > 0)
            {
                c.put(new SOCStatusMessage
                        (SOCStatusMessage.SV_PW_WRONG, cliVers, c.getLocalized("account.common.must_auth")));
                             // "You must log in with a username and password before you can create accounts."
                return;
            }

            isDBCountedEmpty = true;
        }

        //
        // check to see if the requested nickname is permissable
        //
        final String userName = nn.trim();

        if (! SOCMessage.isSingleLineAndSafe(userName))
        {
            c.put(new SOCStatusMessage
                    (SOCStatusMessage.SV_NEWGAME_NAME_REJECTED, cliVers,
                     c.getLocalized("netmsg.status.common.newgame_name_rejected")));
                         // "This name is not permitted, please choose a different name."
            return;
        }

        if (userName.length() > PLAYER_NAME_MAX_LENGTH)
        {
            c.put(new SOCStatusMessage
                    (SOCStatusMessage.SV_NAME_TOO_LONG, cliVers,
                     c.getLocalized("netmsg.status.common.name_too_long", PLAYER_NAME_MAX_LENGTH)));
                         // "Please choose a shorter name; maximum length: 20"
            return;
        }

        //
        // Check if requester is on the user admins list; this check is also in isUserDBUserAdmin.
        //
        // If databaseUserAdmins != null, then requester != null because SERVER_OPEN_REG can't also be active.
        // If requester is null because db is empty, check new userName instead of requester name:
        // The first account created must be on the list in order to create further accounts.
        // If the db is empty when account client connects, server sends it SERVER_OPEN_REG so it won't require
        // user/password auth to create that first account; then requester == null, covered by isDBCountedEmpty.
        //
        if (databaseUserAdmins != null)
        {
            String chkName = (isDBCountedEmpty) ? userName : requester;
            if ((chkName != null) && (SOCDBHelper.getSchemaVersion() >= SOCDBHelper.SCHEMA_VERSION_1200))
                chkName = chkName.toLowerCase(Locale.US);

            if ((chkName == null) || ! databaseUserAdmins.contains(chkName))
            {
                // Requester not on user-admins list.

                c.put(new SOCStatusMessage
                        (SOCStatusMessage.SV_ACCT_NOT_CREATED_DENIED, cliVers,
                         c.getLocalized("account.create.not_auth")));  // "Your account is not authorized to create accounts."

                printAuditMessage
                    (requester,
                     (isDBCountedEmpty)
                         ? "Requested jsettlers account creation, database is empty - first, create a user named in account admins list"
                         : "Requested jsettlers account creation, this requester not on account admins list",
                     null, currentTime, c.host());

                if (isDBCountedEmpty)
                    System.err.println
                        ("User requested new account but database is currently empty: Run SOCAccountClient to create account(s) named in the admins list.");
                    // probably don't need to also print databaseUserAdmins list contents here

                return;
            }
        }

        //
        // check if there's already an account with requested nickname
        //
        try
        {
            final String dbUserName = SOCDBHelper.getUser(userName);
            if (dbUserName != null)
            {
                c.put(new SOCStatusMessage
                        (SOCStatusMessage.SV_NAME_IN_USE, cliVers,
                         c.getLocalized("account.create.already_exists", dbUserName)));
                             // "The nickname "{0}" is already in use."

                printAuditMessage
                    (requester, "Requested jsettlers account creation, already exists",
                     userName, currentTime, c.host());

                return;
            }
        }
        catch (SQLException sqle)
        {
            // Indicates a db problem: don't continue
            c.put(new SOCStatusMessage
                    (SOCStatusMessage.SV_PROBLEM_WITH_DB, cliVers,
                     c.getLocalized("account.create.error_db_conn")));
                         // "Problem connecting to database, please try again later."
            return;
        }

        //
        // create the account
        //
        boolean success = false, pwTooLong = false;

        try
        {
            success = SOCDBHelper.createAccount(userName, c.host(), pw, em, currentTime.getTime());
        }
        catch (IllegalArgumentException e)
        {
            pwTooLong = true;
        }
        catch (SQLException sqle)
        {
            System.err.println("SQL Error creating account in db.");
        }

        if (success)
        {
            final int stat = (isDBCountedEmpty)
                ? SOCStatusMessage.SV_ACCT_CREATED_OK_FIRST_ONE
                : SOCStatusMessage.SV_ACCT_CREATED_OK;
            c.put(new SOCStatusMessage
                    (stat, cliVers,
                     c.getLocalized("account.create.created", userName)));  // "Account created for "{0}"."

            printAuditMessage(requester, "Created jsettlers account", userName, currentTime, c.host());

            if (acctsNotOpenRegButNoUsers)
                acctsNotOpenRegButNoUsers = false;
        }
        else
        {
            String errText = c.getLocalized
                ((pwTooLong)
                 ? "account.common.password_too_long"  // "That password is too long."
                 : "account.create.error");  // "Account not created due to error."
            c.put(new SOCStatusMessage
                    (SOCStatusMessage.SV_ACCT_NOT_CREATED_ERR, cliVers, errText));
        }
    }

    /**
     * Client has been approved to join game; send JOINGAMEAUTH and the entire state of the game to client.
     * Unless {@code isRejoinOrLoadgame}, announces {@link SOCJoinGame} client join event to other players.
     * Gets the game's handler and calls {@link GameHandler#joinGame(SOCGame, Connection, boolean, boolean, boolean)};
     * see that method's javadoc for details.
     *<P>
     * @param gameData Game to join
     * @param c        The connection of joining client
     * @param isReset  Game is a board-reset of an existing game; should always be false when server is calling,
     *                 board resets are up to the GameHandler.
     * @param isLoading Game is being reloaded from snapshot by {@code c}'s request; state is {@link SOCGame#LOADING}
     * @param isRejoinOrLoadgame  Client is re-joining; {@code c} replaces and takes over an earlier connection which
     *          is defunct/frozen because of a network problem. Also true when a human player joins a
     *          game being reloaded and has the same nickname as a player there.
     *          If {@code isRejoinOrLoadgame}, sends {@code c} their hand's private info for game in progress.
     *
     * @see #connectToGame(Connection, String, Map, SOCGame)
     * @see #createOrJoinGameIfUserOK(Connection, String, String, String, Map)
     * @since 1.1.00
     */
    private void joinGame
        (final SOCGame gameData, final Connection c,
         final boolean isReset, final boolean isLoading, final boolean isRejoinOrLoadgame)
    {
        final String gameName = gameData.getName();
        GameHandler hand = gameList.getGameTypeHandler(gameName);
        if (hand == null)
        {
            // not likely, but could happen if there's a bug
            System.err.println("L6708 SOCServer.joinGame: null handler for " + gameName);
            return;
        }

        hand.joinGame(gameData, c, isReset, isLoading, isRejoinOrLoadgame);
    }

    /**
     * This player is sitting down at the game.
     * The server has already validated that the game isn't full and their seat is empty,
     * or has removed a bot to make room at that seat.
     *<P>
     * Also called while handling LOADGAME admin command, if game has a player with same name as the debug/admin user
     * who requested loadgame.
     *<P>
     * Calls {@link SOCGame#addPlayer(String, int)}. Announces with {@link SOCSitDown} to all game members.
     * Sends sitting player their own data via
     * {@link GameHandler#sitDown_sendPrivateInfo(SOCGame, Connection, int, boolean)}.
     *<P>
     * If game is waiting for robots to join, and sitting player is the last bot, start the game.
     *
     * @param ga     the game
     * @param c      the connection for the player
     * @param pn     which seat the player is taking
     * @param robot  true if this player is a robot
     * @param isReset Game is a board-reset of an existing game
     */
    void sitDown
        (final SOCGame ga, Connection c, int pn, final boolean robot, final boolean isReset)
    {
        if ((c == null) || (ga == null))
            return;

        ga.takeMonitor();

        // if reloading saved game, sitDown for client player acts like client rejoin/takeover
        final boolean sendLikeRejoin = (ga.savedGameModel != null)
            && (! ga.isSeatVacant(pn)) && c.getData().equals(ga.getPlayer(pn).getName());

        try
        {
            final String gaName = ga.getName();
            if (! isReset)
            {
                // Call addPlayer and set or clear the robot flag.
                // If isReset, player is already added and knows if robot.

                try
                {
                    SOCClientData cd = (SOCClientData) c.getAppData();
                    ga.addPlayer(c.getData(), pn);
                    ga.getPlayer(pn).setRobotFlag(robot, (cd != null) && cd.isBuiltInRobot);
                }
                catch (IllegalStateException e)
                {
                    // Maybe already seated? (network lag)
                    if (! robot)
                        messageToPlayerKeyed
                            (c, gaName, PN_REPLY_TO_UNDETERMINED, "member.sit.not.here");  // "You cannot sit down here."
                    ga.releaseMonitor();
                    return;  // <---- Early return: cannot sit down ----
                }
            }

            /**
             * if the player can sit, then tell the other clients in the game
             */
            SOCSitDown sitMessage = new SOCSitDown(gaName, c.getData(), pn, robot);
            messageToGame(gaName, true, sitMessage);

            // D.ebugPrintln("*** sent SOCSitDown message to game ***");

            Hashtable<Connection, Object> requestedBots;
            if (! isReset)
            {
                requestedBots = robotJoinRequests.get(gaName);
            } else {
                requestedBots = null;  // Game already has all players from old game
            }

            final boolean willStartGame, willFinishResuming;

            /**
             * if the request list is now empty, remove it from request tracking and check for start-game condition
             */
            if ((requestedBots != null) && requestedBots.isEmpty())
            {
                robotJoinRequests.remove(gaName);

                final int gstate = ga.getGameState();
                willStartGame = (gstate < SOCGame.START1A);
                willFinishResuming = (gstate == SOCGame.LOADING_RESUMING);
            } else {
                willStartGame = false;
                willFinishResuming = false;
            }

            /**
             * send all the private information
             * and (if applicable) prompt for discard or other decision
             */
            GameHandler hand = gameList.getGameTypeHandler(gaName);
            if (hand != null)
                hand.sitDown_sendPrivateInfo(ga, c, pn, sendLikeRejoin);

            /**
             * if the request list is now empty and the game hasn't started/resumed yet,
             * everyone's here so start or resume the game
             */
            if (willStartGame && (hand != null))
            {
                hand.startGame(ga);    // <--- Start the game ---
            } else if (willFinishResuming) {
                final String owner = ga.getOwner();
                final Connection ownC = ((owner != null) ? getConnection(owner) : null);
                srvMsgHandler.processDebugCommand_resumeGame(ownC, ga, "");  // <--- Resume the game ---
            }
        }
        catch (Throwable e)
        {
            D.ebugPrintStackTrace(e, "Exception caught at sitDown");
        }
        finally
        {
            ga.releaseMonitor();
        }
    }

    /**
     * Reset the board, to a copy with same players but new layout.
     * Here's the general outline; step 1 and 2 are done immediately here,
     * steps 3 through n are done (after robots are dismissed) within
     * {@link #resetBoardAndNotify_finish(SOCGameBoardReset, SOCGame)}.
     *<OL>
     * <LI value=1> Reset the board, remember player positions.
     *              If there are robots, set game state to
     *              {@link SOCGame#READY_RESET_WAIT_ROBOT_DISMISS}.
     * <LI value=2a> Send ResetBoardAuth to each client (like sending JoinGameAuth at new game)
     *    Humans will reset their copy of the game.
     *    Robots will leave the game, and soon be requested to re-join.
     *    (This simplifies the robot client.)
     *    If the game was in initial placement or was already over at reset time, different robots will
     *    be randomly chosen to join the reset game.
     * <LI value=2b> If there were robots, wait for them all to leave the old game.
     *    Otherwise, (race condition) they may leave the new game as it is forming.
     *    Set {@link SOCGame#boardResetOngoingInfo}.
     *    Wait for them to leave the old game before continuing.
     *    The call will be made from {@link SOCServerMessageHandler#handleLEAVEGAME_maybeGameReset_oldRobot(String)}.
     * <LI value=2c> If no robots, immediately call {@link #resetBoardAndNotify_finish(SOCGameBoardReset, SOCGame)}.
     *   <P>
     *    <b>This ends this method.</b>  Step 3 and the rest are in
     *    {@link #resetBoardAndNotify_finish(SOCGameBoardReset, SOCGame)}.
     * <LI value=3> Send messages as if each human player has clicked "join" (except JoinGameAuth)
     * <LI value=4> Send as if each human player has clicked "sit here"
     * <LI value=5a> If no robots, send to game as if someone else has
     *              clicked "start game", and set up state to begin game play.
     * <LI value=5b>  If there are robots, set up wait-request
     *     queue (robotJoinRequests). Game will wait for robots to send
     *     JOINGAME and SITDOWN, as they do when joining a newly created game.
     *     Once all robots have re-joined, the game will begin.
     *</OL>
     *
     * @since 1.1.00
     */
    void resetBoardAndNotify(final String gaName, final int requestingPlayer)
    {
        /**
         * 1. Reset the board, remember player positions.
         *    Takes the monitorForGame and (when reset is ready) releases it.
         *    If robots, resetBoard will also set gamestate
         *    and boardResetOngoingInfo field.
         */
        SOCGameBoardReset reBoard = gameList.resetBoard(gaName);
        if (reBoard == null)
        {
            final SOCGame ga = gameList.getGameData(gaName);
            if (ga != null)
                messageToGameKeyed(ga, true, "resetboard.doit.interror", gaName);
                    // ">>> Internal error, Game {0} board reset failed"

            return;  // <---- Early return: reset failed ----
        }
        SOCGame reGame = reBoard.newGame;

        // Announce who asked for this reset
        {
            String plName = reGame.getPlayer(requestingPlayer).getName();
            final String key = (plName != null)
                ? "resetboard.doit.announce.requester"       // ">>> Game {0} board reset by {1}"
                : "resetboard.doit.announce.playerwholeft";  // ">>> Game {0} board reset by a player who left"
            messageToGameKeyed(reGame, true, key, gaName, plName);
        }

        // If game is still initial-placing or was over, we'll shuffle the robots
        final boolean resetWithShuffledBots =
            (reBoard.oldGameState < SOCGame.ROLL_OR_CARD) || (reBoard.oldGameState == SOCGame.OVER);

        /**
         * Player connection data:
         * - Humans are copied from old to new game
         * - Robots aren't copied to new game, must re-join
         */
        Connection[] huConns = reBoard.humanConns;
        Connection[] roConns = reBoard.robotConns;

        /**
         * Notify old game's players. (Humans and robots)
         *
         * 2a. Send ResetBoardAuth to each (like sending JoinGameAuth at new game).
         *    Humans will reset their copy of the game.
         *    Robots will leave the game, and soon will be requested to re-join.
         */
        final SOCResetBoardAuth resetMsg = new SOCResetBoardAuth(gaName, -1, requestingPlayer);
        for (int pn = 0; pn < reGame.maxPlayers; ++pn)
        {
            if (huConns[pn] != null)
            {
                messageToPlayer(huConns[pn], resetMsg);
            }
            else if (roConns[pn] != null)
            {
                if (! resetWithShuffledBots)
                    messageToPlayer(roConns[pn], resetMsg);  // same robot will rejoin
                else
                    messageToPlayer(roConns[pn], new SOCRobotDismiss(gaName));  // could be different bot
            }
        }

        // If there are robots, wait for them to leave
        // before doing anything else.  Otherwise, go ahead.

        if (! reBoard.hadRobots)
            resetBoardAndNotify_finish(reBoard, reGame);
        // else
        //  gameState is READY_RESET_WAIT_ROBOT_DISMISS,
        //  and once the last robot leaves this game,
        //  SOCServerMessageHandler.handleLEAVEGAME will take care of the reset,
        //  by calling resetBoardAndNotify_finish.

    }  // resetBoardAndNotify

    /**
     * Complete steps 3 - n of the board-reset process
     * outlined in {@link #resetBoardAndNotify(String, int)},
     * after any robots have left the old game.
     * @param reBoard  Board reset data, from {@link SOCGameListAtServer#resetBoard(String)}
     *                   or {@link SOCGame#boardResetOngoingInfo reGame.boardResetOngoingInfo}
     * @param reGame   The new game created by the reset, with gamestate {@link SOCGame#NEW NEW}
     *                   or {@link SOCGame#READY_RESET_WAIT_ROBOT_DISMISS READY_RESET_WAIT_ROBOT_DISMISS}
     * @since 1.1.07
     */
    void resetBoardAndNotify_finish(SOCGameBoardReset reBoard, SOCGame reGame)
    {
        final boolean resetWithShuffledBots =
            (reBoard.oldGameState < SOCGame.ROLL_OR_CARD) || (reBoard.oldGameState == SOCGame.OVER);
        Connection[] huConns = reBoard.humanConns;

        /**
         * 3. Send messages as if each human player has clicked "join" (except JoinGameAuth)
         */
        for (int pn = 0; pn < reGame.maxPlayers; ++pn)
        {
            if (huConns[pn] != null)
                joinGame(reGame, huConns[pn], true, false, false);
        }

        /**
         * 4. Send as if each human player has clicked "sit here"
         */
        for (int pn = 0; pn < reGame.maxPlayers; ++pn)
        {
            if (huConns[pn] != null)
                sitDown(reGame, huConns[pn], pn, false /* isRobot*/, true /*isReset */ );
        }

        if (! reBoard.hasRobots)
        {
            /**
             * 5a. If no robots in new game, send to game as if someone else has
             *     clicked "start game", and set up state to begin game play.
             */

            final GameHandler hand = gameList.getGameTypeHandler(reGame.getName());
            if (hand != null)
                hand.startGame(reGame);
        } else {
            /**
             * 5b. If there are robots, set up wait-request queue
             *     (robotJoinRequests) and ask robots to re-join.
             *     Game will wait for robots to send JOINGAME and SITDOWN,
             *     as they do when joining a newly created game.
             *     Once all robots have re-joined, the game will begin.
             */

            reGame.setGameState(SOCGame.READY);
            if (! readyGameAskRobotsJoin
                    (reGame, null, resetWithShuffledBots ? null : reBoard.robotConns, 0))
            {
                // Unlikely, since we were just playing this game with bots

                reGame.setGameState(SOCGame.OVER);
                final GameHandler hand = gameList.getGameTypeHandler(reGame.getName());
                if (hand != null)
                    hand.sendGameState(reGame);
                messageToGameKeyed(reGame, true, true, "member.bot.join.cantfind");  // "*** Can't find a robot! ***"
            }
        }
    }

    /**
     * Increment {@link #numberOfGamesFinished} and related server-statistics fields.
     * Call when a game's state becomes {@link SOCGame#OVER} (or higher)
     * from a lower/earlier state.
     *<P>
     * Thread-safe; synchronizes on an internal object.
     * Package-level access for calls from {@link GameHandler}s.
     * @since 2.0.00
     */
    void gameOverIncrGamesFinishedCount(final SOCGame ga)
    {
        int nBots = 0;
        for (int pn = 0; pn < ga.maxPlayers; ++pn)
            if ((! ga.isSeatVacant(pn)) && ga.getPlayer(pn).isRobot())
                ++nBots;

        synchronized (countFieldSync)
        {
            ++numberOfGamesFinished;
            if (nBots > 0)
            {
                ++numberOfGamesFinishedWithBots;
                numberOfBotsInFinishedGames += nBots;
            }
        }
    }

    /**
     * create a new game event record
     */
    // private void createNewGameEventRecord()
    // {
        /*
           currentGameEventRecord = new SOCGameEventRecord();
           currentGameEventRecord.setTimestamp(new Date());
         */
    // }

    /**
     * save the current game event record in the game record
     *
     * @param gn  the name of the game
     */
    // private void saveCurrentGameEventRecord(String gn)
    // {
        /*
           SOCGameRecord gr = (SOCGameRecord)gameRecords.get(gn);
           SOCGameEventRecord ger = currentGameEventRecord.myClone();
           gr.addEvent(ger);
         */
    // }

    /**
     * write a gameRecord out to disk
     *
     * @param na  the name of the record
     * @param gr  the game record
     */

    /*
       private void writeGameRecord(String na, SOCGameRecord gr) {
       FileOutputStream os = null;
       ObjectOutput output = null;

       try {
       Date theTime = new Date();
       os = new FileOutputStream("dataFiles/"+na+"."+theTime.getTime());
       output = new ObjectOutputStream(os);
       } catch (Exception e) {
       D.ebugPrintln(e.toString());
       D.ebugPrintln("Unable to open output stream.");
       }
       try{
       output.writeObject(gr);
       // D.ebugPrintln("*** Wrote "+na+" out to disk. ***");
       output.close();
       } catch (Exception e) {
       D.ebugPrintln(e.toString());
       D.ebugPrintln("Unable to write game record to disk.");
       }
       }
     */

    /**
     * Save game stats in the database: Record the winner, scores, and game options.
     * For players whose users exist in the database, update their win-loss counts.
     *<P>
     * Does nothing unless game has a human player and all players stayed for the entire game.
     *<P>
     * Win-loss records require schema version &gt;= {@link SOCDBHelper#SCHEMA_VERSION_2000}.
     * If property {@code jsettlers.db.save.games} is false ({@link SOCDBHelper#PROP_JSETTLERS_DB_SAVE_GAMES}),
     * will only update users' win-loss counts, not store game details.
     *
     * @param ga  the game; state should be {@link SOCGame#OVER}
     */
    protected void storeGameScores(SOCGame ga)
    {
        if ((ga == null) || ! SOCDBHelper.isInitialized())
            return;

        //D.ebugPrintln("allOriginalPlayers for "+ga.getName()+" : "+ga.allOriginalPlayers());
        if (! ((ga.getGameState() == SOCGame.OVER)
               && (ga.allOriginalPlayers() || ga.hasHumanPlayers())))
            return;

        try
        {
            SOCDBHelper.saveGameScores
                (ga, ga.getDurationSeconds(),
                 ! getConfigBoolProperty(SOCDBHelper.PROP_JSETTLERS_DB_SAVE_GAMES, false));
        }
        catch (Exception e)
        {
            System.err.println("Error saving game scores in db: " + e);
        }
    }

    /**
     * Are game events being recorded by {@link #recordGameEvent(String, SOCMessage)} and similar methods?
     * If not, server shouldn't waste extra effort for ensuring consistent game event log contents,
     * like localizing text into {@link Locale#US}.
     * This stub returns false.
     * @return true if {@link #recordGameEvent(String, SOCMessage)} and similar methods aren't empty stubs
     * @since 2.4.10
     */
    public boolean recordGameEventsIsActive()
    {
        return false;
    }

    /**
     * Record events that happen during the game and are announced to that game.
     * These recorded "events" aren't related to {@link SOCGameEvent}.
     *<P>
     * This method is seldom called directly. Most places call methods like
     * {@link #messageToGame(String, boolean, SOCMessage)} with parameters to ask for recording.
     *<P>
     * This stub can be overridden.
     * If {@link #recordGameEventsIsActive()} is false, you can assume this method is a stub.
     *<P>
     * If {@code event}'s format or fields vary depending on client version, use the latest version here.
     *<P>
     * Before v2.0.00, {@link event} parameter was a String from {@link SOCMessage#toCmd()}.
     *
     * @param gameName   the game name
     * @param event      the event data
     * @see #recordGameEventTo(String, int, SOCMessage)
     * @see #recordGameEventNotTo(String, int, SOCMessage)
     */
    public void recordGameEvent(final String gameName, SOCMessage event)
    {
        /*
           FileWriter fw = (FileWriter)gameDataFiles.get(gameName);
           if (fw != null) {
           try {
           fw.write(event.toCmd()+"\n");
           //D.ebugPrintln("WROTE |"+event+"|");
           } catch (Exception e) {
           D.ebugPrintln(e.toString());
           D.ebugPrintln("Unable to write to disk.");
           }
           }
         */
    }

    /**
     * Record non-broadcast events that happen during the game and are sent to one player or observer in that game.
     * These recorded "events" aren't related to {@link SOCGameEvent} or {@link SOCPlayerEvent}.
     *<P>
     * This method is seldom called directly. Most places call methods like
     * {@link #messageToPlayer(Connection, String, int, SOCMessage)} with parameters to ask for recording.
     *<P>
     * This stub can be overridden.
     * If {@link #recordGameEventsIsActive()} is false, you can assume this method is a stub.
     *<P>
     * If {@code event}'s format or fields vary depending on client version, use the latest version here.
     *
     * @param gameName   the game name
     * @param event      the event data
     * @param pn Player number who is audience of this non-broadcast event; if &lt; 0, event is for all game members.
     *     Can be {@link #PN_REPLY_TO_UNDETERMINED} or {@link #PN_OBSERVER}.
     * @see #recordGameEvent(String, SOCMessage)
     * @see #recordGameEventNotTo(String, int, SOCMessage)
     * @since 2.4.10
     */
    public void recordGameEventTo(final String gameName, final int pn, SOCMessage event)
    {
    }

    /**
     * Record non-broadcast events that happen during the game and are sent to all but one player in that game.
     * This stub can be overridden.
     * If {@link #recordGameEventsIsActive()} is false, you can assume this method is a stub.
     *<P>
     * If {@code event}'s format or fields vary depending on client version, use the latest version here.
     *
     * @param gameName   the game name
     * @param excludedPN Player number excluded from audience of this event; if &lt; 0, event is for all game members.
     * @param event      the event data
     * @see #recordGameEventNotTo(String, int[], SOCMessage)
     * @see #recordGameEvent(String, SOCMessage)
     * @see #recordGameEventTo(String, int, SOCMessage)
     * @since 2.4.10
     */
    public void recordGameEventNotTo(final String gameName, final int excludedPN, SOCMessage event)
    {
    }

    /**
     * Record non-broadcast events that happen during the game and are sent to most but not all players in that game.
     * This stub can be overridden.
     * If {@link #recordGameEventsIsActive()} is false, you can assume this method is a stub.
     *<P>
     * If {@code event}'s format or fields vary depending on client version, use the latest version here.
     *
     * @param gameName   the game name
     * @param excludedPN Player numbers excluded from audience of this event; if {@code null} or empty, event is for all.
     * @param event      the event data
     * @see #recordGameEventNotTo(String, int, SOCMessage)
     * @see #recordGameEvent(String, SOCMessage)
     * @see #recordGameEventTo(String, int, SOCMessage)
     * @since 2.4.10
     */
    public void recordGameEventNotTo(final String gameName, final int[] excludedPN, SOCMessage event)
    {
    }

    /**
     * check for games that have expired and destroy them.
     * If games are about to expire, send a warning.
     * As of version 1.1.09, practice games ({@link SOCGame#isPractice} flag set) don't expire.
     * Is callback method every few minutes from {@link SOCGameTimeoutChecker#run()}.
     *
     * @param currentTimeMillis  The time when called, from {@link System#currentTimeMillis()}
     * @see #GAME_TIME_EXPIRE_WARN_MINUTES
     * @see SOCGameListAtServer#GAME_TIME_EXPIRE_MINUTES
     * @see #checkForExpiredTurns(long)
     */
    public void checkForExpiredGames(final long currentTimeMillis)
    {
        List<String> expired = new ArrayList<String>();

        gameList.takeMonitor();

        // Warn 3 minutes earlier, because of coarse 5-minute granularity in SOCGameTimeoutChecker.run()
        long warn_ms = (3 + GAME_TIME_EXPIRE_WARN_MINUTES) * 60L * 1000L;

        try
        {
            for (SOCGame gameData : gameList.getGamesData())
            {
                if (gameData.isPractice)
                    continue;  // <--- Skip practice games, they don't expire ---

                long gameExpir = gameData.getExpiration();
                final boolean hasWarned = gameData.hasWarnedExpiration();

                // Start our text messages with ">>>" to mark as urgent to the client.

                if (hasWarned && (gameExpir <= currentTimeMillis))
                {
                    final String gameName = gameData.getName();
                    expired.add(gameName);
                    messageToGameKeyed(gameData, true, "game.time.expire.deleted");
                        // ">>> The time limit on this game has expired, it will now be deleted."
                }
                else if ((gameExpir - warn_ms) <= currentTimeMillis)
                {
                    //
                    //  Give people a few minutes' warning (they may have a few warnings)
                    //
                    int minutes = (int) ((gameExpir - currentTimeMillis) / 60000);
                    if (minutes < 1)
                    {
                        if (hasWarned)
                        {
                            minutes = 1;  // in case of rounding down
                        } else {
                            // minutes might be negative; can happen if server was on a sleeping laptop
                            minutes = GAME_TIME_EXPIRE_CHECK_MINUTES + 1;
                            gameData.setExpiration(currentTimeMillis + (minutes * 60 * 1000));
                        }
                    }

                    messageToGameKeyed(gameData, true, "game.time.expire.soon.addtime", Integer.valueOf(minutes));
                        // ">>> Less than {0} minutes remaining. Type *ADDTIME* to extend this game another 30 minutes."

                    if (! hasWarned)
                        gameData.setWarnedExpiration();
                }
                else if ((currentTimeMillis - gameData.lastActionTime) > (GAME_TIME_EXPIRE_CHECK_MINUTES * 60 * 1000))
                {
                    // If game is idle since previous check, send keepalive ping to its clients
                    // so the network doesn't disconnect while all players are taking a break

                    messageToGame(gameData.getName(), new SOCServerPing(GAME_TIME_EXPIRE_CHECK_MINUTES * 60));
                }
            }
        }
        catch (Exception e)
        {
            D.ebugPrintlnINFO("Exception in checkForExpiredGames - " + e);
        }

        gameList.releaseMonitor();

        //
        // destroy the expired games
        //    Assumes the list will be short, so the game list monitor take/release overhead will be acceptable.
        //
        for (String ga : expired)
            destroyGameAndBroadcast(ga, "checkForExpired");
    }

    /**
     * Check all games for robot turns that have expired, and end that turn,
     * or stop waiting for non-current-player robot actions (discard picks, etc).
     * Robot turns may end from inactivity or from an illegal placement.
     * Checks each game's {@link SOCGame#lastActionTime} field, and calls
     * {@link GameHandler#endTurnIfInactive(SOCGame, long)} if the
     * last action is older than {@link #ROBOT_FORCE_ENDTURN_SECONDS}
     * (or for third-party bots, {@link #PROP_JSETTLERS_BOTS_TIMEOUT_TURN}).
     *<P>
     * Is callback method every few seconds from {@link SOCGameTimeoutChecker#run()}.
     *
     * @param currentTimeMillis  The time when called, from {@link System#currentTimeMillis()}
     * @see #ROBOT_FORCE_ENDTURN_SECONDS
     * @see #checkForExpiredGames(long)
     * @since 1.1.11
     */
    public void checkForExpiredTurns(final long currentTimeMillis)
    {
        // Because nothing's currently happening in such a turn,
        // and we force the end in another thread,
        // we shouldn't need to worry about locking.
        // So, we don't need gameList.takeMonitor().

        final long inactiveTime = currentTimeMillis - (ROBOT_FORCE_ENDTURN_SECONDS * 1000L),
                   inactiveTimeStubborn = currentTimeMillis - (ROBOT_FORCE_ENDTURN_STUBBORN_SECONDS * 1000L);
        final long inactiveTime3p;  // if set, longer time for 3rd-party bot players
        {
            final int timeout3p = getConfigIntProperty(PROP_JSETTLERS_BOTS_TIMEOUT_TURN, 0);
            inactiveTime3p = (timeout3p <= ROBOT_FORCE_ENDTURN_SECONDS)
                ? 0
                : currentTimeMillis - (timeout3p * 1000L);
        }

        try
        {
            for (SOCGame ga : gameList.getGamesData())
            {
                // lastActionTime is a recent time, or might be 0 to force end
                long lastActionTime = ga.lastActionTime;
                if (lastActionTime > (ga.isCurrentPlayerStubbornRobot() ? inactiveTimeStubborn : inactiveTime))
                    continue;

                final int gs = ga.getGameState();
                if (gs >= SOCGame.LOADING)  // includes >= SOCGame.OVER
                {
                    // nothing to do.
                    // bump out that time, so we don't see it again every few seconds
                    ga.lastActionTime = currentTimeMillis + (SOCGameListAtServer.GAME_TIME_EXPIRE_MINUTES * 60 * 1000);
                    continue;
                }

                final int cpn = ga.getCurrentPlayerNumber();
                if (cpn == -1)
                    continue;  // not started yet

                if ((inactiveTime3p != 0) && (lastActionTime > inactiveTime3p))
                {
                    final SOCPlayer pl = ga.getPlayer(cpn);
                    if (pl.isRobot() && ! pl.isBuiltInRobot())
                        continue;  // third-party robot player has more time
                }

                GameHandler hand = gameList.getGameTypeHandler(ga.getName());
                if (hand != null)
                    hand.endTurnIfInactive(ga, currentTimeMillis);

                // TODO consider keeping stats on forced end turns (return false or true from endTurnIfInactive, etc)
            }
        }
        catch (Exception e)
        {
            D.ebugPrintlnINFO("Exception in checkForExpiredTurns - " + e);
        }
    }

    /**
     * Quick-and-dirty command line parsing of a game option.
     * Calls {@link SOCGameOption#setKnownOptionCurrentValue(SOCGameOption)}.
     * If problems, throws an error message with text to print to console.
     *<P>
     * Note that an unknown {@link SOCScenario} name (value of game option {@code "SC"})
     * isn't treated as an error here; {@code SC}'s value will be set to the unknown scenario.
     * Code elsewhere will print an error and halt startup.
     *
     * @param op  Game option, as parsed by
     *   {@link SOCGameOption#parseOptionNameValue(String, boolean) SGO.parseOptionNameValue(optNameValue, true)} or
     *   {@link SOCGameOption#parseOptionNameValue(String, String, boolean) SGO.parseOptionNameValue(optkey, optval, true)}.
     *   <BR>
     *   Keyname should be case-insensitive; note both of those calls include {@code forceNameUpcase == true}.
     *   <BR>
     *   {@code null} is allowed and will throw
     *   {@code IllegalArgumentException("Unknown or malformed game option: " + optRaw)}.
     * @param optRaw  To include in exception text or a value into {@code optsAlreadySet},
     *         the option name=value from command line. Should not be null.
     *         For cleaner messages, option name should be uppercased.
     * @param optsAlreadySet  For tracking, game option names we've already encountered on the command line.
     *                        This method will add ({@code optName}, {@code optNameValue}) to this map.
     *                        Can be {@code null} if not needed.
     * @return the parsed SOCGameOption
     * @throws IllegalArgumentException if bad name, bad value, or already set from command line.
     *         {@link Throwable#getMessage()} will have problem details:
     *         <UL>
     *         <LI> Unknown or malformed game option name, from
     *           {@link SOCGameOption#parseOptionNameValue(String, boolean)}
     *         <LI> Bad option value, from {@link SOCGameOption#setKnownOptionCurrentValue(SOCGameOption)}
     *         <LI> Appears twice on command line, name is already in {@code optsAlreadySet}
     *         </UL>
     * @since 1.1.07
     */
    public static SOCGameOption parseCmdline_GameOption
        (final SOCGameOption op, final String optRaw, HashMap<String, String> optsAlreadySet)
        throws IllegalArgumentException
    {
        if (op == null)
            throw new IllegalArgumentException("Unknown or malformed game option: " + optRaw);

        if (op.optType == SOCGameOption.OTYPE_UNKNOWN)
            throw new IllegalArgumentException("Unknown game option: " + op.key);

        if ((optsAlreadySet != null) && optsAlreadySet.containsKey(op.key))
            throw new IllegalArgumentException("Game option cannot appear twice on command line: " + op.key);

        try
        {
            SOCGameOption.setKnownOptionCurrentValue(op);
            if (optsAlreadySet != null)
                optsAlreadySet.put(op.key, optRaw);
        } catch (Exception e) {
            throw new IllegalArgumentException("Bad value, cannot set game option: " + op.key);
        }

        return op;
    }

    /**
     * Quick-and-dirty parsing of command-line arguments with dashes.
     *<P>
     * Checks first for the optional server startup properties file {@code "jsserver.properties"}
     * ({@link #SOC_SERVER_PROPS_FILENAME}).
     * If the file exists but there is an error reading it, calls {@link System#exit(int) System.exit(1)}
     * to exit because currently only {@code main(..)} calls this method.
     * For details on the java properties file syntax ({@code #} starts a comment line, etc),
     * see {@link Properties#load(java.io.InputStream)}.
     *<P>
     * If a property appears on the command line and also in {@code jsserver.properties},
     * the command line's value overrides the file's.
     *<P>
     * If any game options are set ("-o", "--option"), then
     * {@link #hasSetGameOptions} is set to true, and
     * {@link SOCGameOption#setKnownOptionCurrentValue(SOCGameOption)}
     * is called to set them globally.
     *<P>
     * If {@code jsserver.properties} file contains game option properties ({@code jsettlers.gameopt.*}),
     * they will be checked for possible problems:
     *<UL>
     * <LI> Empty game option name after {@code jsettlers.gameopt.} prefix
     * <LI> Unknown option name
     * <LI> Problem with name or value reported from {@link #parseCmdline_GameOption(SOCGameOption, String, HashMap)}
     * <LI> Default scenario's options override other options in properties file
     *</UL>
     * See {@link #PROP_JSETTLERS_GAMEOPT_PREFIX} for game option property syntax.
     *<P>
     * If <tt>args[]</tt> is empty, it will use defaults for
     * {@link #PROP_JSETTLERS_PORT} and {@link #PROP_JSETTLERS_CONNECTIONS}.
     *<P>
     * Does not use a {@link #PROP_JSETTLERS_STARTROBOTS} default, that's
     * handled in {@link #initSocServer(String, String)}.
     *<P>
     * Sets {@link #hasStartupPrintAndExit} if appropriate.
     *
     * @param args args as passed to main
     * @return Properties collection of args, or null for argument error or unknown argument(s).
     *     Will contain at least {@link #PROP_JSETTLERS_PORT},
     *     {@link #PROP_JSETTLERS_CONNECTIONS},
     *     {@link SOCDBHelper#PROP_JSETTLERS_DB_USER},
     *     {@link SOCDBHelper#PROP_JSETTLERS_DB_PASS}.
     * @since 1.1.07
     */
    public static Properties parseCmdline_DashedArgs(String[] args)
    {
        // javadoc note: This public method's javadoc section about game option properties
        // is copied for visibility from private init_propsSetGameopts.  If you update the
        // text here, also update the same text in init_propsSetGameopts's javadoc.

        Properties argp = new Properties();  // returned props, from "jsserver.properties" file and args[]
        boolean hasArgProblems = false;  // warn about each during parsing, instead of returning after first one
        boolean doPrintOptions = false;  // if true, call printGameOptions() at end of method

        // Check against options which are on command line twice: Can't just check argp keys because
        // argp is loaded from jsserver.properties, then command-line properties can override
        // anything set from there
        HashSet<String> cmdlineOptsSet = new HashSet<String>();
        HashMap<String, String> gameOptsAlreadySet = new HashMap<String, String>();
            // used and updated by parseCmdline_GameOption

        /**
         * Read jsserver.properties first
         */
        try
        {
            final File pf = new File(SOC_SERVER_PROPS_FILENAME);
            if (pf.exists())
            {
                if (pf.isFile() && pf.canRead())
                {
                    System.err.println("Reading startup properties from " + SOC_SERVER_PROPS_FILENAME);
                    FileInputStream fis = new FileInputStream(pf);
                    argp.load(fis);
                    fis.close();
                    try
                    {
                        init_propsSetGameopts(argp);

                        // Prints warnings if conflicts. Prints error and returns false if "SC"
                        // scenario name is unknown. When command line game opts are parsed,
                        // another call to init_checkScenarioOpts will check the command line's
                        // specified "SC" (if any) against both argp and command line's gameopts.
                        if (! init_checkScenarioOpts(argp, true, SOC_SERVER_PROPS_FILENAME, null, null))
                            throw new IllegalArgumentException();
                    }
                    catch (IllegalArgumentException e)
                    {
                        final String msg = e.getMessage();
                        if (msg != null)
                            System.err.println(msg);
                        System.err.println
                            ("*** Error in properties file " + SOC_SERVER_PROPS_FILENAME + ": Exiting.");
                        System.exit(1);
                    }
                } else {
                    System.err.println
                        ("*** Properties file " + SOC_SERVER_PROPS_FILENAME
                         + " exists but isn't a readable plain file: Exiting.");
                    System.exit(1);
                }
            }
        }
        catch (Exception e)
        {
            // SecurityException from .exists, .isFile, .canRead
            // IOException from FileInputStream construc [FileNotFoundException], props.load
            // IllegalArgumentException from props.load (malformed Unicode escape)
            System.err.println
                ("*** Error reading properties file " + SOC_SERVER_PROPS_FILENAME
                 + ", exiting: " + e.toString());
            if (e.getMessage() != null)
                System.err.println("    : " + e.getMessage());
            System.exit(1);
        }

        /**
         * Now parse args[]
         */
        final int pfxL = PROP_JSETTLERS_GAMEOPT_PREFIX.length();
        int aidx = 0;
        while ((aidx < args.length) && (args[aidx].startsWith("-")))
        {
            String arg = args[aidx];

            if (arg.equals("-V") || arg.equalsIgnoreCase("--version"))
            {
                Version.printVersionText(System.err, "Java Settlers Server ");
                hasStartupPrintAndExit = true;
            }
            else if (arg.equalsIgnoreCase("-h") || arg.equals("?") || arg.equals("-?")
                     || arg.equalsIgnoreCase("--help"))
            {
                printUsage(true);
                hasStartupPrintAndExit = true;
            }
            else if (arg.startsWith("-o") || arg.equalsIgnoreCase("--option"))
            {
                hasSetGameOptions = true;

                boolean printedMsg = false;
                String argValue;
                if (arg.startsWith("-o") && (arg.length() > 2))
                {
                    argValue = arg.substring(2);
                } else {
                    ++aidx;
                    if (aidx < args.length)
                        argValue = args[aidx];
                    else
                        argValue = null;
                }
                if (argValue != null)
                {
                    try
                    {
                        // canonicalize opt's keyname to all-uppercase
                        {
                            final int i = argValue.indexOf('=');
                            if (i > 0)
                            {
                                String oKey = argValue.substring(0, i),
                                       okUC = oKey.toUpperCase(Locale.US);
                                if (! oKey.equals(okUC))
                                    argValue = okUC + argValue.substring(i);
                            }
                        }
                        // parse this opt, update known option's current value
                        SOCGameOption opt = parseCmdline_GameOption
                            (SOCGameOption.parseOptionNameValue(argValue, false),  // null if parse fails
                             argValue, gameOptsAlreadySet);

                        // Add or update in argp, in case this gameopt property also appears in the properties file;
                        // otherwise the SOCServer constructor will reset the known opt current value
                        // back to the properties file's contents, instead of keeping the command-line opt value.
                        // if not found, don't need to add it to argp: option's current value is already set.
                        final String propKey = PROP_JSETTLERS_GAMEOPT_PREFIX + opt.key;
                        if (argp.containsKey(propKey))
                            argp.put(propKey, opt.getPackedValue().toString());
                    } catch (IllegalArgumentException e) {
                        argValue = null;
                        System.err.println(e.getMessage());
                        printedMsg = true;
                    }
                }
                if (argValue == null)
                {
                    if (! printedMsg)
                    {
                        System.err.println("Missing required option name/value after " + arg);
                        System.err.println();
                    }
                    hasArgProblems = true;
                    doPrintOptions = true;
                }
            } else if (arg.startsWith("-D"))  // java-style props defines
            {
                // We get to here when a user uses -Dname=value. However, in
                // some cases, the OS goes ahead and parses this out to args
                //   {"-Dname", "value"}
                // so instead of parsing on "=", we just make the "-D"
                // characters go away and skip one argument forward.

                String name;
                if (arg.length() == 2) // "-D something"
                {
                    ++aidx;
                    if (aidx < args.length)
                    {
                        name = args[aidx];
                    } else {
                        System.err.println("Missing property name after -D");
                        return null;
                    }
                } else {
                    name = arg.substring(2, arg.length());
                }
                String value = null;
                int posEq = name.indexOf("=");
                if (posEq > 0)
                {
                    value = name.substring(posEq + 1);
                    name = name.substring(0, posEq);
                }
                else if (aidx < args.length - 1)
                {
                    ++aidx;
                    value = args[aidx];
                }
                else {
                    System.err.println("Missing value for property " + name);
                    return null;
                }

                if (cmdlineOptsSet.contains(name))
                {
                    System.err.println("Property cannot appear twice on command line: " + name);
                    return null;
                }
                argp.setProperty(name, value);
                cmdlineOptsSet.add(name);

                // Is it a game option default value?
                if (name.startsWith(PROP_JSETTLERS_GAMEOPT_PREFIX))
                {
                    final String optKey = name.substring(pfxL).toUpperCase(Locale.US);
                    boolean ok = true;
                    if (optKey.length() == 0)
                    {
                        System.err.println("Empty game option name in property key: " + name);
                        ok = false;
                    } else {
                        hasSetGameOptions = true;
                        try
                        {
                            parseCmdline_GameOption
                                (SOCGameOption.parseOptionNameValue(optKey, value, false),
                                 optKey + "=" + value, gameOptsAlreadySet);
                            // Reminder: This call adds optKey to gameOptsAlreadySet
                            // or throws exception if already there (opt twice on command line, etc)
                        } catch (IllegalArgumentException e) {
                            ok = false;
                            System.err.println(e.getMessage());
                            doPrintOptions = true;
                        }
                    }

                    if (! ok)
                        hasArgProblems = true;
                }
            }
            else if (arg.equals("-t") || arg.equalsIgnoreCase("--test-config"))
            {
                argp.put(PROP_JSETTLERS_TEST_VALIDATE__CONFIG, "y");
            }
            else if (arg.startsWith("--pw-reset"))
            {
                String name = null;

                if (arg.length() == 10)
                {
                    // next arg should be username
                    ++aidx;
                    if (aidx < args.length)
                        name = args[aidx];
                } else {
                    // this arg should continue: =username
                    if (arg.charAt(10) != '=')
                    {
                        System.err.println("Unknown argument: " + arg);
                        return null;
                    }
                    name = arg.substring(11);
                }

                if ((name == null) || (name.length() == 0))
                {
                    System.err.println("Missing username after --pw-reset");
                    return null;
                }
                argp.setProperty(SOCDBHelper.PROP_IMPL_JSETTLERS_PW_RESET, name);

            } else {
                System.err.println("Unknown argument: " + arg);
                hasArgProblems = true;
            }

            ++aidx;
        }
        // End of named-parameter loop

        if (! gameOptsAlreadySet.isEmpty())
        {
            // check cmdline's "SC" game opt vs any others; prints warnings if conflicts,
            // prints error and returns false if "SC" scenario name is unknown
            if (! init_checkScenarioOpts
                (gameOptsAlreadySet, false, "Command line", null, null))
            {
                return null;  // <--- Early return: Unknown scenario name ---
            }

            if (gameOptsAlreadySet.containsKey("SC") && ! argp.isEmpty())
            {
                // also check cmdline's "SC" vs gameopts in properties file
                final String scName = SOCGameOption.getOption("SC", false).getStringValue();
                if (scName.length() > 0)
                    init_checkScenarioOpts(argp, true, SOC_SERVER_PROPS_FILENAME, scName, "command line");
            }
        }

        // Done parsing flagged parameters.
        // Look for the positional ones.
        if ((args.length - aidx) == 0)
        {
            // No positional parameters: Take defaults.
            // Check each one before setting it, in case was specified in properties file
            if (! argp.containsKey(PROP_JSETTLERS_PORT))
                argp.setProperty(PROP_JSETTLERS_PORT, Integer.toString(SOC_PORT_DEFAULT));
            if (! argp.containsKey(PROP_JSETTLERS_CONNECTIONS))
                argp.setProperty(PROP_JSETTLERS_CONNECTIONS, Integer.toString(SOC_MAXCONN_DEFAULT));
            // PROP_JSETTLERS_DB_USER, _PASS are set below
        } else {
            // Require at least 2 parameters
            if ((args.length - aidx) < 2)
            {
                if (! printedUsageAlready)
                {
                    // Print this hint only if parsed OK up to now, and
                    // if we haven't responded to -h / --help already.
                    System.err.println("SOCServer: Some required command-line parameters are missing.");
                }
                printUsage(false);

                return null;
            }

            argp.setProperty(PROP_JSETTLERS_PORT, args[aidx]);  ++aidx;
            argp.setProperty(PROP_JSETTLERS_CONNECTIONS, args[aidx]);  ++aidx;

            // Optional DB user and password
            if ((args.length - aidx) > 0)
            {
                // Check DB user and password against any -D parameters in properties
                if (cmdlineOptsSet.contains(SOCDBHelper.PROP_JSETTLERS_DB_USER)
                    || cmdlineOptsSet.contains(SOCDBHelper.PROP_JSETTLERS_DB_PASS))
                {
                    System.err.println("SOCServer: DB user and password cannot appear twice on command line.");
                    printUsage(false);
                    return null;
                }

                argp.setProperty(SOCDBHelper.PROP_JSETTLERS_DB_USER, args[aidx]);  ++aidx;
                if ((args.length - aidx) > 0)
                {
                    argp.setProperty(SOCDBHelper.PROP_JSETTLERS_DB_PASS, args[aidx]);  ++aidx;
                } else {
                    argp.setProperty(SOCDBHelper.PROP_JSETTLERS_DB_PASS, "");
                }
            }
        }

        // If no positional parameters db_user db_pass, take defaults.
        // Check each one before setting it, in case was specified in properties file
        if (! argp.containsKey(SOCDBHelper.PROP_JSETTLERS_DB_USER))
        {
            argp.setProperty(SOCDBHelper.PROP_JSETTLERS_DB_USER, "socuser");
            if (! argp.containsKey(SOCDBHelper.PROP_JSETTLERS_DB_PASS))
                argp.setProperty(SOCDBHelper.PROP_JSETTLERS_DB_PASS, "socpass");
        }
        else if (! argp.containsKey(SOCDBHelper.PROP_JSETTLERS_DB_PASS))
        {
            // specified _USER but not _PASS: store "" for empty password instead of default
            argp.setProperty(SOCDBHelper.PROP_JSETTLERS_DB_PASS, "");
        }

        // For convenience, copy org.sqlite.tmpdir to JVM params if set in jsserver.properties or command line
        // but not already in JVM params
        try
        {
            if (argp.containsKey(SOCDBHelper.PROP_SQLITE_TMPDIR)
                && (null == System.getProperty(SOCDBHelper.PROP_SQLITE_TMPDIR)))
            {
                final String arg = argp.getProperty(SOCDBHelper.PROP_SQLITE_TMPDIR);
                if ((arg != null) && ! arg.isEmpty())
                    System.setProperty(SOCDBHelper.PROP_SQLITE_TMPDIR, arg);
            }
        } catch (SecurityException e) {}

        // Make sure no more flagged parameters
        if (aidx < args.length)
        {
            if (! printedUsageAlready)
            {
                if (args[aidx].startsWith("-"))
                {
                    System.err.println("SOCServer: Options must appear before, not after, the port number.");
                } else {
                    System.err.println("SOCServer: Options must appear before the port number, not after dbuser/dbpass.");
                }
                printUsage(false);
            }
            return null;
        }

        if (doPrintOptions)
            printGameOptions();

        if (hasArgProblems)
            return null;

        // Done parsing.
        return argp;
    }

    /**
     * Set static game option defaults from any {@code jsettlers.gameopt.*} server properties found.
     * Option keynames are case-insensitive past that prefix.
     * See {@link #PROP_JSETTLERS_GAMEOPT_PREFIX} for expected syntax.
     * Calls {@link #parseCmdline_GameOption(SOCGameOption, String, HashMap)} for each one found,
     * to set its current value in {@link SOCGameOptions}'s static set of known opts.
     *<P>
     * If {@code pr} contains a {@link SOCScenario} keyname (value of game option {@code "SC"}),
     * this method sets that as the default scenario but won't apply that scenario's game options
     * to the default values. Note that an unknown scenario keyname is not an error here;
     * {@link #init_checkScenarioOpts(Map, boolean, String, String, String)}
     * will check for that and its caller will halt startup if found.
     *
     * @param pr  Properties which may contain {@link #PROP_JSETTLERS_GAMEOPT_PREFIX}* entries.
     *     If {@code pr} contains entries with non-uppercase gameopt names, cannot be read-only:
     *     Will replace keys such as {@code "jsettlers.gameopt.vp"} with their canonical
     *     uppercase equivalent: {@code "jsettlers.gameopt.VP"}
     * @throws IllegalArgumentException if any game option property has a bad name or value.
     *     {@link Throwable#getMessage()} will collect all option problems to 1 string, separated by {@code "\n"}:
     *     <UL>
     *     <LI> Empty game option name after {@code jsettlers.gameopt.} prefix
     *     <LI> Unknown option name
     *     <LI> Problem with name or value reported from {@link #parseCmdline_GameOption(SOCGameOption, String, HashMap)}
     *     </UL>
     * @since 1.1.20
     */
    private static final void init_propsSetGameopts(Properties pr)
        throws IllegalArgumentException
    {
        // javadoc note: This method is private; public parseCmdline_DashedArgs calls it, so for visibility
        // this method's javadoc section about game option properties is also there.  If you update javadocs here,
        // also update the same text in parseCmdline_DashedArgs's javadoc.

        final int pfxL = PROP_JSETTLERS_GAMEOPT_PREFIX.length();
        StringBuilder problems = null;

        // First, canonicalize any game opt key names to uppercase
        {
            ArrayList<String> makeUpper = new ArrayList<String>();
            for (Object k : pr.keySet())
            {
                if (! ((k instanceof String) && ((String) k).startsWith(PROP_JSETTLERS_GAMEOPT_PREFIX)))
                    continue;

                final String optKey = ((String) k).substring(pfxL),
                             optUC = optKey.toUpperCase(Locale.US);
                if (! optKey.equals(optUC))
                {
                    makeUpper.add((String) k);
                    makeUpper.add(PROP_JSETTLERS_GAMEOPT_PREFIX + optUC);
                }
            }

            for (int i = 0; i < makeUpper.size(); i += 2)
            {
                final String propKey = makeUpper.get(i),
                             propUC = makeUpper.get(i + 1);
                pr.put(propUC, pr.get(propKey));
                pr.remove(propKey);
            }
        }

        // Now parse, set current values, and look for problems
        for (Object k : pr.keySet())
        {
            if (! ((k instanceof String) && ((String) k).startsWith(PROP_JSETTLERS_GAMEOPT_PREFIX)))
                continue;

            final String optKey = ((String) k).substring(pfxL);  // "jsettlers.gameopt.N7" -> "N7"
            if (optKey.length() == 0)
            {
                if (problems == null)
                    problems = new StringBuilder();
                else
                    problems.append("\n");
                problems.append("Empty game option name in property key: ");
                problems.append(k);
                continue;
            }

            try
            {
                // parse this gameopt and set its current value in SOCGameOptions static set of known opts
                final String optVal = pr.getProperty((String) k);
                parseCmdline_GameOption
                    (SOCGameOption.parseOptionNameValue(optKey, optVal, false),
                     optKey + '=' + optVal, null);
                hasSetGameOptions = true;
            } catch (IllegalArgumentException e) {
                if (problems == null)
                    problems = new StringBuilder();
                else
                    problems.append("\n");
                problems.append(e.getMessage());
            }
        }

        if (problems != null)
            throw new IllegalArgumentException(problems.toString());
    }

    /**
     * When a server's properties or command line contain a default scenario (game option {@code "SC"}),
     * check that the scenario is known and that its game options don't conflict with any others specified
     * in the properties or command line.
     *<P>
     * The scenario named in {@code opts.get("SC")} or {@code scName} is retrieved with
     * {@link SOCScenario#getScenario(String)}; an empty scenario name "" is treated as an unknown scenario.
     *<P>
     * The scenario will be the default scenario, but its option values aren't set as default at server startup.
     * When a new game begins using that scenario, at that time scenario options override any other options
     * specified for the game (except whichever {@code "VP"} is greater is kept).  Since the user may specify
     * a different scenario, 'conflicting' options in {@code opts} are only potentially a problem and will be
     * returned as a list for warnings (not errors) to be printed during server init.
     *
     * @param opts  Option name key and value strings, typically from command line or
     *    properties file parsing.  See {@code optsIsFromProps} for format of {@code opts} keys and values.
     * @param optsAreProps  If <B>true</B>, {@code opts} keys and values are from the properties file:
     *    key = {@link #PROP_JSETTLERS_GAMEOPT_PREFIX} + optname, value = option value.
     *    Option names are not case-sensitive but {@link #PROP_JSETTLERS_GAMEOPT_PREFIX} is.
     *    <br>
     *    If <B>false</B>, keys and values are from command line parsing:
     *    key = uppercase optname, value = optkey + "=" + option value.
     * @param scName  Scenario name to check against, or {@code null} to use value of {@code opts.get("SC"}); never ""
     * @returns A list of game option names and value strings from {@code opts} which would be overwritten by
     *     those from opts' {@code "SC"} scenario, or {@code null} if no potential conflicts.
     *    <P>
     *     For ease of use by caller, the extracted default scenario is the first item in the list.
     *     (If there are no conflicts, the list is {@code null}; the scenario will not be returned.)
     *     This list item's {@link Triple} contains:
     *     <UL>
     *      <LI> {@code "SC"}
     *      <LI> specified scenario name, such as {@code "SC_FOG"}
     *      <LI> scenario game options string ({@link SOCScenario#scOpts}), never "" or {@code null}
     *     </UL>
     *    <P>
     *     Each other list item is a {@link Triple} containing:
     *     <UL>
     *      <LI> option name
     *      <LI> value in {@code opts}
     *      <LI> value in default scenario
     *    </UL>
     *    <P>
     *     If the specified scenario is unknown at this version, the returned list will contain only 1 item,
     *     a {@code Triple} with:
     *     <UL>
     *      <LI> {@code "SC"}
     *      <LI> specified scenario name
     *      <LI> {@code null}
     *     </UL>
     * @since 2.0.00
     */
    public static List<Triple> checkScenarioOpts
        (Map<?, ?> opts, final boolean optsAreProps, String scName)
    {
        List<Triple> scenConflictWarns = null;

        if (scName == null)
        {
            final String scKey = (optsAreProps) ? (PROP_JSETTLERS_GAMEOPT_PREFIX + "SC") : "SC";
            if (opts.containsKey(scKey))
            {
                scName = (String) opts.get(scKey);
                if (! optsAreProps)
                    scName = scName.substring(scName.indexOf('=') + 1).trim();
                       // indexOf should be okay, because this is called after parsing cmdline options;
                       // if somehow it's -1 then we get entire string from substring(0).
            } else {
                return null;  // <--- Early return: no default scenario ---
            }
        }

        scenConflictWarns = new ArrayList<Triple>();

        final SOCScenario sc = SOCScenario.getScenario(scName);
        if (sc == null)
        {
            scenConflictWarns.add(new Triple("SC", scName, null));

            return scenConflictWarns;  // <--- Early return: unknown scenario ---
        }

        final String scOptsStr = sc.scOpts;
        if ((scOptsStr == null) || (scOptsStr.length() == 0))
            return null;  // <--- Early return: no gameopts in scenario ---

        if (optsAreProps)
        {
            // Normalize to allow case-insensitive searching of key names:
            // jsettlers.gameopt.NT -> jsettlers.gameopt.nt

            Map<String, Object> normOpts = new HashMap<String, Object>();
            for (Object k : opts.keySet())
            {
                if (! ((k instanceof String) && ((String) k).startsWith(PROP_JSETTLERS_GAMEOPT_PREFIX)))
                    continue;

                normOpts.put(((String) k).toLowerCase(Locale.US), opts.get(k));
            }

            opts = normOpts;
        }

        final Map<String, SOCGameOption> scOpts = SOCGameOption.parseOptionsToMap(scOptsStr);

        StringBuilder sb = new StringBuilder();
        for (SOCGameOption scOpt : scOpts.values())
        {
            final String optKey = (optsAreProps)
                ? (PROP_JSETTLERS_GAMEOPT_PREFIX + scOpt.key).toLowerCase(Locale.US)
                : scOpt.key;
            if (! opts.containsKey(optKey))
                continue;

            String mapOptVal = (String) opts.get(optKey);
            if (! optsAreProps)
                mapOptVal = mapOptVal.substring(mapOptVal.indexOf('=') + 1).trim();
                   // indexOf should be okay, because this is called after parsing cmdline options;
                   // if somehow it's -1 then we get entire string from substring(0).
            mapOptVal = mapOptVal.toLowerCase(Locale.US);  // for intbool t/f chars

            sb.setLength(0);  // reset from previous iteration
            scOpt.packValue(sb);

            if (! scOpt.key.equals("VP"))
            {
                final String scOptVal = sb.toString().toLowerCase(Locale.US);
                if (! mapOptVal.equals(scOptVal))
                    scenConflictWarns.add(new Triple(scOpt.key, mapOptVal, scOptVal));
            } else {
                // VP: special case: warn only if scen has false or a lower int value

                if (mapOptVal.charAt(0) == 'f')
                    continue;  // opts map doesn't specify VP

                if (scOpt.getBoolValue())
                {
                    int mapVP;
                    try {
                        mapVP = Integer.parseInt(mapOptVal.substring(1));
                    } catch (NumberFormatException e ) {
                        mapVP = 0;  // unlikely, would already have been caught by cmdline parsing
                    }

                    if (mapVP <= scOpt.getIntValue())
                        continue;  // opts map's VP not greater than scen's VP
                }

                scenConflictWarns.add(new Triple(scOpt.key, mapOptVal, sb.toString()));
            }
        }

        if (scenConflictWarns.isEmpty())
            return null;

        // insert scenario name and opts at start of list
        scenConflictWarns.add(0, new Triple("SC", scName, scOptsStr));

        return scenConflictWarns;
    }

    /**
     * During startup, call {@link #checkScenarioOpts(Map, boolean, String)} and print any warnings it returns
     * to {@link System#err}.  An unknown scenario name is printed as an error not a warning.
     * An empty scenario name "" from {@code opts.get("SC")} or {@code scName} is treated as an unknown scenario.
     * @param opts  Options to check, see {@link #checkScenarioOpts(Map, boolean, String)}
     * @param optsAreProps  Are {@code opts} from properties or command line?
     *     See {@link #checkScenarioOpts(Map, boolean, String)}.
     * @param srcDesc  Description of {@code opts} for warning message text:
     *     "Command line" or properties filename "jsserver.properties"
     * @param scName  Scenario name to check against, or {@code null} to use value of {@code opts.get("SC"}); never ""
     * @param scNameSrcDesc  If {@code scName} isn't from {@code opts}, lowercase description of its source
     *     for warnings (like {@code srcDesc}), otherwise {@code null}.
     *     If {@code scNameSrcDesc != null}, will not print a warning if {@code scName} is unknown, to avoid
     *     repeating the warning already printed when that SC was checked while parsing its source.
     * @return True if the provided scenario name is known or there is no {@code "SC"} option, false if unknown.
     * @since 2.0.00
     */
    private static boolean init_checkScenarioOpts
        (final Map<?, ?> opts, final boolean optsAreProps, final String srcDesc, String scName, String scNameSrcDesc)
    {
        List<Triple> warns = checkScenarioOpts(opts, optsAreProps, scName);
        if (warns == null)
            return true;

        if (scName == null)
            scName = (String) (warns.get(0).getB());  // first list item is scenario info, optName "SC"

        boolean scenKnown = true;
        for (Triple warn : warns)
        {
            final String optName = (String) (warn.getA());
            if (optName.equals("SC"))
            {
                if ((warn.getC() == null) && (scNameSrcDesc == null))
                {
                    System.err.println("Error: " + srcDesc + " default scenario " + scName + " is unknown");
                    scenKnown = false;
                }
            } else {
                System.err.println("Warning: " + srcDesc + " game option " + optName + " value " + warn.getB()
                    + ((scNameSrcDesc != null)
                           ? (" is changed in " + scNameSrcDesc + " default scenario ")
                           : " is changed in default scenario ")
                    + scName + " to " + warn.getC());
            }
        }

        return scenKnown;
    }

    /**
     * If command line contains {@code --pw-reset=username},
     * prompt for and change that user's password.
     *<P>
     * If successful, sets {@link #getUtilityModeMessage()} to "The password was changed"
     * or similar; if unsuccessful (no db, user not found, etc), prints an error and
     * sets {@link #getUtilityModeMessage()} to {@code null}.
     *
     * @param uname  Username to change password
     * @since 1.1.20
     */
    private void init_resetUserPassword(final String uname)
    {
        utilityModeMessage = null;

        if (! SOCDBHelper.isInitialized())
        {
            System.err.println("--pw-reset requires database connection properties.");
            return;
        }

        String dbUname = null;
        try
        {
            dbUname = SOCDBHelper.getUser(uname);
            if (dbUname == null)
            {
                System.err.println("pw-reset user " + uname + " not found in database.");
                return;
            }
        } catch (SQLException e) {
            System.err.println("Error while querying user " + uname + ": " + e.getMessage());
            return;
        }

        System.out.println("Resetting password for " + dbUname + ".");

        StringBuilder pw1 = null;
        boolean hasNewPW = false;
        for (int tries = 0; tries < 3; ++tries)
        {
            if (tries > 0)
                System.out.println("Passwords do not match; try again.");

            pw1 = readPassword("Enter the new password:");
            if ((pw1 == null) || (pw1.length() == 0))
                break;

            StringBuilder pw2 = readPassword("Confirm new password:  ");

            if (pw2 == null)
            {
                break;
            } else {
                // compare; unfortunately there is no StringBuffer.equals(sb) method

                final int L1 = pw1.length(), L2 = pw2.length();
                if (L1 == L2)
                {
                    final char[] pc1 = new char[L1], pc2 = new char[L2];
                    pw1.getChars(0, L1, pc1, 0);
                    pw2.getChars(0, L2, pc2, 0);

                    hasNewPW = (Arrays.equals(pc1, pc2));

                    Arrays.fill(pc1, (char) 0);
                    Arrays.fill(pc2, (char) 0);
                }

                if (hasNewPW)
                {
                    clearBuffer(pw2);
                    break;
                }
            }
        }

        if (! hasNewPW)
        {
            if (pw1 != null)
                clearBuffer(pw1);
            System.err.println("Password reset cancelled.");
            return;
        }

        try
        {
            SOCDBHelper.updateUserPassword(dbUname, pw1.toString());
            clearBuffer(pw1);
            utilityModeMessage = "The password was changed";
        } catch (IllegalArgumentException e) {
            System.err.println("Password was too long, max length is " + SOCDBHelper.getMaxPasswordLength());
        } catch (SQLException e) {
            System.err.println("Error while resetting password: " + e.getMessage());
        }

    }

    /**
     * Print a security-action audit message to {@link System#out} in a standard format.
     *<H5>Example with object:</H5>
     *   Audit: Requested jsettlers account creation, already exists: '{@code obj}'
     *      by '{@code req}' from {@code reqHost} at {@code at}
     *<H5>Example without object:</H5>
     *   Audit: Requested jsettlers account creation, this requester not on account admins list:
     *      '{@code req}' from {@code reqHost} at {@code at}
     *
     * @param req  Requesting user, or {@code null} if unknown
     * @param msg  Message text
     * @param obj  Object affected by the action, or {@code null} if none
     * @param at   Timestamp, or {@code null} to use current time
     * @param reqHost  Requester client's hostname, from {@link Connection#host()}
     * @since 1.1.20
     */
    void printAuditMessage
        (final String req, final String msg, final String obj, Date at, final String reqHost)
    {
        if (at == null)
            at = new Date();

        if (obj != null)
            System.out.println
                ("Audit: " + msg + ": '" + obj
                 + ((req != null) ? "' by '" + req : "")
                 + "' from " + reqHost + " at " + at);
        else
            System.out.println
                ("Audit: " + msg + ": "
                 + ((req != null) ? "'" + req + "'" : "")
                 + " from " + reqHost + " at " + at);
    }

    /**
     * Track whether we've already called {@link #printUsage(boolean)}.
     * @since 1.1.07
     */
    public static boolean printedUsageAlready = false;

    /**
     * Print command line parameter information, including options ("--" / "-").
     * @param longFormat short or long?
     * Long format gives details and also calls {@link Version#printVersionText(java.io.PrintStream, String)} beforehand.
     * Short format is printed at most once, after checking {@link #printedUsageAlready}.
     * @since 1.1.07
     */
    public static void printUsage(final boolean longFormat)
    {
        if (printedUsageAlready && ! longFormat)
            return;
        printedUsageAlready = true;

        if (longFormat)
        {
            Version.printVersionText(System.err, "Java Settlers Server ");
        }
        System.err.println("usage: java soc.server.SOCServer [option...] port_number max_connections [dbUser [dbPass]]");
        if (longFormat)
        {
            System.err.println("usage: recognized options:");
            System.err.println("       -V or --version    : print version information");
            System.err.println("       -h or --help or -? : print this screen");
            System.err.println("       -t or --test-config: validate server and DB config, then exit");
            System.err.println("       -o or --option name=value : set per-game options' default values");
            System.err.println("       -D name=value : set properties such as " + SOCDBHelper.PROP_JSETTLERS_DB_USER);
            System.err.println("       --pw-reset uname   : reset password in DB for user uname, then exit");
            System.err.println("-- Recognized properties: --");
            for (int i = 0; i < PROPS_LIST.length; ++i)
            {
                System.err.print("\t");
                System.err.print(PROPS_LIST[i]);    // name
                ++i;
                System.err.print("\t");
                System.err.println(PROPS_LIST[i]);  // description
            }
            printGameOptions();
        } else {
            System.err.println("       use java soc.server.SOCServer --help to see recognized options");
        }
    }

    /**
     * Print out the list of possible game options, and current values.
     * @since 1.1.07
     */
    public static void printGameOptions()
    {
        final Map<String, SOCGameOption> allopts = SOCGameOption.getAllKnownOptions();

        System.err.println("-- Current default game options: --");

        ArrayList<String> okeys = new ArrayList<String>(allopts.keySet());
        Collections.sort(okeys);
        for (final String okey : okeys)
        {
            SOCGameOption opt = allopts.get(okey);

            if (opt.hasFlag(SOCGameOption.FLAG_INTERNAL_GAME_PROPERTY))
                continue;

            boolean quotes = (opt.optType == SOCGameOption.OTYPE_STR) || (opt.optType == SOCGameOption.OTYPE_STRHIDE);
            // OTYPE_* - consider any type-specific output in this method.

            StringBuilder sb = new StringBuilder("  ");
            sb.append(okey);
            sb.append(" (");
            sb.append(SOCGameOption.optionTypeName(opt.optType));
            sb.append(") ");
            if (quotes)
                sb.append('"');
            opt.packValue(sb);
            if (quotes)
                sb.append('"');
            sb.append("  ");
            sb.append(opt.getDesc());
            System.err.println(sb.toString());

            if (opt.enumVals != null)  // possible values of OTYPE_ENUM
            {
                sb.setLength(0);
                sb.append("    option choices (1-n): ");
                for (int i = 1; i <= opt.maxIntValue; ++i)
                {
                    sb.append(' ');
                    sb.append(i);
                    sb.append(' ');
                    sb.append(opt.enumVals[i-1]);
                    sb.append(' ');
                }
                System.err.println(sb.toString());
            }
        }

        int optsVers = SOCVersionedItem.itemsMinimumVersion(allopts);
        if (optsVers > -1)
        {
            System.err.println
                ("*** Note: Client version " + Version.version(optsVers)
                 + " or newer is required for these game options. ***");
            System.err.println
                ("          Games created with different options may not have this restriction.");
        }
    }

    /**
     * Clear the contents of a StringBuffer by setting to ' '
     * each character in its current {@link StringBuilder#length()}.
     * @param sb  StringBuilder to clear
     * @since 1.1.20
     */
    private static void clearBuffer(StringBuilder sb)
    {
        final int L = sb.length();
        for (int i = 0; i < L; ++i)
            sb.setCharAt(i, (char) 0);
    }

    /**
     * Buffered {@link System#in} for {@link #readPassword(String)},
     * is {@code null} until first call to that method.
     * @since 1.1.20
     */
    private static BufferedReader sysInBuffered = null;

    /**
     * Read a password from the console; currently used for password reset.
     * Blocks the calling thread while waiting for input.
     * Uses {@link Console#readPassword()} if available.
     *<P>
     * This rudimentary method exists for compatibility:
     * Neither the Eclipse console nor java 1.5 had {@code System.console}.
     *<P>
     * If not using {@code Console.readPassword()}, <B>the input is not masked</B>
     * because there's no cross-platform way to do so.
     *
     * @param prompt  Optional password prompt; default is "Password:"
     *     Must avoid any java format-string characters; see {@link Console#readPassword(String, Object...)}.
     * @return  The password read, or an empty string "" if none.
     *     This is returned as a mutable StringBuilder
     *     so the caller can clear its contents when done, using
     *     {@link #clearBuffer(StringBuilder)}.
     *     If ^C or an {@link IOException} occurs, returns {@code null}.
     * @since 1.1.20
     */
    private static StringBuilder readPassword(String prompt)
    {
        // System.in can read only an entire line (no portable raw mode in 1.5),
        // so we can't mask after each character. This also applies to the Eclipse console.

        if (prompt == null)
            prompt = "Password:";

        final Console con = System.console();
        if (con != null)
        {
            char[] pw = System.console().readPassword(prompt);
            if (pw == null)
                return new StringBuilder();  // EOF or error

            return new StringBuilder().append(pw);  // keep it mutable
        }

        System.out.print(prompt);
        System.out.print(' ');
        System.out.flush();

        if (sysInBuffered == null)
            sysInBuffered = new BufferedReader(new InputStreamReader(System.in));

        try
        {
            StringBuilder sb = new StringBuilder();
            sb.append(sysInBuffered.readLine());

            // Remove trailing newline char(s)
            while (true)
            {
                int L = sb.length();
                if (L == 0)
                    break;

                final char ch = sb.charAt(L - 1);
                if ((ch != '\n') && (ch != '\r'))
                    break;

                sb.setLength(L - 1);
            }

            return sb;
        }
        catch (IOException e) {
            return null;
        }
    }

    /**
     * Starting the server from the command line
     *<P>
     * Checks for the optional server startup properties file {@code "jsserver.properties"},
     * and parses the command line for switches. If a property appears on the command line and
     * also in {@code jsserver.properties}, the command line's value overrides the file's.
     *<P>
     * Creates and starts a {@link SOCServer} via {@link #SOCServer(int, Properties)}.
     *<P>
     * If there are problems with the network setup, the jar packaging,
     * or with running a {@link SOCDBHelper#PROP_JSETTLERS_DB_SCRIPT_SETUP db setup script}
     * or {@link SOCDBHelper#PROP_JSETTLERS_DB_UPGRADE__SCHEMA schema upgrade},
     * this method will call {@link System#exit(int) System.exit(1)}.
     *<P>
     * If a db setup script runs successfully,
     * this method will call {@link System#exit(int) System.exit(2)}.
     *
     * @param args  arguments: port number, etc
     * @see #printUsage(boolean)
     */
    static public void main(String[] args)
    {
        Properties argp = parseCmdline_DashedArgs(args);  // also reads jsserver.properties if exists
        if (argp == null)
        {
            printUsage(false);
            return;
        }

        if (hasStartupPrintAndExit)
        {
            return;
        }

        if (Version.versionNumber() == 0)
        {
            System.err.println("\n*** Packaging Error in server JAR: Cannot determine JSettlers version. Exiting now.");
                // I18N: Can't localize this, the i18n files are provided by the same packaging steps
                // which would create /resources/version.info
            System.exit(1);
        }

        try
        {
            int port = 0;
            try
            {
                port = Integer.parseInt(argp.getProperty(PROP_JSETTLERS_PORT));
            }
            catch (NumberFormatException e)
            {
                printUsage(false);
                return;
            }

            // SOCServer constructor will also print game options if we've set them on
            // commandline, or if any option defaults require a minimum client version.

            try
            {
                SOCServer server = new SOCServer(port, argp);
                if (! server.hasUtilityModeProperty())
                {
                    server.setPriority(5);
                    server.start();  // <---- Start the Main SOCServer Thread: serverUp() method ----
                } else {
                    final boolean validate_config_mode
                        = server.getConfigBoolProperty(PROP_JSETTLERS_TEST_VALIDATE__CONFIG, false);

                    String pval = argp.getProperty(SOCDBHelper.PROP_IMPL_JSETTLERS_PW_RESET);
                    if (pval != null)
                        if (validate_config_mode)
                            System.err.println("Skipping password reset: Config Validation mode");
                        else
                            server.init_resetUserPassword(pval);

                    final String msg = server.getUtilityModeMessage();
                    System.err.println(
                        (msg != null)
                            ? "\n" + msg + ". Exiting now.\n"
                            : "\nExiting now.\n"
                        );
                }

                // Most threads are started in the SOCServer constructor, via initSocServer.
                // initSocServer also handles command line and properties-file contents,
                // including game option default/current values.
                // Messages from clients are handled in SOCMessageHandler.dispatch()
                // called from a loop in InboundMessageQueue's treater thread.
            }
            catch (SocketException e)
            {
                // network setup problem
                System.err.println(e.getMessage());  // "* Exiting due to network setup problem: ..."
                System.exit (1);
            }
            catch (EOFException e)
            {
                // The sql setup script or schema upgrade was ran successfully by initialize;
                // exit server, user will re-run without the setup script or schema upgrade param.

                if (argp.containsKey(SOCDBHelper.PROP_JSETTLERS_DB_SCRIPT_SETUP))
                {
                    System.err.println("\nDB setup script was successful. Exiting now.\n");
                } else {
                    // assume is from SOCDBHelper.PROP_JSETTLERS_DB_UPGRADE__SCHEMA
                    // and getMessage() is from initSocServer's call to SOCDBHelper.upgradeSchema();
                    // text will be "DB schema upgrade was successful", possibly with detail like
                    // "some upgrade tasks will complete in the background during normal server operation".

                    System.err.println("\n" + e.getMessage() + ". Exiting now.\n");
                }
                System.exit(2);
            }
            catch (SQLException e)
            {
                // the sql setup script was ran by initialize, but failed to complete.
                // or, a db URL was specified and server was unable to connect.
                // or, required database test(s) failed in SOCDBHelper.testDBHelper().
                // exception detail was printed in initSocServer.
                if (argp.containsKey(SOCDBHelper.PROP_JSETTLERS_DB_SCRIPT_SETUP))
                    System.err.println("\n* DB setup script failed. Exiting now.\n");
                else if (argp.containsKey(SOCDBHelper.PROP_JSETTLERS_DB_UPGRADE__SCHEMA))
                    System.err.println("\n* DB schema upgrade failed. Exiting now.\n");
                else
                    System.err.println("\n* Exiting now.\n");
                System.exit(1);
            }
            catch (IllegalArgumentException e)
            {
                // was probably thrown in init_propsSetGameopts via initSocServer
                System.err.println
                    ("\n" + e.getMessage()
                     + "\n* Error in game options properties: Exiting now.\n");
                System.exit(1);
            }
            catch (IllegalStateException e)
            {
                System.err.println
                    ("\n" + e.getMessage()
                     + "\n* Packaging Error in server JAR: Exiting now.\n");
                System.exit(1);
            }
        }
        catch (Throwable e)
        {
            // runtime exception, problem in an initializer's method call, etc
            System.err.println
                ("\n" + e.getMessage()
                 + "\n* Internal error during startup: Exiting now.\n");
            e.printStackTrace();
            System.exit(1);
        }

    }  // main

    /**
     * Interface for asynchronous callbacks from
     * {@link SOCServer#authOrRejectClientUser(Connection, String, String, int, boolean, boolean, AuthSuccessRunnable)}
     * for better multithreading granularity.
     * If auth succeeds, calls {@link #success(Connection, int)}.
     * If auth fails, {@code authOrRejectClientUser(..)} sends the client a failure message
     * and no callback is made.
     *<P>
     * Before v1.2.00, {@code authOrRejectClientUser(..)} returned status flags like
     * {@link SOCServer#AUTH_OR_REJECT__OK AUTH_OR_REJECT__OK} directly instead of using a callback.
     *
     * @author Jeremy D Monin &lt;jeremy@nand.net&gt;
     * @since 1.2.00
     */
    public interface AuthSuccessRunnable
    {
        /**
         * Called on successful client authentication, or if user was already authenticated.
         * @param c  Client connection which was authenticated
         * @param authResult  Auth check result flags: {@link SOCServer#AUTH_OR_REJECT__OK AUTH_OR_REJECT__OK},
         *     {@link SOCServer#AUTH_OR_REJECT__SET_USERNAME AUTH_OR_REJECT__SET_USERNAME}, etc. See
         *     {@link SOCServer#authOrRejectClientUser(Connection, String, String, int, boolean, boolean, AuthSuccessRunnable)}
         *     for details.
         */
        void success(final Connection c, final int authResult);
    }

}  // public class SOCServer<|MERGE_RESOLUTION|>--- conflicted
+++ resolved
@@ -3430,11 +3430,7 @@
             while (conEnum.hasMoreElements())
             {
                 Connection con = conEnum.nextElement();
-<<<<<<< HEAD
-                con.put(new SOCRobotDismiss(gm));
-=======
                 messageToPlayer(con, null, PN_NON_EVENT, new SOCRobotDismiss(gm));
->>>>>>> e154de07
             }
         }
 
@@ -3907,11 +3903,6 @@
             return;
 
         if (c.getVersion() >= SOCGameServerText.VERSION_FOR_GAMESERVERTEXT)
-<<<<<<< HEAD
-            c.put(new SOCGameServerText(ga, txt));
-        else
-            c.put(new SOCGameTextMsg(ga, SERVERNAME, txt));
-=======
         {
             SOCGameServerText msg = new SOCGameServerText(gameName, txt);
             c.put(msg);
@@ -3922,7 +3913,6 @@
             if (eventPN != PN_NON_EVENT)
                 recordGameEventTo(gameName, eventPN, new SOCGameServerText(gameName, txt));
         }
->>>>>>> e154de07
     }
 
     // TODO deprecate for +eventPN form
@@ -3947,12 +3937,6 @@
             messageToPlayer(c, gaName, PN_NON_EVENT, c.getLocalized(key));
     }
 
-<<<<<<< HEAD
-        if (c.getVersion() >= SOCGameServerText.VERSION_FOR_GAMESERVERTEXT)
-            c.put(new SOCGameServerText(gaName, c.getLocalized(key)));
-        else
-            c.put(new SOCGameTextMsg(gaName, SERVERNAME, c.getLocalized(key)));
-=======
     /**
      * Send a localized {@link SOCGameServerText} game text message to a player.
      * Equivalent to: messageToPlayer(conn, gaName, eventPN, new {@link SOCGameServerText}(ga,
@@ -3974,7 +3958,6 @@
     {
         if (c != null)
             messageToPlayer(c, gameName, eventPN, c.getLocalized(key));
->>>>>>> e154de07
     }
 
     // TODO soon deprecate for +eventPN form
@@ -4004,12 +3987,6 @@
             messageToPlayer(c, gaName, PN_NON_EVENT, c.getLocalized(key, args));
     }
 
-<<<<<<< HEAD
-        if (c.getVersion() >= SOCGameServerText.VERSION_FOR_GAMESERVERTEXT)
-            c.put(new SOCGameServerText(gaName, c.getLocalized(key, args)));
-        else
-            c.put(new SOCGameTextMsg(gaName, SERVERNAME, c.getLocalized(key, args)));
-=======
     /**
      * Send a localized {@link SOCGameServerText} game text message with arguments to a player.
      * Equivalent to: messageToPlayer(conn, new {@link SOCGameServerText}(ga,
@@ -4036,7 +4013,6 @@
     {
         if (c != null)
             messageToPlayer(c, gaName, eventPN, c.getLocalized(key, args));
->>>>>>> e154de07
     }
 
     /**
@@ -4066,18 +4042,8 @@
     public final void messageToPlayerKeyedSpecial
         (Connection c, final SOCGame ga, final int eventPN, final String key, final Object ... args)
     {
-<<<<<<< HEAD
-        if (c == null)
-            return;
-
-        if (c.getVersion() >= SOCGameServerText.VERSION_FOR_GAMESERVERTEXT)
-            c.put(new SOCGameServerText(ga.getName(), c.getLocalizedSpecial(ga, key, args)));
-        else
-            c.put(new SOCGameTextMsg(ga.getName(), SERVERNAME, c.getLocalizedSpecial(ga, key, args)));
-=======
         if (c != null)
             messageToPlayer(c, ga.getName(), eventPN, c.getLocalizedSpecial(ga, key, args));
->>>>>>> e154de07
     }
 
     /**
@@ -4156,16 +4122,10 @@
      */
     public void messageToGame(final String gameName, final boolean isEvent, final SOCMessage mes)
     {
-<<<<<<< HEAD
-        gameList.takeMonitorForGame(ga);
-=======
         if (isEvent)
             recordGameEvent(gameName, mes);
 
-        final String mesCmd = mes.toCmd();
-
         gameList.takeMonitorForGame(gameName);
->>>>>>> e154de07
 
         try
         {
@@ -4224,9 +4184,6 @@
      */
     public void messageToGame(final String ga, final String txt)
     {
-<<<<<<< HEAD
-        final SOCGameServerText gameServTxtMsg = new SOCGameServerText(ga, txt);
-=======
         messageToGame(ga, false, txt);
     }
 
@@ -4260,11 +4217,9 @@
     public void messageToGame(final String ga, final boolean isEvent, final String txt)
     {
         final SOCGameServerText msg = new SOCGameServerText(ga, txt);
-        final String gameServTxtMsg = msg.toCmd();
 
         if (isEvent)
             recordGameEvent(ga, msg);
->>>>>>> e154de07
 
         gameList.takeMonitorForGame(ga);
 
@@ -4282,7 +4237,7 @@
                     if (c != null)
                     {
                         if (c.getVersion() >= SOCGameServerText.VERSION_FOR_GAMESERVERTEXT)
-                            c.put(gameServTxtMsg);
+                            c.put(msg);
                         else
                             c.put(new SOCGameTextMsg(ga, SERVERNAME, txt));
                     }
@@ -4344,16 +4299,10 @@
                 Enumeration<Connection> menum = v.elements();
 
                 final String msgKey = msg.getKey();
-<<<<<<< HEAD
-                SOCMessage gameLocalMsg = null;  // as rendered during prev. iter.
-                String localText = null;  // as rendered during prev. iter.
-                String gameTxtLocale = null;
-=======
 
                 // for reuse as rendered for previous client during loop:
                 String localText = null, gameTxtLocale = null;
                 SOCMessage gameLocalMsg = null;
->>>>>>> e154de07
 
                 while (menum.hasMoreElements())
                 {
@@ -4771,15 +4720,10 @@
         {
                 Iterator<Connection> miter = members.iterator();
 
-<<<<<<< HEAD
-                SOCGameServerText gameTextMsg = null;  // as rendered for previous client during loop
-                String gameTxtLocale = null;
-=======
                 // for reuse as rendered for previous client during loop:
                 String gameText = null, gameTxtLocale = null;
                 SOCMessage gameTextMsg = null;
 
->>>>>>> e154de07
                 while (miter.hasNext())
                 {
                     Connection c = miter.next();
@@ -4793,19 +4737,10 @@
                     if ((gameTextMsg == null)
                         || (hasMultiLocales && ! cliLocale.equals(gameTxtLocale)))
                     {
-<<<<<<< HEAD
-                        if (fmtSpecial)
-                            gameTextMsg = new SOCGameServerText
-                                (gaName, c.getLocalizedSpecial(ga, key, params));
-                        else
-                            gameTextMsg = new SOCGameServerText
-                                (gaName, (params != null) ? c.getLocalized(key, params) : c.getLocalized(key));
-=======
                         gameText = (fmtSpecial)
                             ? c.getLocalizedSpecial(ga, key, params)
                             : ((params != null) ? c.getLocalized(key, params) : c.getLocalized(key));
                         gameTextMsg = new SOCGameServerText(gaName, gameText);
->>>>>>> e154de07
                         gameTxtLocale = cliLocale;
 
                         if (isEvent && (msgForRecord == null) && recordGameEventsIsActive()
@@ -4817,15 +4752,6 @@
                         c.put(gameTextMsg);
                     else
                         // old client (this is uncommon) needs a different message type
-<<<<<<< HEAD
-                        if (fmtSpecial)
-                            c.put(new SOCGameTextMsg
-                                (gaName, SERVERNAME, c.getLocalizedSpecial(ga, key, params)));
-                        else
-                            c.put(new SOCGameTextMsg
-                                (gaName, SERVERNAME,
-                                 (params != null) ? c.getLocalized(key, params) : c.getLocalized(key)));
-=======
                         c.put(new SOCGameTextMsg
                             (gaName, SERVERNAME, gameText));
                 }
@@ -4853,7 +4779,6 @@
                         recordGameEventNotTo(gaName, eventExclPNs[0], msgForRecord);
                     else
                         recordGameEventNotTo(gaName, eventExclPNs, msgForRecord);
->>>>>>> e154de07
                 }
         }
         catch (Throwable e)
@@ -7403,12 +7328,8 @@
                 if (robotSeatsConns[i] != null)
                 {
                     // D.ebugPrintln("@@@ JOIN GAME REQUEST for " + robotSeatsConns[i].getData());
-<<<<<<< HEAD
-                    robotSeatsConns[i].put(new SOCBotJoinGameRequest(gaName, i, gopts));
-=======
                     messageToPlayer
                         (robotSeatsConns[i], gaName, PN_OBSERVER, new SOCBotJoinGameRequest(gaName, i, gopts));
->>>>>>> e154de07
                 }
             }
 
