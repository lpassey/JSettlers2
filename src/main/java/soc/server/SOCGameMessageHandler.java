--- conflicted
+++ resolved
@@ -702,13 +702,8 @@
                                     srv.messageToGame(gn, true, new SOCPlayerElement
                                         (gn, pn, SOCPlayerElement.SET,
                                          PEType.NUM_PICK_GOLD_HEX_RESOURCES, numPick));
-<<<<<<< HEAD
-                                    con.put
-                                        (new SOCSimpleRequest
-=======
                                     srv.messageToPlayer
                                         (con, gn, pn, new SOCSimpleRequest
->>>>>>> e154de07
                                             (gn, pn, SOCSimpleRequest.PROMPT_PICK_RESOURCES, numPick, 0));
                                 }
                             }
@@ -1126,11 +1121,7 @@
                 final SOCShip adjac = ga.canAttackPirateFortress();
                 if ((! clientIsPN) || (pn != cpn) || (adjac == null) || (adjac.getPlayerNumber() != cpn))
                 {
-<<<<<<< HEAD
-                    c.put(new SOCSimpleRequest(gaName, -1, reqtype, 0, 0));
-=======
                     srv.messageToPlayer(c, gaName, pn, new SOCSimpleRequest(gaName, -1, reqtype, 0, 0));
->>>>>>> e154de07
                     return;  // <--- early return: deny ---
                 }
 
@@ -1210,11 +1201,7 @@
         }
 
         if (replyDecline)
-<<<<<<< HEAD
-            c.put(new SOCSimpleRequest(gaName, -1, reqtype, 0, 0));
-=======
             srv.messageToPlayer(c, gaName, pn, new SOCSimpleRequest(gaName, -1, reqtype, 0, 0));
->>>>>>> e154de07
     }
 
 
@@ -1917,11 +1904,7 @@
                     // bot is waiting for a gamestate reply, not text
                     final SOCClientData scd = (SOCClientData) c.getAppData();
                     if ((scd != null) && scd.isRobot)
-<<<<<<< HEAD
-                        c.put(new SOCGameState(gaName, gstate));
-=======
                         srv.messageToPlayer(c, gaName, pn, new SOCGameState(gaName, gstate));
->>>>>>> e154de07
                 }
             } else {
                 srv.messageToPlayerKeyed
