--- conflicted
+++ resolved
@@ -1443,13 +1443,8 @@
      * @param ga the game object to execute the trade in
      * @param offeringNumber  Player number offering the trade
      * @param acceptingNumber  Player number accepting the trade
-<<<<<<< HEAD
      * @param connection  accepting player client's connection, if need to reply that trade is not possible
-     * @since 2.4.10
-=======
-     * @param c  accepting player client's connection, if need to reply that trade is not possible
      * @since 2.4.50
->>>>>>> fcec0240
      */
     private void executeTrade
         (final SOCGame ga, final int offeringNumber, final int acceptingNumber, final Connection connection)
