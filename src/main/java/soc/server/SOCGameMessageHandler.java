/**
 * Java Settlers - An online multiplayer version of the game Settlers of Catan
 * This file Copyright (C) 2016 Alessandro D'Ottavio
 * Some contents were formerly part of SOCServer.java and SOCGameHandler.java;
 * Portions of this file Copyright (C) 2003 Robert S. Thomas <thomas@infolab.northwestern.edu>
 * Portions of this file Copyright (C) 2007-2021 Jeremy D Monin <jeremy@nand.net>
 * Portions of this file Copyright (C) 2012 Paul Bilnoski <paul@bilnoski.net>
 * Portions of this file Copyright (C) 2017-2018 Strategic Conversation (STAC Project) https://www.irit.fr/STAC/
 *
 * This program is free software; you can redistribute it and/or
 * modify it under the terms of the GNU General Public License
 * as published by the Free Software Foundation; either version 3
 * of the License, or (at your option) any later version.
 *
 * This program is distributed in the hope that it will be useful,
 * but WITHOUT ANY WARRANTY; without even the implied warranty of
 * MERCHANTABILITY or FITNESS FOR A PARTICULAR PURPOSE.  See the
 * GNU General Public License for more details.
 *
 * You should have received a copy of the GNU General Public License
 * along with this program.  If not, see <http://www.gnu.org/licenses/>.
 *
 * The maintainer of this program can be reached at jsettlers@nand.net
 **/
package soc.server;

import java.text.MessageFormat;
import java.util.ArrayList;
import java.util.Arrays;
import java.util.List;
import java.util.NoSuchElementException;

import soc.debug.D;
import soc.game.SOCBoardLarge;
import soc.game.SOCCity;
import soc.game.SOCDevCard;
import soc.game.SOCDevCardConstants;
import soc.game.SOCFortress;
import soc.game.SOCGame;
import soc.game.SOCGameOptionSet;
import soc.game.SOCInventoryItem;
import soc.game.SOCMoveRobberResult;
import soc.game.SOCPlayer;
import soc.game.SOCPlayingPiece;
import soc.game.SOCResourceConstants;
import soc.game.SOCResourceSet;
import soc.game.SOCRoad;
import soc.game.SOCSettlement;
import soc.game.SOCShip;
import soc.game.SOCSpecialItem;
import soc.game.SOCTradeOffer;
import soc.game.SOCVillage;
import soc.message.*;
import soc.message.SOCGameElements.GEType;
import soc.message.SOCPlayerElement.PEType;
import soc.server.genericServer.Connection;
import soc.util.SOCStringManager;

/**
 * Game message handler for {@link SOCGameHandler}: Dispatches all messages received from the
 * {@link soc.server.genericServer.InboundMessageQueue} related to specific games
 * (implementing {@link SOCMessageForGame}). All other messages are handled by
 * {@link SOCServerMessageHandler} instead.
 *
 *<H4>Message Flow:</H4>
 *<UL>
 * <LI> Inbound game messages arrive here from {@link SOCMessageDispatcher#dispatch(SOCMessage, Connection)}.
 * <LI> Each specific message class is identified in
 *      {@link #dispatch(SOCGame, SOCMessageForGame, Connection) dispatch(..)}
 *      which calls handler methods such as {@link #handleBANKTRADE(SOCGame, Connection, SOCBankTrade)}.
 *      See {@code dispatch(..)} method's javadoc for more details on per-message handling.
 * <LI> Most handler methods call into {@link SOCGameHandler} for the game's "business logic"
 *      abstracted from inbound message processing, and then {@link SOCServer} to send
 *      result messages to all players and observers in the game.
 *</UL>
 *
 * Before v2.0.00 this class was {@link SOCServer}{@code .processCommand(String, Connection)} and related
 * handler methods, all part of {@link SOCServer}. So, some may have {@code @since} javadoc labels with
 * versions older than 2.0.00. Refactoring for 2.0.00 in 2013 moved the handler methods from
 * {@link SOCServer} to {@link SOCGameHandler}, and in 2016 to this class.
 *
 * @see SOCServerMessageHandler
 * @author Alessandro D'Ottavio
 * @since 2.0.00
 */
public class SOCGameMessageHandler
    implements GameMessageHandler
{
    /** Server reference, for data and responses */
    private final SOCServer srv;

    /** Our SOCGameHandler */
    private final SOCGameHandler handler;

    public SOCGameMessageHandler( SOCServer srv, SOCGameHandler sgh )
    {
        this.srv = srv;
        handler = sgh;
    }

    /**
     * Dispatch any request or event coming from a client player for a specific game.
     * This method is called from {@link SOCMessageDispatcher#dispatch(SOCMessage, Connection)} when the message is
     * recognized as a game-related request, command, or event.
     *<P>
     * Some game messages (such as player sits down, or board reset voting) are handled the same for all game types.
     * These are handled by {@link SOCServerMessageHandler}; they should be ignored here and not appear in the
     * switch statement.
     *<P>
     * Caller of this method will catch any thrown Exceptions.
     *
     * @param game  Game in which client {@code connection} is sending {@code message}.
     *     Never null; from {@link SOCMessageForGame#getGame()}.
     * @param message  Message from client {@code connection}. Never null.
     * @param connection  Connection to the Client sending {@code message}. Never null.
     *     {@link Connection#getData()} won't be {@code null}
     *     unless {@code message} implements {@link SOCMessageFromUnauthClient}.
     * @return true if processed, false if ignored or unknown message type
     */
    public boolean dispatch(
        SOCGame game, SOCMessageForGame message, Connection connection )
            throws Exception
    {
        switch (message.getType())
        {

        /**
         * someone put a piece on the board
         */
        case SOCMessage.PUTPIECE:

            //createNewGameEventRecord();
            //currentGameEventRecord.setMessageIn(new SOCMessageRecord(mes, c.getData(), "SERVER"));
            handlePUTPIECE( game, connection, (SOCPutPiece) message );

            //ga = (SOCGame)gamesData.get(((SOCPutPiece)mes).getGame());
            //currentGameEventRecord.setSnapshot(ga);
            //saveCurrentGameEventRecord(((SOCPutPiece)mes).getGame());
            break;

        /**
         * a player is moving the robber or pirate
         */
        case SOCMessage.MOVEROBBER:

            //createNewGameEventRecord();
            //currentGameEventRecord.setMessageIn(new SOCMessageRecord(mes, c.getData(), "SERVER"));
            handleMOVEROBBER( game, connection, (SOCMoveRobber) message );

            //ga = (SOCGame)gamesData.get(((SOCMoveRobber)mes).getGame());
            //currentGameEventRecord.setSnapshot(ga);
            //saveCurrentGameEventRecord(((SOCMoveRobber)mes).getGame());
            break;

        case SOCMessage.ROLLDICE:

            //createNewGameEventRecord();
            //currentGameEventRecord.setMessageIn(new SOCMessageRecord(mes, c.getData(), "SERVER"));
            handleROLLDICE( game, connection, (SOCRollDice) message );

            //ga = (SOCGame)gamesData.get(((SOCRollDice)mes).getGame());
            //currentGameEventRecord.setSnapshot(ga);
            //saveCurrentGameEventRecord(((SOCRollDice)mes).getGame());
            break;

        case SOCMessage.DISCARD:

            //createNewGameEventRecord();
            //currentGameEventRecord.setMessageIn(new SOCMessageRecord(mes, c.getData(), "SERVER"));
            handleDISCARD( game, connection, (SOCDiscard) message );

            //ga = (SOCGame)gamesData.get(((SOCDiscard)mes).getGame());
            //currentGameEventRecord.setSnapshot(ga);
            //saveCurrentGameEventRecord(((SOCDiscard)mes).getGame());
            break;

        case SOCMessage.ENDTURN:

            //createNewGameEventRecord();
            //currentGameEventRecord.setMessageIn(new SOCMessageRecord(mes, c.getData(), "SERVER"));
            handleENDTURN( game, connection, (SOCEndTurn) message );

            //ga = (SOCGame)gamesData.get(((SOCEndTurn)mes).getGame());
            //currentGameEventRecord.setSnapshot(ga);
            //saveCurrentGameEventRecord(((SOCEndTurn)mes).getGame());
            break;

        case SOCMessage.CHOOSEPLAYER:

            //createNewGameEventRecord();
            //currentGameEventRecord.setMessageIn(new SOCMessageRecord(mes, c.getData(), "SERVER"));
            handleCHOOSEPLAYER( game, connection, (SOCChoosePlayer) message );

            //ga = (SOCGame)gamesData.get(((SOCChoosePlayer)mes).getGame());
            //currentGameEventRecord.setSnapshot(ga);
            //saveCurrentGameEventRecord(((SOCChoosePlayer)mes).getGame());
            break;

        case SOCMessage.MAKEOFFER:

            //createNewGameEventRecord();
            //currentGameEventRecord.setMessageIn(new SOCMessageRecord(mes, c.getData(), "SERVER"));
            handleMAKEOFFER( game, connection, (SOCMakeOffer) message );

            //ga = (SOCGame)gamesData.get(((SOCMakeOffer)mes).getGame());
            //currentGameEventRecord.setSnapshot(ga);
            //saveCurrentGameEventRecord(((SOCMakeOffer)mes).getGame());
            break;

        case SOCMessage.CLEAROFFER:

            //createNewGameEventRecord();
            //currentGameEventRecord.setMessageIn(new SOCMessageRecord(mes, c.getData(), "SERVER"));
            handleCLEAROFFER( game, connection, (SOCClearOffer) message );

            //ga = (SOCGame)gamesData.get(((SOCClearOffer)mes).getGame());
            //currentGameEventRecord.setSnapshot(ga);
            //saveCurrentGameEventRecord(((SOCClearOffer)mes).getGame());
            break;

        case SOCMessage.REJECTOFFER:

            //createNewGameEventRecord();
            //currentGameEventRecord.setMessageIn(new SOCMessageRecord(mes, c.getData(), "SERVER"));
            handleREJECTOFFER( game, connection, (SOCRejectOffer) message );

            //ga = (SOCGame)gamesData.get(((SOCRejectOffer)mes).getGame());
            //currentGameEventRecord.setSnapshot(ga);
            //saveCurrentGameEventRecord(((SOCRejectOffer)mes).getGame());
            break;

        case SOCMessage.ACCEPTOFFER:

            //createNewGameEventRecord();
            //currentGameEventRecord.setMessageIn(new SOCMessageRecord(mes, c.getData(), "SERVER"));
            handleACCEPTOFFER( game, connection, (SOCAcceptOffer) message );

            //ga = (SOCGame)gamesData.get(((SOCAcceptOffer)mes).getGame());
            //currentGameEventRecord.setSnapshot(ga);
            //saveCurrentGameEventRecord(((SOCAcceptOffer)mes).getGame());
            break;

        case SOCMessage.BANKTRADE:

            //createNewGameEventRecord();
            //currentGameEventRecord.setMessageIn(new SOCMessageRecord(mes, c.getData(), "SERVER"));
            handleBANKTRADE( game, connection, (SOCBankTrade) message );

            //ga = (SOCGame)gamesData.get(((SOCBankTrade)mes).getGame());
            //currentGameEventRecord.setSnapshot(ga);
            //saveCurrentGameEventRecord(((SOCBankTrade)mes).getGame());
            break;

        case SOCMessage.BUILDREQUEST:

            //createNewGameEventRecord();
            //currentGameEventRecord.setMessageIn(new SOCMessageRecord(mes, c.getData(), "SERVER"));
            handleBUILDREQUEST( game, connection, (SOCBuildRequest) message );

            //ga = (SOCGame)gamesData.get(((SOCBuildRequest)mes).getGame());
            //currentGameEventRecord.setSnapshot(ga);
            //saveCurrentGameEventRecord(((SOCBuildRequest)mes).getGame());
            break;

        case SOCMessage.CANCELBUILDREQUEST:

            //createNewGameEventRecord();
            //currentGameEventRecord.setMessageIn(new SOCMessageRecord(mes, c.getData(), "SERVER"));
            handleCANCELBUILDREQUEST( game, connection, (SOCCancelBuildRequest) message );

            //ga = (SOCGame)gamesData.get(((SOCCancelBuildRequest)mes).getGame());
            //currentGameEventRecord.setSnapshot(ga);
            //saveCurrentGameEventRecord(((SOCCancelBuildRequest)mes).getGame());
            break;

        case SOCMessage.BUYDEVCARDREQUEST:

            //createNewGameEventRecord();
            //currentGameEventRecord.setMessageIn(new SOCMessageRecord(mes, c.getData(), "SERVER"));
            handleBUYDEVCARDREQUEST( game, connection, (SOCBuyDevCardRequest) message );

            //ga = (SOCGame)gamesData.get(((SOCBuyDevCardRequest)mes).getGame());
            //currentGameEventRecord.setSnapshot(ga);
            //saveCurrentGameEventRecord(((SOCBuyDevCardRequest)mes).getGame());
            break;

        case SOCMessage.PLAYDEVCARDREQUEST:

            //createNewGameEventRecord();
            //currentGameEventRecord.setMessageIn(new SOCMessageRecord(mes, c.getData(), "SERVER"));
            handlePLAYDEVCARDREQUEST( game, connection, (SOCPlayDevCardRequest) message );

            //ga = (SOCGame)gamesData.get(((SOCPlayDevCardRequest)mes).getGame());
            //currentGameEventRecord.setSnapshot(ga);
            //saveCurrentGameEventRecord(((SOCPlayDevCardRequest)mes).getGame());
            break;

        case SOCMessage.PICKRESOURCES:  // Discovery / Year of Plenty / Gold Hex resource picks

            //createNewGameEventRecord();
            //currentGameEventRecord.setMessageIn(new SOCMessageRecord(mes, c.getData(), "SERVER"));
            handlePICKRESOURCES( game, connection, (SOCPickResources) message );

            //ga = (SOCGame)gamesData.get(((SOCPickResources)mes).getGame());
            //currentGameEventRecord.setSnapshot(ga);
            //saveCurrentGameEventRecord(((SOCPickResources)mes).getGame());
            break;

        case SOCMessage.PICKRESOURCETYPE:  // Resource Type / Monopoly pick

            //createNewGameEventRecord();
            //currentGameEventRecord.setMessageIn(new SOCMessageRecord(mes, c.getData(), "SERVER"));
            handlePICKRESOURCETYPE( game, connection, (SOCPickResourceType) message );

            //ga = (SOCGame)gamesData.get(((SOCPickResourceType)mes).getGame());
            //currentGameEventRecord.setSnapshot(ga);
            //saveCurrentGameEventRecord(((SOCPickResourceType)mes).getGame());
            break;

        /**
         * debug piece Free Placement (as of 20110104 (v 1.1.12))
         */
        case SOCMessage.DEBUGFREEPLACE:
            handleDEBUGFREEPLACE( game, connection, (SOCDebugFreePlace) message );
            break;

        /**
         * Generic simple request from a player.
         * Added 2013-02-17 for v1.1.18.
         */
        case SOCMessage.SIMPLEREQUEST:
            handleSIMPLEREQUEST( game, connection, (SOCSimpleRequest) message );
            break;

        /**
         * Special inventory item action (play request) from a player.
         * Added 2013-11-28 for v2.0.00.
         */
        case SOCMessage.INVENTORYITEMACTION:
            handleINVENTORYITEMACTION( game, connection, (SOCInventoryItemAction) message );
            break;

        /**
         * Asking to move a previous piece (a ship) somewhere else on the board.
         * Added 2011-12-04 for v2.0.00.
         */
        case SOCMessage.MOVEPIECE:
            handleMOVEPIECE( game, connection, (SOCMovePiece) message );
            break;

        /**
         * Special Item requests.
         * Added 2014-05-17 for v2.0.00.
         */
        case SOCMessage.SETSPECIALITEM:
            handleSETSPECIALITEM( game, connection, (SOCSetSpecialItem) message );
            break;

        /**
         * Ignore all other message types, unknown message types.
         */
        default:
            return false;

        }  // switch (mes.getType)

        return true;  // Message was handled in a non-default case above
    }


    /// Roll dice and pick resources ///


    /**
     * handle "roll dice" message.
     *
     * @param c  the connection that sent the message
     * @param mes  the message
     * @since 1.0.0
     */
    private void handleROLLDICE( SOCGame ga, Connection c, final SOCRollDice mes )
    {
        final String gn = ga.getName();

        ga.takeMonitor();

        try
        {
            final String plName = c.getData();
            final SOCPlayer pl = ga.getPlayer( plName );
            if ((pl != null) && ga.canRollDice( pl.getPlayerNumber() ))
            {
                /**
                 * Roll dice, distribute resources in game
                 */
                SOCGame.RollResult roll = ga.rollDice();

                /**
                 * Send roll results and then text to client.
                 * Note that only the total is sent, not the 2 individual dice.
                 * (Only the _SC_PIRI scenario cares about them indivdually, and
                 * in that case it prints the result when needed.)
                 *
                 * If a 7 is rolled, sendGameState will also say who must discard
                 * (in a GAMETEXTMSG).
                 * If a gold hex is rolled, sendGameState will also say who
                 * must pick resources to gain (in a GAMETEXTMSG).
                 */
                srv.messageToGame( gn, true, new SOCDiceResult( gn, ga.getCurrentDice() ) );
                if (ga.clientVersionLowest < SOCGameTextMsg.VERSION_FOR_DICE_RESULT_INSTEAD)
                {
                    // backwards-compat: this text message is redundant to v2.0.00 and newer clients
                    // because they print the roll results from SOCDiceResult.  Use SOCGameTextMsg
                    // because pre-2.0.00 clients don't understand SOCGameServerText messages.
                    srv.messageToGameForVersions( ga, 0, SOCGameTextMsg.VERSION_FOR_DICE_RESULT_INSTEAD - 1,
                        new SOCGameTextMsg
                            ( gn, SOCGameTextMsg.SERVERNAME,
                             plName + " rolled a " + roll.diceA + " and a " + roll.diceB + "."), // I18N OK: v1.x always english
                        true );
                }
                handler.sendGameState( ga );  // For 7, give visual feedback before sending discard request

                /** if true but noPlayersGained, will change announcement wording from "No player gets anything". */
                boolean someoneWonFreeRsrc = false;

                if (ga.isGameOptionSet( SOCGameOptionSet.K_SC_PIRI ))
                {
                    // pirate moves on every roll
                    srv.messageToGame( gn, true, new SOCMoveRobber
                        ( gn, ga.getCurrentPlayerNumber(), -(((SOCBoardLarge) ga.getBoard()).getPirateHex()) ) );

                    if (roll.sc_piri_fleetAttackVictim != null)
                    {
                        final SOCResourceSet loot = roll.sc_piri_fleetAttackRsrcs;
                        final int lootTotal = (loot != null) ? loot.getTotal() : 0;
                        if (lootTotal != 0)
                        {
                            final boolean won = (loot.contains( SOCResourceConstants.GOLD_LOCAL ));
                            SOCPlayer vic = roll.sc_piri_fleetAttackVictim;
                            final String vicName = vic.getName();
                            final Connection vCon = srv.getConnection( vicName );
                            final int vVersion = (vCon != null) ? vCon.getVersion() : 0;
                            final int vpn = vic.getPlayerNumber();
                            final int strength = (roll.diceA < roll.diceB) ? roll.diceA : roll.diceB;

                            if (won)
                            {
                                someoneWonFreeRsrc = true;

                                // Special form of SOCReportRobbery to notify newer clients of win
                                SOCReportRobbery wonMsg = new SOCReportRobbery
                                    ( gn, -1, vpn, SOCResourceConstants.UNKNOWN, true, 0, 0, strength );
                                if (ga.clientVersionLowest >= SOCReportRobbery.MIN_VERSION)
                                {
                                    srv.messageToGame( gn, true, wonMsg );
                                }
                                else
                                {
                                    srv.messageToGameForVersions
                                        ( ga, SOCReportRobbery.MIN_VERSION, Integer.MAX_VALUE, wonMsg, true );
                                    srv.messageToGameForVersionsKeyed
                                        ( ga, -1, SOCReportRobbery.MIN_VERSION - 1, true,
                                            false, "action.rolled.sc_piri.player.won.pick.free", vicName, strength );
                                    // "{0} won against the pirate fleet (strength {1}) and will pick a free resource."
                                    srv.recordGameEvent( gn, wonMsg );
                                }
                            }
                            else
                            {
                                // Use SOCReportRobbery if clients new enough, otherwise
                                // use text and same resource-loss messages sent in handleDISCARD.
                                // If fully observable (game opt PLAY_FO), announce details to everyone.

                                final SOCReportRobbery reportDetails = new SOCReportRobbery
                                    ( gn, -1, vpn, loot, strength ),
                                    reportUnknown = new SOCReportRobbery
                                        ( gn, -1, vpn, SOCResourceConstants.UNKNOWN, true, lootTotal, 0, strength );

                                if (ga.clientVersionLowest >= SOCReportRobbery.MIN_VERSION)
                                {
                                    if (ga.isGameOptionSet( SOCGameOptionSet.K_PLAY_FO ))
                                    {
                                        srv.messageToGame( gn, true, reportDetails );
                                    }
                                    else
                                    {
                                        srv.messageToPlayer( vCon, gn, vpn, reportDetails );
                                        srv.messageToGameExcept( gn, vCon, vpn, reportUnknown, true );
                                    }
                                }
                                else
                                {
                                    if (ga.isGameOptionSet( SOCGameOptionSet.K_PLAY_FO ))
                                    {
                                        srv.recordGameEvent( gn, reportDetails );
                                        srv.messageToGameForVersions
                                            ( ga, SOCReportRobbery.MIN_VERSION, Integer.MAX_VALUE, reportDetails, true );
                                        handler.reportRsrcGainLossForVersions
                                            ( ga, loot, true, true, vpn, -1, null, SOCReportRobbery.MIN_VERSION - 1 );
                                        if (vVersion < SOCReportRobbery.MIN_VERSION)
                                            srv.messageToPlayerKeyedSpecial
                                                ( vCon, ga, vpn, "action.rolled.sc_piri.you.lost.rsrcs.to.fleet", loot, strength );
                                        // "You lost {0,rsrcs} to the pirate fleet (strength {1,number})."
                                    }
                                    else
                                    {
                                        // tell the victim which resources they lost
                                        if (vVersion >= SOCReportRobbery.MIN_VERSION)
                                        {
                                            srv.messageToPlayer( vCon, gn, vpn, reportDetails );
                                        }
                                        else
                                        {
                                            srv.recordGameEventTo( gn, vpn, reportDetails );
                                            handler.reportRsrcGainLossForVersions
                                                ( ga, loot, true, true, vpn, -1, vCon, SOCReportRobbery.MIN_VERSION - 1 );
                                            srv.messageToPlayerKeyedSpecial
                                                ( vCon, ga, vpn, "action.rolled.sc_piri.you.lost.rsrcs.to.fleet", loot, strength );
                                            // "You lost {0,rsrcs} to the pirate fleet (strength {1,number})."
                                        }

                                        // tell everyone else they lost unknown resources
                                        srv.recordGameEventNotTo( gn, vpn, reportUnknown );
                                        srv.messageToGameForVersionsExcept
                                            ( ga, SOCReportRobbery.MIN_VERSION, Integer.MAX_VALUE, vCon, reportUnknown, true );
                                        srv.messageToGameForVersionsExcept
                                            ( ga, -1, SOCReportRobbery.MIN_VERSION - 1, vCon,
                                                new SOCPlayerElement
                                                    ( gn, vpn, SOCPlayerElement.LOSE, PEType.UNKNOWN_RESOURCE, lootTotal ),
                                                true );
                                    }

                                    srv.messageToGameForVersionsKeyedExcept
                                        ( ga, -1, SOCReportRobbery.MIN_VERSION - 1, true,
                                            Arrays.asList( vCon ), false,
                                            "action.rolled.sc_piri.player.lost.rsrcs.to.fleet", vicName, lootTotal, strength );
                                    // "Joe lost 1 resource to pirate fleet attack (strength 3)." or
                                    // "Joe lost 3 resources to pirate fleet attack (strength 3)."
                                }
                            }
                        }
                    }
                }

                /**
                 * if the roll is not 7, tell players what they got
                 * (if 7, sendGameState already told them what they lost).
                 */
                if (ga.getCurrentDice() != 7)
                {
                    boolean noPlayersGained = true;  // see also someoneWonFreeRsrc

                    /**
                     * Clients v2.0.00 and newer get an i18n-neutral SOCDiceResultResources message.
                     * Older clients get a string such as "Joe gets 3 sheep. Mike gets 1 clay."
                     */
                    String rollRsrcTxtOldCli = null;
                    SOCDiceResultResources rollRsrcMsgNewCli = null;

                    if (ga.clientVersionHighest >= SOCDiceResultResources.VERSION_FOR_DICERESULTRESOURCES)
                    {
                        rollRsrcMsgNewCli = SOCDiceResultResources.buildForGame( ga );
                        noPlayersGained = (rollRsrcMsgNewCli == null);
                    }

                    if (ga.clientVersionLowest < SOCDiceResultResources.VERSION_FOR_DICERESULTRESOURCES)
                    {
                        // Build a string to announce to v1.x.xx clients
                        StringBuilder gainsText = new StringBuilder();

                        noPlayersGained = true;  // for string spacing; might be false due to loop for new clients in game
                        for (int pn = 0; pn < ga.maxPlayers; ++pn)
                        {
                            if (!ga.isSeatVacant( pn ))
                            {
                                SOCPlayer pp = ga.getPlayer( pn );
                                SOCResourceSet rsrcs = pp.getRolledResources();

                                if (rsrcs.getKnownTotal() != 0)
                                {
                                    if (noPlayersGained)
                                        noPlayersGained = false;
                                    else
                                        gainsText.append( " " );

                                    gainsText.append
                                        ( c.getLocalizedSpecial( ga, "_nolocaliz.roll.gets.resources", pp.getName(), rsrcs ) );
                                    // "{0} gets {1,rsrcs}."
                                    // get it from any connection's StringManager, because that string is never localized

                                    // Announce SOCPlayerElement.GAIN messages
                                    handler.reportRsrcGainLoss( ga, rsrcs, false, false, pn, -1, null );
                                }
                            }
                        }

                        if (!noPlayersGained)
                            rollRsrcTxtOldCli = gainsText.toString();

                    }

                    if (noPlayersGained)
                    {
                        String key;
                        if (roll.cloth == null)
                            key = (someoneWonFreeRsrc)
                                ? "action.rolled.no_other_player_gets.anything"  // "No other player gets anything."
                                : "action.rolled.no_player_gets.anything";       // "No player gets anything."
                        else
                            key = (someoneWonFreeRsrc)
                                ? "action.rolled.no_other_player_gets.resources"  // "No other player gets resources."
                                : "action.rolled.no_player_gets.resources";       // "No player gets resources."
                        // debug_printPieceDiceNumbers(ga, message);
                        srv.messageToGameKeyed( ga, true, true, key );
                    }
                    else
                    {
                        if (rollRsrcTxtOldCli == null)
                            srv.messageToGame( gn, true, rollRsrcMsgNewCli );
                        else if (rollRsrcMsgNewCli == null)
                            srv.messageToGame( gn, true, rollRsrcTxtOldCli );
                        else
                        {
                            // neither is null: we have old and new clients
                            srv.messageToGameForVersions
                                ( ga, 0, (SOCDiceResultResources.VERSION_FOR_DICERESULTRESOURCES - 1),
                                    new SOCGameTextMsg( gn, SOCGameTextMsg.SERVERNAME, rollRsrcTxtOldCli ), true );
                            srv.messageToGameForVersions
                                ( ga, SOCDiceResultResources.VERSION_FOR_DICERESULTRESOURCES, Integer.MAX_VALUE,
                                    rollRsrcMsgNewCli, true );

                            srv.recordGameEvent( gn, rollRsrcMsgNewCli );
                        }

                        //
                        //  Send gaining players all their resource info for accuracy
                        //  and announce their new resource totals to game
                        //
                        for (int pn = 0; pn < ga.maxPlayers; ++pn)
                        {
                            final SOCPlayer pp = ga.getPlayer( pn );
                            if (pp.getRolledResources().getKnownTotal() == 0)
                                continue;  // skip if player didn't gain; before v2.0.00 each player in game got these
                            final Connection playerCon = srv.getConnection( pp.getName() );
                            if (playerCon == null)
                                continue;

                            // send CLAY, ORE, SHEEP, WHEAT, WOOD even if player's amount is 0
                            final SOCResourceSet resources = pp.getResources();
                            final int[] counts = resources.getAmounts( false );
                            if (playerCon.getVersion() >= SOCPlayerElements.MIN_VERSION)
                            {
                                srv.messageToPlayer( playerCon, gn, pn, new SOCPlayerElements
                                    ( gn, pn, SOCPlayerElement.SET, SOCGameHandler.ELEM_RESOURCES, counts ) );
                            }
                            else
                            {
                                for (int i = 0; i < counts.length; ++i)
                                    srv.messageToPlayer
                                        ( playerCon, null, SOCServer.PN_NON_EVENT,
                                            new SOCPlayerElement
                                                ( gn, pn, SOCPlayerElement.SET, SOCGameHandler.ELEM_RESOURCES[i], counts[i] ) );

                                if (srv.recordGameEventsIsActive())
                                    srv.recordGameEvent( gn, new SOCPlayerElements
                                        ( gn, pn, SOCPlayerElement.SET, SOCGameHandler.ELEM_RESOURCES, counts ) );
                            }

                            if (ga.clientVersionLowest < SOCDiceResultResources.VERSION_FOR_DICERESULTRESOURCES)
                                srv.messageToGame( gn, false, new SOCResourceCount( gn, pn, resources.getTotal() ) );
                            // else, already-sent SOCDiceResultResources included players' new resource totals

                            if ((rollRsrcMsgNewCli == null) && srv.recordGameEventsIsActive())
                                srv.recordGameEvent( gn, new SOCResourceCount( gn, pn, resources.getTotal() ) );

                            // we'll send gold picks text, PLAYERELEMENT, and SIMPLEREQUEST(PROMPT_PICK_RESOURCES)
                            // after the per-player loop
                        }
                    }

                    if (roll.cloth != null)
                    {
                        // Send village cloth trade distribution

                        if (roll.clothVillages != null)
                            for (final SOCVillage vi : roll.clothVillages)
                                srv.messageToGame( gn, true, new SOCPieceValue
                                    ( gn, SOCPlayingPiece.VILLAGE, vi.getCoordinates(), vi.getCloth(), 0 ) );

                        if (roll.cloth[0] > 0)
                            // some taken from board general supply
                            srv.messageToGame( gn, true, new SOCPlayerElement
                                ( gn, -1, SOCPlayerElement.SET, PEType.SCENARIO_CLOTH_COUNT,
                                    ((SOCBoardLarge) ga.getBoard()).getCloth() ) );

                        String clplName = null;   // name of first player to receive cloth
                        int clplAmount = 0;
                        ArrayList<String> clpls = null;  // names of all players receiving cloth, if more than one
                        for (int i = 1; i < roll.cloth.length; ++i)
                        {
                            if (roll.cloth[i] == 0)
                                continue;  // this player didn't receive cloth

                            final int pn = i - 1;
                            final SOCPlayer clpl = ga.getPlayer( pn );
                            srv.messageToGame( gn, true, new SOCPlayerElement
                                ( gn, pn, SOCPlayerElement.SET, PEType.SCENARIO_CLOTH_COUNT, clpl.getCloth() ) );

                            if (clplName == null)
                            {
                                // first pl to receive cloth
                                clplName = clpl.getName();
                                clplAmount = roll.cloth[i];
                            }
                            else
                            {
                                // second or further player
                                if (clpls == null)
                                {
                                    clpls = new ArrayList<>();
                                    clpls.add( clplName );
                                }
                                clpls.add( clpl.getName() );
                            }
                        }

                        if (clpls == null)
                            srv.messageToGameKeyed
                                ( ga, true, true, "action.rolled.sc_clvi.received.cloth.1", clplName, clplAmount );
                            // "{0} received {1} cloth from the villages."
                        else
                            srv.messageToGameKeyedSpecial
                                ( ga, true, true, "action.rolled.sc_clvi.received.cloth.n", clpls );
                        // "{0,list} each received cloth from the villages."
                    }

                    if (ga.getGameState() == SOCGame.WAITING_FOR_PICK_GOLD_RESOURCE)
                        // gold picks text, PLAYERELEMENT, and SIMPLEREQUEST(PROMPT_PICK_RESOURCES)s
                        handler.sendGameState_sendGoldPickAnnounceText( ga, gn, null, roll );

                    /*
                       if (D.ebugOn) {
                       for (int i=0; i < SOCGame.MAXPLAYERS; i++) {
                       SOCResourceSet rsrcs = ga.getPlayer(i).getResources();
                       String resourceMessage = "PLAYER "+i+" RESOURCES: ";
                       resourceMessage += rsrcs.getAmount(SOCResourceConstants.CLAY)+" ";
                       resourceMessage += rsrcs.getAmount(SOCResourceConstants.ORE)+" ";
                       resourceMessage += rsrcs.getAmount(SOCResourceConstants.SHEEP)+" ";
                       resourceMessage += rsrcs.getAmount(SOCResourceConstants.WHEAT)+" ";
                       resourceMessage += rsrcs.getAmount(SOCResourceConstants.WOOD)+" ";
                       resourceMessage += rsrcs.getAmount(SOCResourceConstants.UNKNOWN)+" ";
                       messageToGame(gn, new SOCGameTextMsg(gn, SERVERNAME, resourceMessage));
                       }
                       }
                     */
                }
                else
                {
                    /**
                     * player rolled 7
                     * If anyone needs to discard, prompt them.
                     */
                    if (ga.getGameState() == SOCGame.WAITING_FOR_DISCARDS)
                    {
                        handler.sendGameState_sendDiscardRequests( ga, gn );
                    }
                    else if (ga.getGameState() == SOCGame.WAITING_FOR_PICK_GOLD_RESOURCE)
                    {
                        // Used in _SC_PIRI, when 7 is rolled and a player wins against the pirate fleet
                        for (int pn = 0; pn < ga.maxPlayers; ++pn)
                        {
                            final SOCPlayer pp = ga.getPlayer( pn );
                            final int numPick = pp.getNeedToPickGoldHexResources();
                            if ((!ga.isSeatVacant( pn )) && (numPick > 0))
                            {
                                Connection con = srv.getConnection( pp.getName() );
                                if (con != null)
                                {
                                    srv.messageToGame( gn, true, new SOCPlayerElement
                                        ( gn, pn, SOCPlayerElement.SET,
                                            PEType.NUM_PICK_GOLD_HEX_RESOURCES, numPick ) );
                                    srv.messageToPlayer
                                        ( con, gn, pn, new SOCSimpleRequest
                                            ( gn, pn, SOCSimpleRequest.PROMPT_PICK_RESOURCES, numPick, 0 ) );
                                }
                            }
                        }
                    }
                }

                if (ga.clientRequestsDiceResultsFullySent)
                    srv.messageToGame(gn, true, new SOCSimpleAction
                        (gn, -1, SOCSimpleAction.DICE_RESULTS_FULLY_SENT));
            }
            else
            {
                srv.messageToPlayer( c, gn, pl.getPlayerNumber(), "You can't roll right now." );
            }
        }
        catch( Exception e )
        {
            D.ebugPrintStackTrace( e, "Exception caught at handleROLLDICE" + e );
        }
        finally
        {
            ga.releaseMonitor();
        }
    }

    /**
     * handle "discard" message.
     *
     * @param c  the connection that sent the message
     * @param mes  the message
     * @since 1.0.0
     */
    private void handleDISCARD( SOCGame ga, Connection c, final SOCDiscard mes )
    {
        final String gn = ga.getName();
        final SOCPlayer player = ga.getPlayer( c.getData() );
        final int pn;
        if (player != null)
            pn = player.getPlayerNumber();
        else
            pn = -1;  // c's client no longer in the game

        ga.takeMonitor();
        try
        {
            if (player == null)
            {
                // The catch block will print this out semi-nicely
                throw new IllegalArgumentException( "player not found in game" );
            }

            final SOCResourceSet res = mes.getResources();
            if (ga.canDiscard( pn, res ))
            {
                ga.discard( pn, res );  // discard, maybe change gameState

                // Same resource-loss messages are sent in handleROLLDICE after a pirate fleet attack (_SC_PIRI).

                final int numRes = res.getTotal();
                if (ga.isGameOptionSet( SOCGameOptionSet.K_PLAY_FO ))
                {
                    // fully observable: announce to everyone
                    handler.reportRsrcGainLoss( ga, res, true, false, pn, -1, null );
                }
                else
                {
                    // tell the player client that the player discarded the resources
                    handler.reportRsrcGainLoss( ga, res, true, false, pn, -1, c );

                    // tell everyone else that the player discarded unknown resources
                    srv.messageToGameExcept
                        ( gn, c, pn, new SOCPlayerElement
                                ( gn, pn, SOCPlayerElement.LOSE, PEType.UNKNOWN_RESOURCE, numRes, true ),
                            true );
                }
                srv.messageToGameKeyed( ga, true, true, "action.discarded", player.getName(), numRes );
                // "{0} discarded {1} resources."

                /**
                 * send the new state, or end turn if was marked earlier as forced
                 */
                final int gstate = ga.getGameState();
                if ((gstate != SOCGame.PLAY1) || !ga.isForcingEndTurn())
                {
                    if (gstate == SOCGame.WAITING_FOR_DISCARDS)
                        handler.sendGameState( ga, true, false );  // send only text prompt, not redundant GAMESTATE
                    else
                        handler.sendGameState( ga );
                    // if state is WAITING_FOR_ROB_CHOOSE_PLAYER (_SC_PIRI), also sends CHOOSEPLAYERREQUEST
                }
                else
                {
                    handler.endGameTurn( ga, player, true );  // already did ga.takeMonitor()
                }
            }
            else
            {
                // shouldn't occur: client was told how many discards are needed, if any

                srv.messageToPlayer( c, gn, pn, "You can't discard that many cards." );  // I18N OK: not part of normal message flow
                final int n = player.getCountToDiscard();
                if (n > 0)
                    srv.messageToPlayer( c, gn, pn, new SOCDiscardRequest( gn, n ) );
            }
        }
        catch( Throwable e )
        {
            D.ebugPrintStackTrace( e, "Exception caught" );
        }
        finally
        {
            ga.releaseMonitor();
        }
    }


    /// Robber/pirate robbery ///


    /**
     * handle "move robber" message (move the robber or the pirate).
     *
     * @param c  the connection that sent the message
     * @param mes  the message
     * @since 1.0.0
     */
    private void handleMOVEROBBER( SOCGame ga, Connection c, SOCMoveRobber mes )
    {
        ga.takeMonitor();

        try
        {
            SOCPlayer player = ga.getPlayer( c.getData() );

            /**
             * make sure the player can do it
             */
            final String gaName = ga.getName();
            final boolean isPirate = ga.getRobberyPirateFlag();
            final int pn = player.getPlayerNumber();
            int coord = mes.getCoordinates();  // negative for pirate
            final boolean canDo =
                (isPirate == (coord < 0))
                    && (isPirate ? ga.canMovePirate( pn, -coord )
                    : ga.canMoveRobber( pn, coord ));
            if (canDo)
            {
                SOCMoveRobberResult result;

                SOCMoveRobber moveMsg;
                if (isPirate)
                {
                    result = ga.movePirate( pn, -coord );
                    moveMsg = new SOCMoveRobber( gaName, pn, coord );
                }
                else
                {
                    result = ga.moveRobber( pn, coord );
                    moveMsg = new SOCMoveRobber( gaName, pn, coord );
                }
                srv.messageToGame( gaName, true, moveMsg );

                final List<SOCPlayer> victims = result.getVictims();

                /** only one possible victim */
                if ((victims.size() == 1) && (ga.getGameState() != SOCGame.WAITING_FOR_ROB_CLOTH_OR_RESOURCE))
                {
                    /**
                     * report what was stolen
                     */
                    SOCPlayer victim = victims.get( 0 );
                    handler.reportRobbery( ga, player, victim, result.getLoot() );
                }
                else
                {
                    final String msgKey;
                    // These messages use ChoiceFormat to choose "robber" or "pirate":
                    //    robberpirate.moved={0} moved {1,choice, 1#the robber|2#the pirate}.

                    /** no victim */
                    if (victims.size() == 0)
                    {
                        /**
                         * just say it was moved; nothing is stolen
                         */
                        msgKey = "robberpirate.moved";  // "{0} moved the robber" or "{0} moved the pirate"
                    }
                    else if (ga.getGameState() == SOCGame.WAITING_FOR_ROB_CLOTH_OR_RESOURCE)
                    {
                        /**
                         * only one possible victim, they have both clay and resources
                         */
                        msgKey = "robberpirate.moved.choose.cloth.rsrcs";
                        // "{0} moved the robber/pirate. Must choose to steal cloth or steal resources."
                    }
                    else
                    {
                        /**
                         * else, the player needs to choose a victim
                         */
                        msgKey = "robberpirate.moved.choose.victim";
                        // "{0} moved the robber/pirate. Must choose a victim."
                    }

                    srv.messageToGameKeyed( ga, true, true, msgKey, player.getName(), ((isPirate) ? 2 : 1) );
                }

                handler.sendGameState( ga );
                // For WAITING_FOR_ROB_CHOOSE_PLAYER, sendGameState also sends messages
                // with victim info to prompt the client to choose.
                // For WAITING_FOR_ROB_CLOTH_OR_RESOURCE, no need to recalculate
                // victims there, just send the prompt from here:
                if (ga.getGameState() == SOCGame.WAITING_FOR_ROB_CLOTH_OR_RESOURCE)
                {
                    final int vpn = victims.get( 0 ).getPlayerNumber();
                    srv.messageToPlayer( c, gaName, pn, new SOCChoosePlayer( gaName, vpn ) );
                }
            }
            else
            {
                srv.messageToPlayerKeyed
                    ( c, gaName, pn, ((coord < 0) ? "robber.cantmove.pirate" : "robber.cantmove") );
                // "You can't move the pirate" / "You can't move the robber"
            }
        }
        catch( Exception e )
        {
            D.ebugPrintStackTrace( e, "Exception caught" );
        }
        finally
        {
            ga.releaseMonitor();
        }
    }

    /**
     * handle "choose player" message during robbery.
     *
     * @param c  the connection that sent the message
     * @param mes  the message
     * @since 1.0.0
     */
    @SuppressWarnings("fallthrough")
    private void handleCHOOSEPLAYER( SOCGame ga, Connection c, final SOCChoosePlayer mes )
    {
        ga.takeMonitor();

        try
        {
            final String gaName = ga.getName();

            if (handler.checkTurn( c, ga ))
            {
                final int choice = mes.getChoice();
                switch (ga.getGameState())
                {
                case SOCGame.WAITING_FOR_ROBBER_OR_PIRATE:
                    ga.chooseMovePirate( choice == SOCChoosePlayer.CHOICE_MOVE_PIRATE );
                    handler.sendGameState( ga );
                    break;

                case SOCGame.WAITING_FOR_ROB_CHOOSE_PLAYER:
                    if ((choice == SOCChoosePlayer.CHOICE_NO_PLAYER) && ga.canChoosePlayer( -1 ))
                    {
                        ga.choosePlayerForRobbery( -1 );  // state becomes PLAY1
                        srv.messageToGameKeyed
                            ( ga, true, true, "robber.declined", c.getData() );  // "{0} declined to steal."
                        handler.sendGameState( ga );
                    }
                    else if (ga.canChoosePlayer( choice ))
                    {
                        final int rsrc = ga.choosePlayerForRobbery( choice );
                        final boolean waitingClothOrRsrc =
                            (ga.getGameState() == SOCGame.WAITING_FOR_ROB_CLOTH_OR_RESOURCE);
                        if (!waitingClothOrRsrc)
                        {
                            handler.reportRobbery
                                ( ga, ga.getPlayer( c.getData() ), ga.getPlayer( choice ), rsrc );
                        }
                        else
                        {
                            srv.messageToGameKeyed( ga, true, true, "robber.moved.choose.cloth.rsrcs",
                                c.getData(), ga.getPlayer( choice ).getName() );
                            // "{0} moved the pirate, must choose to steal cloth or steal resources from {1}."
                        }
                        handler.sendGameState( ga );
                        if (waitingClothOrRsrc)
                            srv.messageToPlayer
                                ( c, gaName, ga.getCurrentPlayerNumber(), new SOCChoosePlayer( gaName, choice ) );
                    }
                    else
                    {
                        srv.messageToPlayerKeyed
                            ( c, gaName, ga.getCurrentPlayerNumber(), "robber.cantsteal" );
                        // "You can't steal from that player."
                    }
                    break;

                case SOCGame.WAITING_FOR_ROB_CLOTH_OR_RESOURCE:
                {
                    final boolean stealCloth;
                    final int pn;
                    if (choice < 0)
                    {
                        stealCloth = true;
                        pn = (-choice) - 1;
                    }
                    else
                    {
                        stealCloth = false;
                        pn = choice;
                    }
                    if (ga.canChoosePlayer( pn ) && ga.canChooseRobClothOrResource( pn ))
                    {
                        final int rsrc = ga.stealFromPlayer( pn, stealCloth );
                        handler.reportRobbery
                            ( ga, ga.getPlayer( c.getData() ), ga.getPlayer( pn ), rsrc );
                        handler.sendGameState( ga );
                        break;
                    }
                    // else, fall through and send "can't steal" message
                }

                default:
                    srv.messageToPlayerKeyed
                        ( c, gaName, ga.getCurrentPlayerNumber(), "robber.cantsteal" );
                    // "You can't steal from that player."
                }
            }
            else
            {
                srv.messageToPlayerKeyed
                    ( c, gaName, SOCServer.PN_REPLY_TO_UNDETERMINED, "base.reply.not.your.turn" );  // "It's not your turn."
            }
        }
        catch( Throwable e )
        {
            D.ebugPrintStackTrace( e, "Exception caught" );
        }
        finally
        {
            ga.releaseMonitor();
        }
    }


    /// Flow of Game ///


    /**
     * handle "end turn" message.
     * This normally ends a player's normal turn (phase {@link SOCGame#PLAY1}).
     * On the 6-player board, it ends their placements during the
     * {@link SOCGame#SPECIAL_BUILDING Special Building Phase}.
     *
     * @param c  the connection that sent the message
     * @param mes  the message
     * @since 1.0.0
     */
    private void handleENDTURN( SOCGame ga, Connection c, final SOCEndTurn mes )
    {
        final String gname = ga.getName();

        if (ga.isDebugFreePlacement())
        {
            // turn that off before ending current turn
            handler.processDebugCommand_freePlace( c, ga, "0" );
        }

        ga.takeMonitor();

        final int gaState = ga.getGameState();

        try
        {
            final String plName = c.getData();
            if (gaState == SOCGame.OVER)
            {
                // Should not happen; is here just in case.
                SOCPlayer pl = ga.getPlayer( plName );
                if (pl != null)
                {
                    String msg = ga.gameOverMessageToPlayer( pl );
                    // msg = "The game is over; you are the winner!";
                    // msg = "The game is over; <someone> won.";
                    // msg = "The game is over; no one won.";
                    srv.messageToPlayer( c, gname, SOCServer.PN_REPLY_TO_UNDETERMINED, msg );
                }
            }
            else if (handler.checkTurn( c, ga ))
            {
                SOCPlayer pl = ga.getPlayer( plName );
                if ((pl != null) && ga.canEndTurn( pl.getPlayerNumber() ))
                {
                    if (gaState == SOCGame.PLACING_FREE_ROAD1)
                        srv.messageToGameKeyed( ga, true, true, "action.card.roadbuilding.cancel", pl.getName() );
                        // "{0} cancelled the Road Building card."
                    else if (gaState == SOCGame.PLACING_FREE_ROAD2)
                        srv.messageToGameKeyed( ga, true, true, "action.card.roadbuilding.skip.r", pl.getName() );
                    // "{0} skipped placing the second road."

                    handler.endGameTurn( ga, pl, true );
                }
                else
                    srv.messageToPlayer( c, gname, pl.getPlayerNumber(), /*I*/"You can't end your turn yet."/*18N*/ );
            }
            else
            {
                srv.messageToPlayerKeyed( c, gname, SOCServer.PN_REPLY_TO_UNDETERMINED, "base.reply.not.your.turn" );  // "It's not your turn."
            }
        }
        catch( Exception e )
        {
            D.ebugPrintStackTrace( e, "Exception caught at handleENDTURN" );
        }
        finally
        {
            ga.releaseMonitor();
        }
    }

    /**
     * Handle the "simple request" message.
     * @param c  the connection
     * @param mes  the message
     * @since 1.1.18
     */
    private void handleSIMPLEREQUEST( SOCGame ga, Connection c, final SOCSimpleRequest mes )
    {
        final String gaName = ga.getName();
        SOCPlayer clientPl = ga.getPlayer( c.getData() );
        if (clientPl == null)
            return;

        final int pn = mes.getPlayerNumber();
        final boolean clientIsPN = (pn == clientPl.getPlayerNumber());  // probably required for most request types
        final int reqtype = mes.getRequestType();
        final int cpn = ga.getCurrentPlayerNumber();

        boolean replyDecline = false;  // if true, reply with generic decline (pn = -1, reqtype, 0, 0)

        switch (reqtype)
        {
        case SOCSimpleRequest.SC_PIRI_FORT_ATTACK:
        {
            final SOCShip adjac = ga.canAttackPirateFortress();
            if ((!clientIsPN) || (pn != cpn) || (adjac == null) || (adjac.getPlayerNumber() != cpn))
            {
                srv.messageToPlayer( c, gaName, pn, new SOCSimpleRequest( gaName, -1, reqtype, 0, 0 ) );
                return;  // <--- early return: deny ---
            }

            final int prevState = ga.getGameState();
            final SOCPlayer cp = ga.getPlayer( cpn );
            final int prevNumWarships = cp.getNumWarships();  // in case some are lost, we'll announce that
            final SOCFortress fort = cp.getFortress();

            final int[] res = ga.attackPirateFortress( adjac );

            if (res.length > 1)
            {
                // lost 1 or 2 ships adjacent to fortress.  res[1] == adjac.coordinate

                srv.messageToGame( gaName, true, new SOCRemovePiece( gaName, adjac ) );
                if (res.length > 2)
                    srv.messageToGame( gaName, true, new SOCRemovePiece( gaName, cpn, SOCPlayingPiece.SHIP, res[2] ) );

                final int n = cp.getNumWarships();
                if (n != prevNumWarships)
                    srv.messageToGame( gaName, true, new SOCPlayerElement
                        ( gaName, cpn, SOCPlayerElement.SET, PEType.SCENARIO_WARSHIP_COUNT, n ) );
            }
            else
            {
                // player won battle

                final int fortStrength = fort.getStrength();
                srv.messageToGame( gaName, true, new SOCPieceValue
                    ( gaName, SOCPlayingPiece.FORTRESS, fort.getCoordinates(), fortStrength, 0 ) );
                if (0 == fortStrength)
                    srv.messageToGame( gaName, true, new SOCPutPiece
                        ( gaName, cpn, SOCPlayingPiece.SETTLEMENT, fort.getCoordinates() ) );
            }

            srv.messageToGame( gaName, true, new SOCSimpleAction
                ( gaName, cpn, SOCSimpleAction.SC_PIRI_FORT_ATTACK_RESULT, res[0], res.length - 1 ) );

            // check for end of player's turn
            if (!handler.checkTurn( c, ga ))
            {
                handler.endGameTurn( ga, cp, false );
            }
            else
            {
                // still player's turn, even if they won
                final int gstate = ga.getGameState();
                if (gstate != prevState)
                    handler.sendGameState( ga );  // might be OVER, if player won
            }
        }
        break;

        case SOCSimpleRequest.TRADE_PORT_PLACE:
        {
            if (clientIsPN && (pn == cpn))
            {
                final int edge = mes.getValue1();
                if ((ga.getGameState() == SOCGame.PLACING_INV_ITEM) && ga.canPlacePort( clientPl, edge ))
                {
                    final int ptype = ga.placePort( edge );

                    handler.sendGameState( ga );  // PLAY1 or SPECIAL_BUILDING
                    srv.messageToGame( gaName, true, new SOCSimpleRequest
                        ( gaName, cpn, SOCSimpleRequest.TRADE_PORT_PLACE, edge, ptype ) );
                }
                else
                {
                    replyDecline = true;  // client will print a text message, no need to send one
                }
            }
            else
            {
                srv.messageToPlayerKeyed( c, gaName, pn, "base.reply.not.your.turn" );
                replyDecline = true;
            }
        }
        break;

        default:
            // deny unknown types
            replyDecline = true;
            System.err.println
                ( "handleSIMPLEREQUEST: Unknown type " + reqtype + " from " + c.getData() + " in game " + ga );
        }

        if (replyDecline)
            srv.messageToPlayer( c, gaName, pn, new SOCSimpleRequest( gaName, -1, reqtype, 0, 0 ) );
    }


    /// Player trades and bank trades ///


    /**
     * handle "make offer" message.
     * Calls {@link SOCGameHandler#sendTradeOffer(SOCPlayer, Connection)}.
     *
     * @param c  the connection that sent the message
     * @param mes  the message
     * @since 1.0.0
     */
    private void handleMAKEOFFER( SOCGame ga, Connection c, final SOCMakeOffer mes )
    {
        final String gaName = ga.getName();
        if (ga.isGameOptionSet( "NT" ))
        {
            // Check here as a fallback;
            // client should know to not show trade-offer UI when game has option NT
            srv.messageToPlayer
                ( c, gaName, SOCServer.PN_REPLY_TO_UNDETERMINED, "Trading is not allowed in this game." );  // i18n OK: is fallback only

            return;  // <---- Early return: No Trading ----
        }

        final SOCTradeOffer offer = mes.getOffer();
        final SOCPlayer player = ga.getPlayer( c.getData() );
        if (player == null)
            return;

        try
        {
            ga.takeMonitor();

            // Check offer contents as a fallback to client checks:
            SOCResourceSet giveSet = offer.getGiveSet();
            boolean canOffer = player.getResources().contains( giveSet );
            final int cpn = ga.getCurrentPlayerNumber();
            if (canOffer && (cpn != player.getPlayerNumber()))
            {
                boolean[] to = offer.getTo();
                for (int pn = 0; pn < to.length; ++pn)
                    if (to[pn] && (pn != cpn))
                    {
                        canOffer = false;
                        break;
                    }
            }

            if (!canOffer)
            {
<<<<<<< HEAD
                SOCMessage msg = (c.getVersion() >= SOCBankTrade.VERSION_FOR_REPLY_REASONS)
                    ? new SOCMakeOffer( gaName, new SOCTradeOffer
                    ( gaName, SOCBankTrade.PN_REPLY_CANNOT_MAKE_TRADE,
                        new boolean[ga.maxPlayers], SOCResourceSet.EMPTY_SET, SOCResourceSet.EMPTY_SET ) )
                    : new SOCGameServerText( gaName, "You can't make that offer." );  // i18n OK: is fallback only
                srv.messageToPlayer( c, gaName, player.getPlayerNumber(), msg );
=======
                final int cliPN = player.getPlayerNumber();
                SOCMessage msg = (c.getVersion() >= SOCRejectOffer.VERSION_FOR_REPLY_REASONS)
                    ? new SOCRejectOffer(gaName, cliPN, SOCRejectOffer.REASON_CANNOT_MAKE_OFFER)
                    : new SOCGameServerText(gaName, "You can't make that offer.");  // i18n OK: is fallback only
                srv.messageToPlayer(c, gaName, cliPN, msg);
>>>>>>> fc859787

                return;  // <---- Early return: Can't offer that ----
            }

            /**
             * remake the offer with data that we know is accurate,
             * such as 'from' field.
             * set and announce the offer, including text message similar to bank/port trade.
             */
            final SOCTradeOffer remadeOffer = new SOCTradeOffer
                ( gaName, player.getPlayerNumber(), offer.getTo(), giveSet, offer.getGetSet() );
            player.setCurrentOffer( remadeOffer );

            handler.sendTradeOffer( player, null );
        }
        catch( Exception e )
        {
            D.ebugPrintStackTrace( e, "Exception caught" );
        }
        finally
        {
            ga.releaseMonitor();
        }
    }

    /**
     * handle "clear offer" message.
     *
     * @param c  the connection that sent the message
     * @param mes  the message
     * @since 1.0.0
     */
    private void handleCLEAROFFER( SOCGame ga, Connection c, final SOCClearOffer mes )
    {
        ga.takeMonitor();

        try
        {
            final String gaName = ga.getName();
            final SOCPlayer pl = ga.getPlayer( c.getData() );
            if (pl == null)
                return;

            pl.setCurrentOffer( null );
            srv.messageToGame( gaName, true, new SOCClearOffer( gaName, pl.getPlayerNumber() ) );

            /**
             * clear all the trade messages
             */
            srv.gameList.takeMonitorForGame( gaName );
            try
            {
                if (ga.clientVersionLowest >= SOCClearTradeMsg.VERSION_FOR_CLEAR_ALL)
                {
                    srv.messageToGameWithMon( gaName, true, new SOCClearTradeMsg( gaName, -1 ) );
                }
                else
                {
                    for (int i = 0; i < ga.maxPlayers; i++)
                        srv.messageToGameWithMon( gaName, false, new SOCClearTradeMsg( gaName, i ) );

                    if (srv.recordGameEventsIsActive())
                        srv.recordGameEvent( gaName, new SOCClearTradeMsg( gaName, -1 ) );
                }
            }
            finally
            {
                srv.gameList.releaseMonitorForGame( gaName );
            }
        }
        catch( Exception e )
        {
            D.ebugPrintStackTrace( e, "Exception caught" );
        }
        finally
        {
            ga.releaseMonitor();
        }
    }

    /**
     * handle "reject offer" message.
     *
     * @param c  the connection that sent the message
     * @param mes  the message
     * @since 1.0.0
     */
    private void handleREJECTOFFER( final SOCGame ga, final Connection c, final SOCRejectOffer mes )
    {
        SOCPlayer player = ga.getPlayer( c.getData() );
        if (player == null)
            return;
        final int pn = player.getPlayerNumber();

        try
        {
            ga.takeMonitor();
            ga.rejectTradeOffersTo( pn );
        }
        finally
        {
            ga.releaseMonitor();
        }

        final String gaName = ga.getName();
        srv.messageToGame( gaName, true, new SOCRejectOffer( gaName, pn ) );
    }

    /**
     * handle "accept offer" message.
     *
     * @param c  the connection that sent the message
     * @param mes  the message
     * @since 1.0.0
     */
    private void handleACCEPTOFFER
    ( final SOCGame ga, final Connection c, final SOCAcceptOffer mes )
    {
        SOCPlayer player = ga.getPlayer( c.getData() );
        if (player == null)
            return;

        executeTrade( ga, mes.getOfferingNumber(), player.getPlayerNumber(), c );
    }

    /**
     * Check and complete a player trade accepted by both sides, and announce it with messages to the game.
     * Calls {@link SOCGame#canMakeTrade(int, int)}, {@link SOCGame#makeTrade(int, int)},
     * {@link SOCGameHandler#reportTrade(SOCGame, int, int)}, then clears all trade offers
     * by announcing {@link SOCClearOffer}.
     *<P>
     * If trade cannot be made, will send {@code acceptingNumber}'s client a message explaining that.
     *<P>
     * <B>Note:</B> Calling this method assumes the players have either accepted and/or made a counter-offer,
     * and that the offer-initiating player's {@link SOCPlayer#getCurrentOffer()} is set to the trade to be executed.
     *
     * @param ga the game object to execute the trade in
     * @param offeringNumber  Player number offering the trade
     * @param acceptingNumber  Player number accepting the trade
     * @param c  accepting player client's connection, if need to reply that trade is not possible
     * @since 2.4.50
     */
    private void executeTrade
    ( final SOCGame ga, final int offeringNumber, final int acceptingNumber, final Connection c )
    {
        ga.takeMonitor();

        try
        {
            final String gaName = ga.getName();

            if (ga.canMakeTrade( offeringNumber, acceptingNumber ))
            {
                ga.makeTrade( offeringNumber, acceptingNumber );
                handler.reportTrade( ga, offeringNumber, acceptingNumber );

                /**
                 * clear all offers
                 */
                for (int i = 0; i < ga.maxPlayers; i++)
                    ga.getPlayer( i ).setCurrentOffer( null );

                try
                {
                    srv.gameList.takeMonitorForGame( gaName );
                    if (ga.clientVersionLowest >= SOCClearOffer.VERSION_FOR_CLEAR_ALL)
                    {
                        srv.messageToGameWithMon( gaName, true, new SOCClearOffer( gaName, -1 ) );
                    }
                    else
                    {
                        for (int i = 0; i < ga.maxPlayers; i++)
                            srv.messageToGameWithMon( gaName, false, new SOCClearOffer( gaName, i ) );

                        if (srv.recordGameEventsIsActive())
                            srv.recordGameEvent( gaName, new SOCClearOffer( gaName, -1 ) );
                    }
                }
<<<<<<< HEAD
                finally
                {
                    srv.gameList.releaseMonitorForGame( gaName );
                }
            }
            else
            {
                if (c.getVersion() >= SOCBankTrade.VERSION_FOR_REPLY_REASONS)
                    srv.messageToPlayer
                        ( c, gaName, acceptingNumber, new SOCAcceptOffer
                            ( gaName, SOCBankTrade.PN_REPLY_CANNOT_MAKE_TRADE, offeringNumber ) );
=======
            } else {
                if (c.getVersion() >= SOCRejectOffer.VERSION_FOR_REPLY_REASONS)
                    srv.messageToPlayer
                        (c, gaName, acceptingNumber, new SOCRejectOffer
                            (gaName, acceptingNumber, SOCRejectOffer.REASON_CANNOT_MAKE_TRADE));
>>>>>>> fc859787
                else
                    srv.messageToPlayerKeyed
                        ( c, gaName, acceptingNumber, "reply.common.trade.cannot_make" );  // "You can't make that trade."
            }
        }
        catch( Exception e )
        {
            D.ebugPrintStackTrace( e, "Exception caught" );
        }
        finally
        {
            ga.releaseMonitor();
        }
    }

    /**
     * handle "bank trade" message.
     *
     * @param c  the connection that sent the message
     * @param mes  the message
     * @since 1.0.0
     */
    private void handleBANKTRADE( SOCGame ga, Connection c, final SOCBankTrade mes )
    {
        final String gaName = ga.getName();
        final SOCResourceSet give = mes.getGiveSet(),
            get = mes.getGetSet();

        ga.takeMonitor();

        try
        {
            if (handler.checkTurn( c, ga ))
            {
                if (ga.canMakeBankTrade( give, get ))
                {
                    ga.makeBankTrade( give, get );
                    handler.reportBankTrade( ga, give, get );
                }
                else
                {
                    final int pn = ga.getCurrentPlayerNumber();
<<<<<<< HEAD
                    if (c.getVersion() >= SOCBankTrade.VERSION_FOR_REPLY_REASONS)
                        srv.messageToPlayer( c, gaName, pn,
                            new SOCBankTrade
                                ( gaName, SOCResourceSet.EMPTY_SET, SOCResourceSet.EMPTY_SET,
                                    SOCBankTrade.PN_REPLY_CANNOT_MAKE_TRADE ) );
=======
                    if (c.getVersion() >= SOCRejectOffer.VERSION_FOR_REPLY_REASONS)
                        srv.messageToPlayer(c, gaName, pn,
                            new SOCRejectOffer
                                (gaName, -1, SOCRejectOffer.REASON_CANNOT_MAKE_TRADE));
>>>>>>> fc859787
                    else
                        srv.messageToPlayerKeyed
                            ( c, gaName, pn, "reply.common.trade.cannot_make" );  // "You can't make that trade."

                    SOCClientData scd = (SOCClientData) c.getAppData();
                    if ((scd != null) && scd.isRobot)
                        D.ebugPrintlnINFO( "ILLEGAL BANK TRADE: " + c.getData()
                            + ": give " + give + ", get " + get );
                }
<<<<<<< HEAD
            }
            else
            {
                if (c.getVersion() >= SOCBankTrade.VERSION_FOR_REPLY_REASONS)
                    srv.messageToPlayer( c, gaName, SOCServer.PN_REPLY_TO_UNDETERMINED,
                        new SOCBankTrade
                            ( gaName, SOCResourceSet.EMPTY_SET, SOCResourceSet.EMPTY_SET,
                                SOCBankTrade.PN_REPLY_NOT_YOUR_TURN ) );
=======
            } else {
                if (c.getVersion() >= SOCRejectOffer.VERSION_FOR_REPLY_REASONS)
                    srv.messageToPlayer(c, gaName, SOCServer.PN_REPLY_TO_UNDETERMINED,
                        new SOCRejectOffer
                            (gaName, -1, SOCRejectOffer.REASON_NOT_YOUR_TURN));
>>>>>>> fc859787
                else
                    srv.messageToPlayerKeyed
                        ( c, gaName, SOCServer.PN_REPLY_TO_UNDETERMINED, "base.reply.not.your.turn" );  // "It's not your turn."
            }
        }
        catch( Exception e )
        {
            D.ebugPrintStackTrace( e, "Exception caught" );
        }
        finally
        {
            ga.releaseMonitor();
        }
    }


    /// Game piece building, placement, and moving ///


    /**
     * handle "build request" message.
     * If client is current player, they want to buy a {@link SOCPlayingPiece}.
     * Otherwise, if 6-player board, they are requesting to build during the
     * next {@link SOCGame#SPECIAL_BUILDING Special Building Phase}.
     *
     * @param c  the connection that sent the message
     * @param mes  the message
     * @since 1.0.0
     * @see #handleBUILDREQUEST(SOCGame, SOCPlayer, Connection, int, boolean)
     */
    private void handleBUILDREQUEST( SOCGame ga, Connection c, final SOCBuildRequest mes )
    {
        final String gaName = ga.getName();
        ga.takeMonitor();

        try
        {
            final boolean isCurrent = handler.checkTurn( c, ga );
            SOCPlayer player = ga.getPlayer( c.getData() );
            final int pn = player.getPlayerNumber();
            final int pieceType = mes.getPieceType();
            boolean sendDenyReply = false;  // for robots' benefit

            if (isCurrent)
            {
                if ((ga.getGameState() == SOCGame.PLAY1) || (ga.getGameState() == SOCGame.SPECIAL_BUILDING))
                {
                    sendDenyReply = !handleBUILDREQUEST( ga, player, c, pieceType, true );
                }
                else if (pieceType == -1)
                {
                    // 6-player board: Special Building Phase
                    // during start of own turn
                    try
                    {
                        ga.askSpecialBuild( pn, true );
                        srv.messageToGame
                            ( gaName, true, new SOCPlayerElement
                                ( gaName, pn, SOCPlayerElement.SET, PEType.ASK_SPECIAL_BUILD, 1 ) );
                        handler.endGameTurn( ga, player, true );  // triggers start of SBP
                    }
                    catch( NoSuchElementException e )
                    {
                        srv.messageToPlayerKeyed( c, gaName, pn, "action.build.cannot.special.PLP.common" );
                        // "House rule: Special Building phase requires 5 or 6 players."
                        sendDenyReply = true;
                    }
                    catch( IllegalStateException e )
                    {
                        srv.messageToPlayerKeyed( c, gaName, pn, "action.build.cannot.now.ask" );  // "You can't ask to build now."
                        sendDenyReply = true;
                    }
                }
                else
                {
                    srv.messageToPlayerKeyed( c, gaName, pn, "action.build.cannot.now" );  // "You can't build now."
                    sendDenyReply = true;
                }
            }
            else
            {
                if (ga.maxPlayers <= 4)
                {
                    srv.messageToPlayerKeyed( c, gaName, pn, "base.reply.not.your.turn" );  // "It's not your turn."
                    sendDenyReply = true;
                }
                else
                {
                    // 6-player board: Special Building Phase
                    // during other player's turn
                    try
                    {
                        ga.askSpecialBuild( pn, true );  // will validate that they can build now
                        srv.messageToGame
                            ( gaName, true, new SOCPlayerElement
                                ( gaName, pn, SOCPlayerElement.SET, PEType.ASK_SPECIAL_BUILD, 1 ) );
                    }
                    catch( NoSuchElementException e )
                    {
                        srv.messageToPlayerKeyed
                            ( c, gaName, pn, "action.build.cannot.special.PLP.common" );
                        // "House rule: Special Building phase requires 5 or 6 players."
                        sendDenyReply = true;
                    }
                    catch( IllegalStateException e )
                    {
                        srv.messageToPlayerKeyed
                            ( c, gaName, pn, "action.build.cannot.now.ask" );  // "You can't ask to build now."
                        sendDenyReply = true;
                    }
                }
            }

            if (sendDenyReply && ga.getPlayer( pn ).isRobot())
            {
                srv.messageToPlayer( c, gaName, pn, new SOCCancelBuildRequest( gaName, pieceType ) );
            }
        }
        catch( Exception e )
        {
            D.ebugPrintStackTrace( e, "Exception caught at handleBUILDREQUEST" );
        }
        finally
        {
            ga.releaseMonitor();
        }
    }

    /**
     * Handle a client player's request to buy a type of playing piece,
     * for {@link #handleBUILDREQUEST(SOCGame, Connection, SOCBuildRequest)}
     * and {@link #handlePUTPIECE(SOCGame, Connection, SOCPutPiece)}:
     * Checks player piece counts and resources, buys the piece in game,
     * announces {@link SOCPlayerElement} messages for the resources spent,
     * optionally announces new game state to game's members.
     * If player can't buy, tells them that in a server text.
     *<P>
     * <B>Locks and preconditions:</B>
     *<UL>
     * <LI> Caller already called {@link SOCGame#takeMonitor() ga.takeMonitor()}
     * <LI> {@code player} already checked to be current player
     * <LI> {@link SOCGame#getGameState() ga.getGameState()} is either
     *      {@link SOCGame#PLAY1} or {@link SOCGame#SPECIAL_BUILDING}
     *</UL>
     * @param ga  The game
     * @param player  Requesting player; must be current player
     * @param c   Requesting {@code player}'s connection
     * @param pieceType {@link SOCPlayingPiece#SETTLEMENT}, {@link SOCPlayingPiece#SHIP}, etc
     * @param sendGameState  True if {@link SOCGameHander#sendGameState(SOCGame)} should be called
     *            after buying the piece
     * @return True if piece build was allowed, false if it was rejected.<BR>
     *   If false, game state is unchanged. If true, it's a state like {@link SOCGame#PLACING_ROAD}
     *   after being changed here by a method like {@link SOCGame#buyRoad(int)}.
     * @since 2.0.00
     */
    private boolean handleBUILDREQUEST
    ( final SOCGame ga, final SOCPlayer player, final Connection c, final int pieceType, final boolean sendGameState )
    {
        final String gaName = ga.getName();
        final int pn = player.getPlayerNumber();

        final boolean usePlayerElements = (ga.clientVersionLowest >= SOCPlayerElements.MIN_VERSION);
        boolean sendDenyReply = false;

        switch (pieceType)
        {
        case SOCPlayingPiece.ROAD:

            if (ga.couldBuildRoad( pn ))
            {
                ga.buyRoad( pn );
                if (usePlayerElements)
                {
                    srv.messageToGame( gaName, true, new SOCPlayerElements
                        ( gaName, pn, SOCPlayerElement.LOSE, SOCRoad.COST ) );
                }
                else
                {
                    srv.messageToGame( gaName, false, new SOCPlayerElement
                        ( gaName, pn, SOCPlayerElement.LOSE, PEType.CLAY, 1 ) );
                    srv.messageToGame( gaName, false, new SOCPlayerElement
                        ( gaName, pn, SOCPlayerElement.LOSE, PEType.WOOD, 1 ) );

                    if (srv.recordGameEventsIsActive())
                        srv.recordGameEvent( gaName, new SOCPlayerElements
                            ( gaName, pn, SOCPlayerElement.LOSE, SOCRoad.COST ) );
                }
                if (sendGameState)
                    handler.sendGameState( ga );
            }
            else
            {
                srv.messageToPlayerKeyed
                    ( c, gaName, pn, "action.build.cannot.now.road" );  // "You can't build a road now."
                sendDenyReply = true;
            }

            break;

        case SOCPlayingPiece.SETTLEMENT:

            if (ga.couldBuildSettlement( pn ))
            {
                ga.buySettlement( pn );
                if (usePlayerElements)
                {
                    srv.messageToGame( gaName, true, new SOCPlayerElements
                        ( gaName, pn, SOCPlayerElement.LOSE, SOCSettlement.COST ) );
                }
                else
                {
                    srv.gameList.takeMonitorForGame( gaName );
                    srv.messageToGameWithMon( gaName, false, new SOCPlayerElement
                        ( gaName, pn, SOCPlayerElement.LOSE, PEType.CLAY, 1 ) );
                    srv.messageToGameWithMon( gaName, false, new SOCPlayerElement
                        ( gaName, pn, SOCPlayerElement.LOSE, PEType.SHEEP, 1 ) );
                    srv.messageToGameWithMon( gaName, false, new SOCPlayerElement
                        ( gaName, pn, SOCPlayerElement.LOSE, PEType.WHEAT, 1 ) );
                    srv.messageToGameWithMon( gaName, false, new SOCPlayerElement
                        ( gaName, pn, SOCPlayerElement.LOSE, PEType.WOOD, 1 ) );
                    srv.gameList.releaseMonitorForGame( gaName );

                    if (srv.recordGameEventsIsActive())
                        srv.recordGameEvent( gaName, new SOCPlayerElements
                            ( gaName, pn, SOCPlayerElement.LOSE, SOCSettlement.COST ) );
                }
                if (sendGameState)
                    handler.sendGameState( ga );
            }
            else
            {
                srv.messageToPlayerKeyed
                    ( c, gaName, pn, "action.build.cannot.now.stlmt" );  // "You can't build a settlement now."
                sendDenyReply = true;
            }

            break;

        case SOCPlayingPiece.CITY:

            if (ga.couldBuildCity( pn ))
            {
                ga.buyCity( pn );
                if (usePlayerElements)
                {
                    srv.messageToGame( gaName, true, new SOCPlayerElements
                        ( gaName, pn, SOCPlayerElement.LOSE, SOCCity.COST ) );
                }
                else
                {
                    srv.messageToGame( ga.getName(), false, new SOCPlayerElement
                        ( ga.getName(), pn, SOCPlayerElement.LOSE, PEType.ORE, 3 ) );
                    srv.messageToGame( ga.getName(), false, new SOCPlayerElement
                        ( ga.getName(), pn, SOCPlayerElement.LOSE, PEType.WHEAT, 2 ) );

                    if (srv.recordGameEventsIsActive())
                        srv.recordGameEvent( gaName, new SOCPlayerElements
                            ( gaName, pn, SOCPlayerElement.LOSE, SOCCity.COST ) );
                }
                if (sendGameState)
                    handler.sendGameState( ga );
            }
            else
            {
                srv.messageToPlayerKeyed
                    ( c, gaName, pn, "action.build.cannot.now.city" );  // "You can't build a city now."
                sendDenyReply = true;
            }

            break;

        case SOCPlayingPiece.SHIP:

            if (ga.couldBuildShip( pn ))
            {
                ga.buyShip( pn );
                if (usePlayerElements)
                {
                    srv.messageToGame( gaName, true, new SOCPlayerElements
                        ( gaName, pn, SOCPlayerElement.LOSE, SOCShip.COST ) );
                }
                else
                {
                    srv.messageToGame( gaName, false, new SOCPlayerElement
                        ( gaName, pn, SOCPlayerElement.LOSE, PEType.SHEEP, 1 ) );
                    srv.messageToGame( gaName, false, new SOCPlayerElement
                        ( gaName, pn, SOCPlayerElement.LOSE, PEType.WOOD, 1 ) );

                    if (srv.recordGameEventsIsActive())
                        srv.recordGameEvent( gaName, new SOCPlayerElements
                            ( gaName, pn, SOCPlayerElement.LOSE, SOCShip.COST ) );
                }
                if (sendGameState)
                    handler.sendGameState( ga );
            }
            else
            {
                srv.messageToPlayerKeyed
                    ( c, gaName, pn, "action.build.cannot.now.ship" );  // "You can't build a ship now."
                sendDenyReply = true;
            }

            break;

        default:
            srv.messageToPlayerKeyed
                ( c, gaName, pn, "reply.piece.type.unknown" );  // "Unknown piece type."
            sendDenyReply = true;
        }

        return !sendDenyReply;
    }

    /**
     * handle "cancel build request" message.
     * Cancel placement and send new game state, if cancel is allowed.
     *
     * @param c  the connection that sent the message
     * @param mes  the message
     * @since 1.0.0
     */
    private void handleCANCELBUILDREQUEST( SOCGame ga, Connection c, final SOCCancelBuildRequest mes )
    {
        ga.takeMonitor();

        try
        {
            final String gaName = ga.getName();
            if (handler.checkTurn( c, ga ))
            {
                final SOCPlayer player = ga.getPlayer( c.getData() );
                final int pn = player.getPlayerNumber();
                final int gstate = ga.getGameState();
                final boolean usePlayerElements = (ga.clientVersionLowest >= SOCPlayerElements.MIN_VERSION);

                boolean noAction = false;  // If true, there was nothing cancelable: Don't call handler.sendGameState

                switch (mes.getPieceType())
                {
                case SOCPlayingPiece.ROAD:

                    if ((gstate == SOCGame.PLACING_ROAD) || (gstate == SOCGame.PLACING_FREE_ROAD2))
                    {
                        ga.cancelBuildRoad( pn );
                        if (gstate == SOCGame.PLACING_ROAD)
                        {
                            if (usePlayerElements)
                            {
                                srv.messageToGame( gaName, true, new SOCPlayerElements
                                    ( gaName, pn, SOCPlayerElement.GAIN, SOCRoad.COST ) );
                            }
                            else
                            {
                                srv.messageToGame( gaName, false, new SOCPlayerElement
                                    ( gaName, pn, SOCPlayerElement.GAIN, PEType.CLAY, 1 ) );
                                srv.messageToGame( gaName, false, new SOCPlayerElement
                                    ( gaName, pn, SOCPlayerElement.GAIN, PEType.WOOD, 1 ) );

                                if (srv.recordGameEventsIsActive())
                                    srv.recordGameEvent( gaName, new SOCPlayerElements
                                        ( gaName, pn, SOCPlayerElement.GAIN, SOCRoad.COST ) );
                            }
                        }
                        else
                        {
                            srv.messageToGameKeyed( ga, true, true, "action.card.roadbuilding.skip.r", player.getName() );
                            // "{0} skipped placing the second road."
                        }
                    }
                    else
                    {
                        srv.messageToPlayer( c, gaName, pn, /*I*/"You didn't buy a road."/*18N*/ );
                        noAction = true;
                    }

                    break;

                case SOCPlayingPiece.SETTLEMENT:

                    if (gstate == SOCGame.PLACING_SETTLEMENT)
                    {
                        ga.cancelBuildSettlement( pn );
                        if (usePlayerElements)
                        {
                            srv.messageToGame( gaName, true, new SOCPlayerElements
                                ( gaName, pn, SOCPlayerElement.GAIN, SOCSettlement.COST ) );
                        }
                        else
                        {
                            srv.gameList.takeMonitorForGame( gaName );
                            srv.messageToGameWithMon( gaName, false, new SOCPlayerElement
                                ( gaName, pn, SOCPlayerElement.GAIN, PEType.CLAY, 1 ) );
                            srv.messageToGameWithMon( gaName, false, new SOCPlayerElement
                                ( gaName, pn, SOCPlayerElement.GAIN, PEType.SHEEP, 1 ) );
                            srv.messageToGameWithMon( gaName, false, new SOCPlayerElement
                                ( gaName, pn, SOCPlayerElement.GAIN, PEType.WHEAT, 1 ) );
                            srv.messageToGameWithMon( gaName, false, new SOCPlayerElement
                                ( gaName, pn, SOCPlayerElement.GAIN, PEType.WOOD, 1 ) );
                            srv.gameList.releaseMonitorForGame( gaName );

                            if (srv.recordGameEventsIsActive())
                                srv.recordGameEvent( gaName, new SOCPlayerElements
                                    ( gaName, pn, SOCPlayerElement.GAIN, SOCSettlement.COST ) );

                        }
                    }
                    else if ((gstate == SOCGame.START1B) || (gstate == SOCGame.START2B) || (gstate == SOCGame.START3B))
                    {
                        SOCSettlement pp = new SOCSettlement( player, player.getLastSettlementCoord(), null );
                        ga.undoPutInitSettlement( pp );
                        srv.messageToGame( gaName, true, mes );  // Re-send to all clients to announce it
                        // (Safe since we've validated all message parameters)
                        srv.messageToGameKeyed( ga, true, true, "action.built.stlmt.cancel", player.getName() );
                        //  "{0} cancelled this settlement placement."
                        // The handler.sendGameState below is redundant if client reaction changes game state
                    }
                    else
                    {
                        srv.messageToPlayer( c, gaName, pn, /*I*/"You didn't buy a settlement."/*18N*/ );
                        noAction = true;
                    }

                    break;

                case SOCPlayingPiece.CITY:

                    if (gstate == SOCGame.PLACING_CITY)
                    {
                        ga.cancelBuildCity( pn );
                        if (usePlayerElements)
                        {
                            srv.messageToGame( gaName, true, new SOCPlayerElements
                                ( gaName, pn, SOCPlayerElement.GAIN, SOCCity.COST ) );
                        }
                        else
                        {
                            srv.messageToGame( gaName, false, new SOCPlayerElement
                                ( gaName, pn, SOCPlayerElement.GAIN, PEType.ORE, 3 ) );
                            srv.messageToGame( gaName, false, new SOCPlayerElement
                                ( gaName, pn, SOCPlayerElement.GAIN, PEType.WHEAT, 2 ) );


                            if (srv.recordGameEventsIsActive())
                                srv.recordGameEvent( gaName, new SOCPlayerElements
                                    ( gaName, pn, SOCPlayerElement.GAIN, SOCCity.COST ) );
                        }
                    }
                    else
                    {
                        srv.messageToPlayer( c, gaName, pn, /*I*/"You didn't buy a city."/*18N*/ );
                        noAction = true;
                    }

                    break;

                case SOCPlayingPiece.SHIP:

                    if ((gstate == SOCGame.PLACING_SHIP) || (gstate == SOCGame.PLACING_FREE_ROAD2))
                    {
                        ga.cancelBuildShip( pn );
                        if (gstate == SOCGame.PLACING_SHIP)
                        {
                            if (usePlayerElements)
                            {
                                srv.messageToGame( gaName, true, new SOCPlayerElements
                                    ( gaName, pn, SOCPlayerElement.GAIN, SOCShip.COST ) );
                            }
                            else
                            {
                                srv.messageToGame( gaName, false, new SOCPlayerElement
                                    ( gaName, pn, SOCPlayerElement.GAIN, PEType.SHEEP, 1 ) );
                                srv.messageToGame( gaName, false, new SOCPlayerElement
                                    ( gaName, pn, SOCPlayerElement.GAIN, PEType.WOOD, 1 ) );

                                if (srv.recordGameEventsIsActive())
                                    srv.recordGameEvent( gaName, new SOCPlayerElements
                                        ( gaName, pn, SOCPlayerElement.GAIN, SOCShip.COST ) );
                            }
                        }
                        else
                        {
                            srv.messageToGameKeyed( ga, true, true, "action.card.roadbuilding.skip.s", player.getName() );
                            // "{0} skipped placing the second ship."
                        }
                    }
                    else
                    {
                        srv.messageToPlayer( c, gaName, pn, /*I*/"You didn't buy a ship."/*18N*/ );
                        noAction = true;
                    }

                    break;

                case SOCCancelBuildRequest.INV_ITEM_PLACE_CANCEL:
                    SOCInventoryItem item = null;
                    if (gstate == SOCGame.PLACING_INV_ITEM)
                        item = ga.cancelPlaceInventoryItem( false );

                    if (item != null)
                        srv.messageToGame( gaName, true, new SOCInventoryItemAction
                            ( gaName, pn, SOCInventoryItemAction.ADD_PLAYABLE, item.itype,
                                item.isKept(), item.isVPItem(), item.canCancelPlay ) );

                    if ((item != null) || (gstate != ga.getGameState()))
                    {
                        srv.messageToGameKeyed( ga, true, true, "reply.placeitem.cancel", player.getName() );
                        // "{0} canceled placement of a special item."
                    }
                    else
                    {
                        srv.messageToPlayerKeyed( c, gaName, pn, "reply.placeitem.cancel.cannot" );
                        // "Cannot cancel item placement."
                        noAction = true;
                    }
                    break;

                default:
                    throw new IllegalArgumentException( "Unknown piece type " + mes.getPieceType() );
                }

                if (!noAction)
                {
                    handler.sendGameState( ga );
                }
                else
                {
                    // bot is waiting for a gamestate reply, not text
                    final SOCClientData scd = (SOCClientData) c.getAppData();
                    if ((scd != null) && scd.isRobot)
                        srv.messageToPlayer( c, gaName, pn, new SOCGameState( gaName, gstate ) );
                }
            }
            else
            {
                srv.messageToPlayerKeyed
                    ( c, gaName, SOCServer.PN_REPLY_TO_UNDETERMINED, "base.reply.not.your.turn" );  // "It's not your turn."
            }
        }
        catch( Exception e )
        {
            D.ebugPrintStackTrace( e, "Exception caught" );
        }
        finally
        {
            ga.releaseMonitor();
        }
    }

    /**
     * handle "put piece" message.
     *<P>
     * Because the current player changes during initial placement,
     * this method has a simplified version of some of the logic from
     * {@link SOCGameHandler#endGameTurn(SOCGame, SOCPlayer, boolean)}
     * to detect and announce the new turn.
     *
     * @param c  the connection that sent the message
     * @param mes  the message
     * @since 1.0.0
     */
    private void handlePUTPIECE( SOCGame ga, Connection c, SOCPutPiece mes )
    {
        ga.takeMonitor();

        try
        {
            final String gaName = ga.getName();
            final String plName = c.getData();
            SOCPlayer player = ga.getPlayer( plName );

            /**
             * make sure is current player and can place now, then do so
             */
            if (handler.checkTurn( c, ga ))
            {
                boolean sendDenyReply = false;
                /*
                   if (D.ebugOn) {
                   D.ebugPrintln("BEFORE");
                   for (int pn = 0; pn < SOCGame.MAXPLAYERS; pn++) {
                   SOCPlayer tmpPlayer = ga.getPlayer(pn);
                   D.ebugPrintln("Player # "+pn);
                   for (int i = 0x22; i < 0xCC; i++) {
                   if (tmpPlayer.isPotentialRoad(i))
                   D.ebugPrintln("### POTENTIAL ROAD AT "+Integer.toHexString(i));
                   }
                   }
                   }
                 */

                int gameState = ga.getGameState();
                final int coord = mes.getCoordinates();
                final int pieceType = mes.getPieceType();
                final int pn = player.getPlayerNumber();
                final boolean isBuyAndPut = (gameState == SOCGame.PLAY1) || (gameState == SOCGame.SPECIAL_BUILDING);
                final SOCPlayer longestRoutePlayer = ga.getPlayerWithLongestRoad();

                if (isBuyAndPut)
                {
                    // Handle combined buildrequest + putpiece message: (client v2.0.00 or newer)

                    if (!handleBUILDREQUEST( ga, player, c, pieceType, false ))
                    {
                        return;  // <--- Can't build right now ---
                        // will call ga.releaseMonitor() in finally-block before returning
                    }

                    gameState = ga.getGameState();  // updated by handleBUILDREQUEST
                }

                switch (pieceType)
                {
                case SOCPlayingPiece.ROAD:

                    if ((gameState == SOCGame.START1B) || (gameState == SOCGame.START2B) || (gameState == SOCGame.START3B)
                        || (gameState == SOCGame.PLACING_ROAD)
                        || (gameState == SOCGame.PLACING_FREE_ROAD1) || (gameState == SOCGame.PLACING_FREE_ROAD2))
                    {
                        if (player.isPotentialRoad( coord ) && (player.getNumPieces( SOCPlayingPiece.ROAD ) >= 1))
                        {
                            final SOCRoad rd = new SOCRoad( player, coord, null );
                            ga.putPiece( rd );  // Changes game state and (if initial placement) player

                            // If placing this piece reveals a fog hex, putPiece will call srv.gameEvent
                            // which will send a SOCRevealFogHex message to the game.

                            /*
                               if (D.ebugOn) {
                               D.ebugPrintln("AFTER");
                               for (int pn = 0; pn < SOCGame.MAXPLAYERS; pn++) {
                               SOCPlayer tmpPlayer = ga.getPlayer(pn);
                               D.ebugPrintln("Player # "+pn);
                               for (int i = 0x22; i < 0xCC; i++) {
                               if (tmpPlayer.isPotentialRoad(i))
                               D.ebugPrintln("### POTENTIAL ROAD AT "+Integer.toHexString(i));
                               }
                               }
                               }
                             */

                            // TODO refactor common netcode here with other piece types

                            srv.gameList.takeMonitorForGame( gaName );
                            try
                            {
                                srv.messageToGameKeyed
                                    ( ga, true, false, "action.built.road", plName );  // "Joe built a road."
                                srv.messageToGameWithMon
                                    ( gaName, true, new SOCPutPiece( gaName, pn, SOCPlayingPiece.ROAD, coord ) );
                                handler.reportLongestRoadIfChanged( ga, longestRoutePlayer, true );
                                if (!ga.pendingMessagesOut.isEmpty())
                                    handler.sendGamePendingMessages( ga, false );
                            }
                            finally
                            {
                                srv.gameList.releaseMonitorForGame( gaName );
                            }

                            // If needed, call sendTurn or send SOCRollDicePrompt
                            handler.sendTurnStateAtInitialPlacement( ga, player, c, gameState );

                            int newState = ga.getGameState();
                            if ((newState == SOCGame.STARTS_WAITING_FOR_PICK_GOLD_RESOURCE)
                                || (newState == SOCGame.WAITING_FOR_PICK_GOLD_RESOURCE))
                            {
                                // gold hex revealed from fog (scenario SC_FOG)
                                handler.sendGameState_sendGoldPickAnnounceText( ga, gaName, c, null );
                            }
                        }
                        else
                        {
                            D.ebugPrintlnINFO( "ILLEGAL ROAD: 0x" + Integer.toHexString( coord )
                                + ": player " + pn );
                            if (player.isRobot() && D.ebugOn)
                            {
                                D.ebugPrintlnINFO( " - pl.isPotentialRoad: " + player.isPotentialRoad( coord ) );
                                SOCPlayingPiece pp = ga.getBoard().roadOrShipAtEdge( coord );
                                D.ebugPrintlnINFO( " - roadAtEdge: " + ((pp != null) ? pp : "none") );
                            }

                            srv.messageToPlayerKeyed( c, gaName, pn, "action.build.cannot.there.road" );
                            // "You can't build a road there."
                            sendDenyReply = true;
                        }
                    }
                    else
                    {
                        srv.messageToPlayerKeyed( c, gaName, pn, "action.build.cannot.now.road" );
                        // "You can't build a road now."
                    }

                    break;

                case SOCPlayingPiece.SETTLEMENT:

                    if ((gameState == SOCGame.START1A) || (gameState == SOCGame.START2A)
                        || (gameState == SOCGame.START3A) || (gameState == SOCGame.PLACING_SETTLEMENT))
                    {
                        if (player.canPlaceSettlement( coord ) && (player.getNumPieces( SOCPlayingPiece.SETTLEMENT ) >= 1))
                        {
                            final SOCSettlement se = new SOCSettlement( player, coord, null );
                            ga.putPiece( se );   // Changes game state and (if initial placement) player

                            // TODO refactor common netcode here with other piece types

                            srv.gameList.takeMonitorForGame( gaName );
                            try
                            {
                                srv.messageToGameKeyed
                                    ( ga, true, false, "action.built.stlmt", plName );  // "Joe built a settlement."
                                srv.messageToGameWithMon
                                    ( gaName, true, new SOCPutPiece( gaName, pn, SOCPlayingPiece.SETTLEMENT, coord ) );
                                handler.reportLongestRoadIfChanged( ga, longestRoutePlayer, true );
                                if (!ga.pendingMessagesOut.isEmpty())
                                    handler.sendGamePendingMessages( ga, false );
                            }
                            finally
                            {
                                srv.gameList.releaseMonitorForGame( gaName );
                            }

                            // Check player and send new game state
                            if (!handler.checkTurn( c, ga ))
                                handler.sendTurn( ga, false );  // Announce new state and new current player
                            else
                                handler.sendGameState( ga );

                            if (ga.hasSeaBoard && (ga.getGameState() == SOCGame.STARTS_WAITING_FOR_PICK_GOLD_RESOURCE))
                            {
                                // Prompt to pick from gold: send text and SOCSimpleRequest(PROMPT_PICK_RESOURCES)
                                handler.sendGameState_sendGoldPickAnnounceText( ga, gaName, c, null );
                            }
                        }
                        else
                        {
                            D.ebugPrintlnINFO( "ILLEGAL SETTLEMENT: 0x" + Integer.toHexString( coord )
                                + ": player " + pn );
                            if (player.isRobot() && D.ebugOn)
                            {
                                D.ebugPrintlnINFO( " - pl.isPotentialSettlement: "
                                    + player.isPotentialSettlement( coord ) );
                                SOCPlayingPiece pp = ga.getBoard().settlementAtNode( coord );
                                D.ebugPrintlnINFO( " - settlementAtNode: " + ((pp != null) ? pp : "none") );
                            }

                            srv.messageToPlayerKeyed( c, gaName, pn, "action.build.cannot.there.stlmt" );
                            // "You can't build a settlement there."
                            sendDenyReply = true;
                        }
                    }
                    else
                    {
                        srv.messageToPlayerKeyed( c, gaName, pn, "action.build.cannot.now.stlmt" );
                        // "You can't build a settlement now."
                    }

                    break;

                case SOCPlayingPiece.CITY:

                    if (gameState == SOCGame.PLACING_CITY)
                    {
                        if (player.isPotentialCity( coord ) && (player.getNumPieces( SOCPlayingPiece.CITY ) >= 1))
                        {
                            boolean houseRuleFirstCity = ga.isGameOptionSet( "N7C" ) && !ga.hasBuiltCity();
                            if (houseRuleFirstCity && ga.isGameOptionSet( "N7" )
                                && (ga.getRoundCount() < ga.getGameOptionIntValue( "N7" )))
                            {
                                // If "No 7s for first # rounds" is active, and this isn't its last round, 7s won't
                                // be rolled soon: Don't announce "Starting next turn, dice rolls of 7 may occur"
                                houseRuleFirstCity = false;
                            }

                            final SOCCity ci = new SOCCity( player, coord, null );
                            ga.putPiece( ci );  // changes game state and maybe player

                            srv.gameList.takeMonitorForGame( gaName );
                            try
                            {
                                srv.messageToGameKeyed
                                    ( ga, true, false, "action.built.city", plName );  // "Joe built a city."
                                srv.messageToGameWithMon
                                    ( gaName, true, new SOCPutPiece( gaName, pn, SOCPlayingPiece.CITY, coord ) );
                                if (!ga.pendingMessagesOut.isEmpty())
                                    handler.sendGamePendingMessages( ga, false );
                                if (houseRuleFirstCity)
                                    srv.messageToGameKeyed( ga, true, false, "action.built.nextturn.7.houserule" );
                                // "Starting next turn, dice rolls of 7 may occur (house rule)."
                            }
                            finally
                            {
                                srv.gameList.releaseMonitorForGame( gaName );
                            }

                            // Check player and send new game state
                            if (!handler.checkTurn( c, ga ))
                                handler.sendTurn( ga, false );  // Announce new state and new current player
                            else
                                handler.sendGameState( ga );
                        }
                        else
                        {
                            D.ebugPrintlnINFO( "ILLEGAL CITY: 0x" + Integer.toHexString( coord )
                                + ": player " + pn );
                            if (player.isRobot() && D.ebugOn)
                            {
                                D.ebugPrintlnINFO( " - pl.isPotentialCity: " + player.isPotentialCity( coord ) );
                                SOCPlayingPiece pp = ga.getBoard().settlementAtNode( coord );
                                D.ebugPrintlnINFO( " - city/settlementAtNode: " + ((pp != null) ? pp : "none") );
                            }

                            srv.messageToPlayerKeyed( c, gaName, pn, "action.build.cannot.there.city" );
                            // "You can't build a city there."
                            sendDenyReply = true;
                        }
                    }
                    else
                    {
                        srv.messageToPlayerKeyed( c, gaName, pn, "action.build.cannot.now.city" );
                        // "You can't build a city now."
                    }

                    break;

                case SOCPlayingPiece.SHIP:

                    if ((gameState == SOCGame.START1B) || (gameState == SOCGame.START2B) || (gameState == SOCGame.START3B)
                        || (gameState == SOCGame.PLACING_SHIP)
                        || (gameState == SOCGame.PLACING_FREE_ROAD1) || (gameState == SOCGame.PLACING_FREE_ROAD2))
                    {
                        // Place it if we can; canPlaceShip checks potentials and pirate ship location
                        if (ga.canPlaceShip( player, coord ) && (player.getNumPieces( SOCPlayingPiece.SHIP ) >= 1))
                        {
                            final SOCShip sh = new SOCShip( player, coord, null );
                            ga.putPiece( sh );  // Changes game state and (during initial placement) sometimes player

                            srv.gameList.takeMonitorForGame( gaName );
                            try
                            {
                                srv.messageToGameKeyed
                                    ( ga, true, false, "action.built.ship", plName );  // "Joe built a ship."
                                srv.messageToGameWithMon
                                    ( gaName, true, new SOCPutPiece( gaName, pn, SOCPlayingPiece.SHIP, coord ) );
                                handler.reportLongestRoadIfChanged( ga, longestRoutePlayer, true );
                                if (!ga.pendingMessagesOut.isEmpty())
                                    handler.sendGamePendingMessages( ga, false );
                            }
                            finally
                            {
                                srv.gameList.releaseMonitorForGame( gaName );
                            }

                            // If needed, call sendTurn or send SOCRollDicePrompt
                            handler.sendTurnStateAtInitialPlacement( ga, player, c, gameState );

                            int newState = ga.getGameState();
                            if ((newState == SOCGame.STARTS_WAITING_FOR_PICK_GOLD_RESOURCE)
                                || (newState == SOCGame.WAITING_FOR_PICK_GOLD_RESOURCE))
                            {
                                // gold hex revealed from fog (scenario SC_FOG)
                                handler.sendGameState_sendGoldPickAnnounceText( ga, gaName, c, null );
                            }
                        }
                        else
                        {
                            D.ebugPrintlnINFO( "ILLEGAL SHIP: 0x" + Integer.toHexString( coord )
                                + ": player " + pn );
                            if (player.isRobot() && D.ebugOn)
                            {
                                D.ebugPrintlnINFO( " - pl.isPotentialShip: " + player.isPotentialShip( coord ) );
                                SOCPlayingPiece pp = ga.getBoard().roadOrShipAtEdge( coord );
                                D.ebugPrintlnINFO( " - ship/roadAtEdge: " + ((pp != null) ? pp : "none") );
                            }

                            srv.messageToPlayerKeyed( c, gaName, pn, "action.build.cannot.there.ship" );
                            // "You can't build a ship there."
                            sendDenyReply = true;
                        }
                    }
                    else
                    {
                        srv.messageToPlayerKeyed( c, gaName, pn, "action.build.cannot.now.ship" );
                        // "You can't build a ship now."
                    }

                    break;

                }

                if (sendDenyReply)
                {
                    if (isBuyAndPut)
                        handler.sendGameState( ga );  // is probably now PLACING_*, was PLAY1 or SPECIAL_BUILDING
                    srv.messageToPlayer( c, gaName, pn, new SOCCancelBuildRequest( gaName, mes.getPieceType() ) );
                    if (player.isRobot())
                    {
                        // Set the "force end turn soon" field
                        ga.lastActionTime = 0L;
                    }
                }
            }
            else
            {
                srv.messageToPlayerKeyed
                    ( c, gaName, SOCServer.PN_REPLY_TO_UNDETERMINED, "base.reply.not.your.turn" );  // "It's not your turn."
            }
        }
        catch( Exception e )
        {
            D.ebugPrintStackTrace( e, "Exception caught in handlePUTPIECE" );
        }
        finally
        {
            ga.releaseMonitor();
        }
    }

    /**
     * Handle the client's "move piece request" message.
     * Currently, ships are the only pieces that can be moved.
     */
    private void handleMOVEPIECE( SOCGame ga, Connection c, final SOCMovePiece mes )
    {
        final String gaName = ga.getName();

        boolean denyRequest = false;
        final int fromEdge = mes.getFromCoord(),
            toEdge = mes.getToCoord();
        if ((mes.getPieceType() != SOCPlayingPiece.SHIP)
            || !handler.checkTurn( c, ga ))
        {
            denyRequest = true;
        }
        else
        {
            final int pn = ga.getCurrentPlayerNumber();
            SOCShip moveShip = ga.canMoveShip( pn, fromEdge, toEdge );
            if (moveShip == null)
            {
                denyRequest = true;
            }
            else
            {
                final int gstate = ga.getGameState();
                final SOCPlayer longestRoutePlayer = ga.getPlayerWithLongestRoad();

                ga.moveShip( moveShip, toEdge );

                srv.messageToGame( gaName, true, new SOCMovePiece
                    ( gaName, pn, SOCPlayingPiece.SHIP, fromEdge, toEdge ) );
                // client will also print "* Joe moved a ship.", no need to send a SOCGameServerText.
                handler.reportLongestRoadIfChanged( ga, longestRoutePlayer, false );

                if (!ga.pendingMessagesOut.isEmpty())
                    handler.sendGamePendingMessages( ga, true );

                if (ga.getGameState() == SOCGame.WAITING_FOR_PICK_GOLD_RESOURCE)
                {
                    // If ship placement reveals a gold hex in _SC_FOG,
                    // the player gets to pick a free resource.
                    handler.sendGameState( ga, false, false );
                    handler.sendGameState_sendGoldPickAnnounceText( ga, gaName, c, null );
                }
                else if (gstate != ga.getGameState())
                {
                    // announce new state (such as PLACING_INV_ITEM in _SC_FTRI),
                    // or if state is now SOCGame.OVER, announce end of game
                    handler.sendGameState( ga, false, false );
                }
            }
        }

        if (denyRequest)
        {
            D.ebugPrintlnINFO( "ILLEGAL MOVEPIECE: 0x" + Integer.toHexString( fromEdge ) + " -> 0x" + Integer.toHexString( toEdge )
                + ": player " + c.getData() );
            srv.messageToPlayerKeyed
                ( c, gaName, SOCServer.PN_REPLY_TO_UNDETERMINED, "reply.movepiece.cannot.now.ship" );  // "You can't move that ship now."
            srv.messageToPlayer
                ( c, gaName, SOCServer.PN_REPLY_TO_UNDETERMINED, new SOCCancelBuildRequest( gaName, SOCPlayingPiece.SHIP ) );
        }
    }

    /**
     * Handle the client's debug Free Placement putpiece request.
     * @since 1.1.12
     */
    private void handleDEBUGFREEPLACE( final SOCGame ga, final Connection c, final SOCDebugFreePlace mes )
    {
        if (!ga.isDebugFreePlacement())
            return;
        final String gaName = ga.getName();
        final int gstate = ga.getGameState();
        final SOCPlayer longestRoutePlayer = ga.getPlayerWithLongestRoad();

        final int coord = mes.getCoordinates();
        final SOCPlayer player = ga.getPlayer( mes.getPlayerNumber() );
        if (player == null)
            return;

        boolean didPut = false;
        final int pieceType = mes.getPieceType(),
            pn = player.getPlayerNumber();

        final boolean initialDeny
            = ga.isInitialPlacement() && !player.canBuildInitialPieceType( pieceType );
        boolean denyInSpecial = false;

        switch (pieceType)
        {
        case SOCPlayingPiece.ROAD:
            if (player.isPotentialRoad( coord ) && !initialDeny)
            {
                ga.putPiece( new SOCRoad( player, coord, null ) );
                didPut = true;
            }
            break;

        case SOCPlayingPiece.SETTLEMENT:
            if (player.canPlaceSettlement( coord ) && !initialDeny)
            {
                ga.putPiece( new SOCSettlement( player, coord, null ) );
                didPut = true;
            }
            break;

        case SOCPlayingPiece.CITY:
            if (player.isPotentialCity( coord ) && !initialDeny)
            {
                ga.putPiece( new SOCCity( player, coord, null ) );
                didPut = true;
            }
            break;

        case SOCPlayingPiece.SHIP:
            if (ga.canPlaceShip( player, coord ) && !initialDeny)
            {
                if (player.canPlaceShip_debugFreePlace( coord ))
                {
                    ga.putPiece( new SOCShip( player, coord, null ) );
                    didPut = true;
                }
                else
                {
                    denyInSpecial = true;
                }
            }
            break;

        default:
            srv.messageToPlayer( c, gaName, SOCServer.PN_REPLY_TO_UNDETERMINED,
                "* Unknown piece type: " + pieceType );
        }

        if (didPut)
        {
            srv.messageToGame( gaName, true, new SOCPutPiece
                ( gaName, pn, pieceType, coord ) );
            handler.reportLongestRoadIfChanged( ga, longestRoutePlayer, false );

            if (!(ga.pendingMessagesOut.isEmpty() && player.pendingMessagesOut.isEmpty()))
                handler.sendGamePendingMessages( ga, true );

            // Check for initial settlement next to gold hex, or road/ship revealed gold from fog
            final int numGoldRes = player.getNeedToPickGoldHexResources();
            if (numGoldRes > 0)
            {
                final int newGS = ga.getGameState();

                if (newGS == SOCGame.WAITING_FOR_PICK_GOLD_RESOURCE)
                    srv.messageToGame( gaName, true, new SOCGameState( gaName, newGS ) );
                // state not sent for STARTS_WAITING_FOR_PICK_GOLD_RESOURCE
                srv.messageToPlayer( c, gaName, pn,
                    new SOCSimpleRequest
                        ( gaName, pn, SOCSimpleRequest.PROMPT_PICK_RESOURCES, numGoldRes ) );
            }

            final int newState = ga.getGameState();
            if (newState >= SOCGame.OVER)
            {
                // exit debug mode, announce end of game
                handler.processDebugCommand_freePlace( c, ga, "0" );
                handler.sendGameState( ga, false, false );
            }
            else if (newState != gstate)
            {
                handler.sendGameState( ga, false, false );
            }
        }
        else
        {
            if (initialDeny)
            {
                final String pieceTypeFirst =
                    ((player.getPieces().size() % 2) == 0)
                        ? "settlement"
                        : "road";
                srv.messageToPlayer( c, gaName, SOCServer.PN_REPLY_TO_UNDETERMINED,
                    "Place a " + pieceTypeFirst + " before placing that." );
            }
            else if (denyInSpecial)
            {
                srv.messageToPlayer( c, gaName, SOCServer.PN_REPLY_TO_UNDETERMINED,
                    "Can't currently do that during Free Placement." );
            }
            else
            {
                srv.messageToPlayer( c, gaName, SOCServer.PN_REPLY_TO_UNDETERMINED,
                    "Not a valid location to place that." );
            }
        }
    }


    /// Development Cards ///


    /**
     * handle "buy dev card request" message.
     *<P>
     * Before v2.0.00 this method was {@code handleBUYCARDREQUEST}.
     *
     * @param c  the connection that sent the message
     * @param mes  the message
     * @since 1.0.0
     */
    private void handleBUYDEVCARDREQUEST( SOCGame ga, Connection c, final SOCBuyDevCardRequest mes )
    {
        ga.takeMonitor();

        try
        {
            final String gaName = ga.getName();
            SOCPlayer player = ga.getPlayer( c.getData() );
            final int pn = player.getPlayerNumber();
            boolean sendDenyReply = false;  // for robots' benefit

            if (handler.checkTurn( c, ga ))
            {
                if (((ga.getGameState() == SOCGame.PLAY1) || (ga.getGameState() == SOCGame.SPECIAL_BUILDING))
                    && (ga.couldBuyDevCard( pn )))
                {
                    int card = ga.buyDevCard();
                    final int devCount = ga.getNumDevCards();

                    // Note: If this message sequence changes, update SOCBuyDevCardRequest javadoc

                    srv.gameList.takeMonitorForGame( gaName );
                    try
                    {
                        if (ga.clientVersionLowest >= SOCPlayerElements.MIN_VERSION)
                        {
                            srv.messageToGameWithMon( gaName, true, new SOCPlayerElements
                                ( gaName, pn, SOCPlayerElement.LOSE, SOCDevCard.COST ) );
                            srv.messageToGameWithMon
                                ( gaName, true, new SOCGameElements( gaName, GEType.DEV_CARD_COUNT, devCount ) );
                        }
                        else
                        {
                            srv.messageToGameWithMon( gaName, false, new SOCPlayerElement
                                ( gaName, pn, SOCPlayerElement.LOSE, PEType.ORE, 1 ) );
                            srv.messageToGameWithMon( gaName, false, new SOCPlayerElement
                                ( gaName, pn, SOCPlayerElement.LOSE, PEType.SHEEP, 1 ) );
                            srv.messageToGameWithMon( gaName, false, new SOCPlayerElement
                                ( gaName, pn, SOCPlayerElement.LOSE, PEType.WHEAT, 1 ) );
                            srv.messageToGameWithMon
                                ( gaName, false, new SOCDevCardCount( gaName, devCount ) );

                            if (srv.recordGameEventsIsActive())
                            {
                                srv.recordGameEvent( gaName, new SOCPlayerElements
                                    ( gaName, pn, SOCPlayerElement.LOSE, SOCDevCard.COST ) );
                                srv.recordGameEvent
                                    ( gaName, new SOCGameElements( gaName, GEType.DEV_CARD_COUNT, devCount ) );
                            }
                        }
                    }
                    finally
                    {
                        srv.gameList.releaseMonitorForGame( gaName );
                    }

                    // Let the player know, and record that event
                    {
                        if ((card == SOCDevCardConstants.KNIGHT)
                            && (c.getVersion() < SOCDevCardConstants.VERSION_FOR_RENUMBERED_TYPES))
                            card = SOCDevCardConstants.KNIGHT_FOR_VERS_1_X;

                        SOCDevCardAction drawMsg = new SOCDevCardAction
                            ( gaName, pn, SOCDevCardAction.DRAW, card );
                        srv.messageToPlayer( c, null, SOCServer.PN_NON_EVENT, drawMsg );

                        if (srv.recordGameEventsIsActive())
                        {
                            if (card == SOCDevCardConstants.KNIGHT_FOR_VERS_1_X)
                                drawMsg = new SOCDevCardAction
                                    ( gaName, pn, SOCDevCardAction.DRAW, SOCDevCardConstants.KNIGHT );
                            srv.recordGameEventTo( gaName, pn, drawMsg );
                        }
                    }

                    // send as Unknown to other members of game, unless game/cards are Observable:

                    if (ga.clientVersionLowest >= SOCDevCardConstants.VERSION_FOR_RENUMBERED_TYPES)
                    {
                        final int ctypeToOthers =
                            (ga.isGameOptionSet( SOCGameOptionSet.K_PLAY_FO )
                                || ga.isGameOptionSet( SOCGameOptionSet.K_PLAY_VPO ))
                                ? card
                                : SOCDevCardConstants.UNKNOWN;

                        srv.messageToGameExcept( gaName, c, pn, new SOCDevCardAction
                            ( gaName, pn, SOCDevCardAction.DRAW, ctypeToOthers ), true );
                    }
                    else
                    {
                        srv.messageToGameForVersionsExcept
                            ( ga, -1, SOCDevCardConstants.VERSION_FOR_RENUMBERED_TYPES - 1,
                                c, new SOCDevCardAction
                                    ( gaName, pn, SOCDevCardAction.DRAW, SOCDevCardConstants.UNKNOWN_FOR_VERS_1_X ), true );
                        srv.messageToGameForVersionsExcept
                            ( ga, SOCDevCardConstants.VERSION_FOR_RENUMBERED_TYPES, Integer.MAX_VALUE,
                                c, new SOCDevCardAction
                                    ( gaName, pn, SOCDevCardAction.DRAW, SOCDevCardConstants.UNKNOWN ), true );

                        if (srv.recordGameEventsIsActive())
                            srv.recordGameEventNotTo( gaName, pn, new SOCDevCardAction
                                ( gaName, pn, SOCDevCardAction.DRAW, SOCDevCardConstants.UNKNOWN ) );
                    }

                    final int remain = ga.getNumDevCards();
                    final SOCSimpleAction actmsg = new SOCSimpleAction
                        ( gaName, pn, SOCSimpleAction.DEVCARD_BOUGHT, remain, 0 );

                    if (ga.clientVersionLowest >= SOCSimpleAction.VERSION_FOR_SIMPLEACTION)
                    {
                        srv.messageToGame( gaName, true, actmsg );
                    }
                    else
                    {
                        srv.recordGameEvent( gaName, actmsg );

                        srv.gameList.takeMonitorForGame( gaName );

                        try
                        {
                            srv.messageToGameForVersions
                                ( ga, SOCSimpleAction.VERSION_FOR_SIMPLEACTION, Integer.MAX_VALUE, actmsg, false );

                            // Only pre-1.1.19 clients will see the game text messages. Since they're
                            // older than the i18n work: Skip text key lookups, always use english,
                            // and use SOCGameTextMsg not SOCGameServerText.

                            final String boughtTxt = MessageFormat.format
                                ( "{0} bought a development card.", player.getName() );
                            srv.messageToGameForVersions( ga, -1, SOCSimpleAction.VERSION_FOR_SIMPLEACTION - 1,
                                new SOCGameTextMsg( gaName, SOCGameTextMsg.SERVERNAME, boughtTxt ), false );

                            final String remainTxt;
                            switch (remain)
                            {
                            case 0:
                                remainTxt = "There are no more Development cards.";
                                break;
                            case 1:
                                remainTxt = "There is 1 card left.";
                                break;
                            default:
                                remainTxt = MessageFormat.format( "There are {0,number} cards left.", ga.getNumDevCards() );
                                // I18N OK: for old version compat
                            }
                            srv.messageToGameForVersions( ga, -1, SOCSimpleAction.VERSION_FOR_SIMPLEACTION - 1,
                                new SOCGameTextMsg( gaName, SOCGameTextMsg.SERVERNAME, remainTxt ), false );
                        }
                        finally
                        {
                            srv.gameList.releaseMonitorForGame( gaName );
                        }
                    }

                    handler.sendGameState( ga );
                }
                else
                {
                    // unlikely; client should know to not send request in those conditions

                    final String denyText = (ga.getNumDevCards() == 0)
                        ? /*I*/"There are no more Development cards."/*18N*/
                        : /*I*/"You can't buy a development card now."/*18N*/;
                    srv.messageToPlayer( c, gaName, pn, denyText );

                    sendDenyReply = true;
                }
            }
            else
            {
                // is asking "buy" to trigger SBP if 6-player, otherwise request not allowed at this time

                sendDenyReply = true;

                if (ga.maxPlayers <= 4)
                {
                    srv.messageToPlayerKeyed( c, gaName, pn, "base.reply.not.your.turn" );  // "It's not your turn."
                }
                else
                {
                    // 6-player board: Special Building Phase
                    try
                    {
                        ga.askSpecialBuild( pn, true );
                        srv.messageToGame( gaName, true, new SOCPlayerElement
                            ( gaName, pn, SOCPlayerElement.SET, PEType.ASK_SPECIAL_BUILD, 1 ) );
                        sendDenyReply = false;
                    }
                    catch( NoSuchElementException e )
                    {
                        srv.messageToPlayerKeyed( c, gaName, pn, "action.build.cannot.special.PLP.common" );
                        // "House rule: Special Building phase requires 5 or 6 players."
                    }
                    catch( IllegalStateException e )
                    {
                        srv.messageToPlayer( c, gaName, pn, /*I*/"You can't ask to buy a card now."/*18N*/ );
                    }
                }
            }

            if (sendDenyReply && ga.getPlayer( pn ).isRobot())
            {
                srv.messageToPlayer( c, gaName, pn, new SOCCancelBuildRequest( gaName, -2 ) );  // == SOCPossiblePiece.CARD
            }
        }
        catch( Exception e )
        {
            D.ebugPrintStackTrace( e, "Exception caught" );
        }
        finally
        {
            ga.releaseMonitor();
        }
    }

    /**
     * handle "play development card request" message.
     *
     * @param c  the connection that sent the message
     * @param mes  the message
     * @since 1.0.0
     */
    private void handlePLAYDEVCARDREQUEST( SOCGame ga, Connection c, final SOCPlayDevCardRequest mes )
    {
        ga.takeMonitor();

        try
        {
            final String gaName = ga.getName();
            boolean denyPlayCardNow = false;  // if player can't play right now, send "You can't play a (cardtype) card now."
            String denyTextKey = null;  // if player can't play right now, for a different reason than denyPlayCardNow, send this

            if (handler.checkTurn( c, ga ))
            {
                final SOCPlayer player = ga.getPlayer( c.getData() );
                final int pn = player.getPlayerNumber();

                int ctype = mes.getDevCard();
                if ((ctype == SOCDevCardConstants.KNIGHT_FOR_VERS_1_X)
                    && (c.getVersion() < SOCDevCardConstants.VERSION_FOR_RENUMBERED_TYPES))
                    ctype = SOCDevCardConstants.KNIGHT;

                switch (ctype)
                {
                case SOCDevCardConstants.KNIGHT:
                {
                    final boolean isWarshipConvert = ga.isGameOptionSet( SOCGameOptionSet.K_SC_PIRI );

                    if (ga.canPlayKnight( pn ))
                    {
                        final PEType peType = (isWarshipConvert)
                            ? PEType.SCENARIO_WARSHIP_COUNT : PEType.NUMKNIGHTS;
                        final int pnWithLargestArmy;
                        {
                            SOCPlayer pl = ga.getPlayerWithLargestArmy();
                            pnWithLargestArmy = (pl != null) ? pl.getPlayerNumber() : -1;
                        }

                        ga.playKnight();

                        final String cardplayed = (isWarshipConvert)
                            ? "action.card.soldier.warship"  // "converted a ship to a warship."
                            : "action.card.soldier";         // "played a Soldier card."

                        srv.gameList.takeMonitorForGame( gaName );

                        srv.messageToGameKeyed( ga, true, false, cardplayed, player.getName() );
                        if (ga.clientVersionLowest >= SOCDevCardConstants.VERSION_FOR_RENUMBERED_TYPES)
                        {
                            srv.messageToGameWithMon( gaName, true, new SOCDevCardAction
                                ( gaName, pn, SOCDevCardAction.PLAY, SOCDevCardConstants.KNIGHT ) );
                        }
                        else
                        {
                            srv.messageToGameForVersions
                                ( ga, -1, SOCDevCardConstants.VERSION_FOR_RENUMBERED_TYPES - 1,
                                    new SOCDevCardAction
                                        ( gaName, pn, SOCDevCardAction.PLAY, SOCDevCardConstants.KNIGHT_FOR_VERS_1_X ), false );
                            srv.messageToGameForVersions
                                ( ga, SOCDevCardConstants.VERSION_FOR_RENUMBERED_TYPES, Integer.MAX_VALUE,
                                    new SOCDevCardAction
                                        ( gaName, pn, SOCDevCardAction.PLAY, SOCDevCardConstants.KNIGHT ), false );

                            if (srv.recordGameEventsIsActive())
                                srv.recordGameEvent( gaName, new SOCDevCardAction
                                    ( gaName, pn, SOCDevCardAction.PLAY, SOCDevCardConstants.KNIGHT ) );
                        }

                        if (ga.clientVersionLowest >= SOCPlayerElement.VERSION_FOR_CARD_ELEMENTS)
                            srv.messageToGameWithMon( gaName, true, new SOCPlayerElement
                                ( gaName, pn, SOCPlayerElement.SET, PEType.PLAYED_DEV_CARD_FLAG, 1 ) );
                        else
                            srv.messageToGameWithMon( gaName, true, new SOCSetPlayedDevCard( gaName, pn, true ) );

                        srv.messageToGameWithMon
                            ( gaName, true, new SOCPlayerElement( gaName, pn, SOCPlayerElement.GAIN, peType, 1 ) );

                        srv.gameList.releaseMonitorForGame( gaName );

                        if (!isWarshipConvert)
                        {
                            SOCPlayer pl = ga.getPlayerWithLargestArmy();
                            int newPNwithLargestArmy = (pl != null) ? pl.getPlayerNumber() : -1;
                            if (newPNwithLargestArmy != pnWithLargestArmy)
                            {
                                SOCMessage msg;
                                if (ga.clientVersionLowest >= SOCGameElements.MIN_VERSION)
                                    msg = new SOCGameElements
                                        ( gaName, GEType.LARGEST_ARMY_PLAYER, newPNwithLargestArmy );
                                else
                                    msg = new SOCLargestArmy( gaName, newPNwithLargestArmy );

                                srv.messageToGame( gaName, true, msg );
                            }

                            handler.sendGameState( ga );
                        }
                    }
                    else
                    {
                        denyPlayCardNow = true;
                        // "You can't play a " + ((isWarshipConvert) ? "Warship" : "Soldier") + " card now."
                    }
                }
                break;

                case SOCDevCardConstants.ROADS:

                    if (ga.canPlayRoadBuilding( pn ))
                    {
                        ga.playRoadBuilding();

                        srv.gameList.takeMonitorForGame( gaName );
                        srv.messageToGameWithMon( gaName, true, new SOCDevCardAction
                            ( gaName, pn, SOCDevCardAction.PLAY, SOCDevCardConstants.ROADS ) );
                        if (ga.clientVersionLowest >= SOCPlayerElement.VERSION_FOR_CARD_ELEMENTS)
                            srv.messageToGameWithMon( gaName, true, new SOCPlayerElement
                                ( gaName, pn, SOCPlayerElement.SET, PEType.PLAYED_DEV_CARD_FLAG, 1 ) );
                        else
                            srv.messageToGameWithMon( gaName, true, new SOCSetPlayedDevCard( gaName, pn, true ) );
                        srv.messageToGameKeyed( ga, true, false, "action.card.roadbuilding", player.getName() );
                        // "played a Road Building card."
                        srv.gameList.releaseMonitorForGame( gaName );

                        handler.sendGameState( ga );
                        if (ga.getGameState() == SOCGame.PLACING_FREE_ROAD1)
                            srv.messageToPlayerKeyed
                                ( c, gaName, pn, (ga.hasSeaBoard) ? "action.card.road.place.2s" : "action.card.road.place.2r" );
                            // "You may place 2 roads/ships." or "You may place 2 roads."
                        else
                            srv.messageToPlayerKeyed
                                ( c, gaName, pn, (ga.hasSeaBoard) ? "action.card.road.place.1s" : "action.card.road.place.1r" );
                        // "You may place your 1 remaining road or ship." or "... place your 1 remaining road."
                    }
                    else
                    {
                        denyPlayCardNow = true;  // "You can't play a Road Building card now."
                    }

                    break;

                case SOCDevCardConstants.DISC:

                    if (ga.canPlayDiscovery( pn ))
                    {
                        ga.playDiscovery();

                        srv.gameList.takeMonitorForGame( gaName );
                        srv.messageToGameWithMon( gaName, true, new SOCDevCardAction
                            ( gaName, pn, SOCDevCardAction.PLAY, SOCDevCardConstants.DISC ) );
                        if (ga.clientVersionLowest >= SOCPlayerElement.VERSION_FOR_CARD_ELEMENTS)
                            srv.messageToGameWithMon( gaName, true, new SOCPlayerElement
                                ( gaName, pn, SOCPlayerElement.SET, PEType.PLAYED_DEV_CARD_FLAG, 1 ) );
                        else
                            srv.messageToGameWithMon( gaName, true, new SOCSetPlayedDevCard( gaName, pn, true ) );
                        srv.messageToGameKeyed( ga, true, false, "action.card.discoveryplenty", player.getName() );
                        // "played a Year of Plenty card."
                        srv.gameList.releaseMonitorForGame( gaName );

                        handler.sendGameState( ga );
                    }
                    else
                    {
                        denyPlayCardNow = true;  // "You can't play a Year of Plenty card now."
                    }

                    break;

                case SOCDevCardConstants.MONO:

                    if (ga.canPlayMonopoly( pn ))
                    {
                        ga.playMonopoly();

                        srv.gameList.takeMonitorForGame( gaName );
                        srv.messageToGameWithMon( gaName, true, new SOCDevCardAction
                            ( gaName, pn, SOCDevCardAction.PLAY, SOCDevCardConstants.MONO ) );
                        if (ga.clientVersionLowest >= SOCPlayerElement.VERSION_FOR_CARD_ELEMENTS)
                            srv.messageToGameWithMon( gaName, true, new SOCPlayerElement
                                ( gaName, pn, SOCPlayerElement.SET, PEType.PLAYED_DEV_CARD_FLAG, 1 ) );
                        else
                            srv.messageToGameWithMon( gaName, true, new SOCSetPlayedDevCard( gaName, pn, true ) );
                        srv.messageToGameKeyed( ga, true, false, "action.card.mono", player.getName() );  // "played a Monopoly card."
                        srv.gameList.releaseMonitorForGame( gaName );

                        handler.sendGameState( ga );
                    }
                    else
                    {
                        denyPlayCardNow = true;  // "You can't play a Monopoly card now."
                    }

                    break;

                // VP cards are secretly played when bought.
                // (case SOCDevCardConstants.CAP, MARKET, UNIV, TEMP, CHAPEL):
                // If player clicks "Play Card" the message is handled at the
                // client, in SOCHandPanel.actionPerformed case CARD.
                //  "You secretly played this VP card when you bought it."
                //  break;

                default:
                    denyTextKey = "reply.playdevcard.type.unknown";  // "That card type is unknown."
                    D.ebugPrintlnINFO( "* srv handlePLAYDEVCARDREQUEST: asked to play unhandled type " + mes.getDevCard() );
                    // debug prints dev card type from client, not ctype,
                    // in case ctype was changed here from message value.

                }
            }
            else
            {
                denyTextKey = "base.reply.not.your.turn";  // "It's not your turn."
            }

            if (denyPlayCardNow || (denyTextKey != null))
            {
                final SOCClientData scd = (SOCClientData) c.getAppData();
                if ((scd == null) || !scd.isRobot)
                {
                    if (denyTextKey != null)
                        srv.messageToPlayerKeyed
                            ( c, gaName, SOCServer.PN_REPLY_TO_UNDETERMINED, denyTextKey );
                    else
                        srv.messageToPlayerKeyedSpecial
                            ( c, ga, SOCServer.PN_REPLY_TO_UNDETERMINED, "reply.playdevcard.cannot.now", mes.getDevCard() );
                }
                else
                {
                    srv.messageToPlayer
                        ( c, null, SOCServer.PN_REPLY_TO_UNDETERMINED,
                            new SOCDevCardAction( gaName, -1, SOCDevCardAction.CANNOT_PLAY, mes.getDevCard() ) );
                }
            }
        }
        catch( Exception e )
        {
            D.ebugPrintStackTrace( e, "Exception caught" );
        }
        finally
        {
            ga.releaseMonitor();
        }
    }

    /**
     * handle "discovery pick" (while playing Discovery/Year of Plenty card) / Gold Hex resource pick message.
     *
     * @param c  the connection that sent the message
     * @param mes  the message
     * @since 1.0.0
     */
    private void handlePICKRESOURCES( SOCGame ga, Connection c, final SOCPickResources mes )
    {
        final String gaName = ga.getName();
        final SOCResourceSet rsrcs = mes.getResources();

        ga.takeMonitor();

        final SOCPlayer player = ga.getPlayer( c.getData() );
        final int pn;
        if (player != null)
            pn = player.getPlayerNumber();
        else
            pn = -1;  // c's client no longer in the game

        try
        {
            if (player == null)
            {
                // The catch block will print this out semi-nicely
                throw new IllegalArgumentException( "player not found in game" );
            }

            final int gstate = ga.getGameState();
            if (gstate == SOCGame.WAITING_FOR_DISCOVERY)
            {
                // Message is Discovery/Year of Plenty picks

                if (handler.checkTurn( c, ga ))
                {
                    if (ga.canDoDiscoveryAction( rsrcs ))
                    {
                        ga.doDiscoveryAction( rsrcs );

                        final SOCPickResources picked = new SOCPickResources
                            (gaName, rsrcs, pn, SOCPickResources.REASON_DISCOVERY);
                        if (ga.clientVersionLowest >= SOCPickResources.VERSION_FOR_SERVER_ANNOUNCE)
                        {
                            srv.messageToGame(gaName, true, picked);
                        } else {
                            srv.recordGameEvent(gaName, picked);

                            srv.messageToGameForVersions
                                (ga, SOCPickResources.VERSION_FOR_SERVER_ANNOUNCE, Integer.MAX_VALUE, picked, true);

                            handler.reportRsrcGainLossForVersions
                                (ga, rsrcs, false, true, pn, -1, null, SOCPickResources.VERSION_FOR_SERVER_ANNOUNCE - 1);
                            srv.messageToGameForVersionsKeyed
                                (ga, 0, SOCPickResources.VERSION_FOR_SERVER_ANNOUNCE - 1, true, true,
                                 "action.card.discov.received", player.getName(), rsrcs);
                                     // "{0} received {1,rsrcs} from the bank."
                        }
                        handler.sendGameState( ga );
                    }
                    else
                    {
                        srv.messageToPlayerKeyed( c, gaName, pn, "action.card.discov.notlegal" );
                        // "That is not a legal Year of Plenty pick."
                    }
                }
                else
                {
                    srv.messageToPlayerKeyed( c, gaName, pn, "base.reply.not.your.turn" );  // "It's not your turn."
                }
            }
            else
            {
                // Message is Gold Hex picks

                if (ga.canPickGoldHexResources( pn, rsrcs ))
                {
                    final boolean fromInitPlace = ga.isInitialPlacement();
                    final boolean fromPirateFleet = ga.isPickResourceIncludingPirateFleet( pn );

                    final int prevState = ga.pickGoldHexResources( pn, rsrcs );
                    final int newState = ga.getGameState();

                    /**
                     * tell everyone what the player gained
                     */
                    handler.reportRsrcGainGold( ga, player, pn, rsrcs, false, !fromPirateFleet );

                    /**
                     * send the new state, or end turn if was marked earlier as forced
                     * -- for gold during initial placement, current player might also change.
                     */
                    if ((gstate != SOCGame.PLAY1) || (newState == SOCGame.WAITING_FOR_DISCARDS)
                        || !ga.isForcingEndTurn())
                    {
                        if (!fromInitPlace)
                        {
                            handler.sendGameState( ga );

                            if (newState == SOCGame.WAITING_FOR_DISCARDS)
                            {
                                // happens only in scenario _SC_PIRI, when 7 is rolled, player wins against pirate fleet
                                // and has picked their won resource, and then someone must discard
                                handler.sendGameState_sendDiscardRequests( ga, gaName );
                            }
                        }
                        else
                        {
                            // send state, and current player if changed

                            switch (newState)
                            {
                            case SOCGame.START1B:
                            case SOCGame.START2B:
                            case SOCGame.START3B:
                                // pl not changed: previously placed settlement, now placing road or ship
                                handler.sendGameState( ga );
                                break;

                            case SOCGame.START1A:
                            case SOCGame.START2A:
                            case SOCGame.START3A:
                            case SOCGame.ROLL_OR_CARD:
                                // Current player probably changed, announce new player if so
                                // with sendTurn and/or SOCRollDicePrompt
                                handler.sendTurnStateAtInitialPlacement( ga, player, c, prevState );
                                break;
                            }
                        }
                    }
                    else
                    {
                        // force-end game turn
                        handler.endGameTurn( ga, player, true );  // locking: already did ga.takeMonitor()
                    }
                }
                else
                {
                    // Can't pick because resource count or game state was wrong

                    final int npick = player.getNeedToPickGoldHexResources();
                    if (npick != rsrcs.getTotal())
                    {
                        srv.messageToPlayerKeyed
                            ( c, gaName, pn, "reply.pick.gold.cannot.that_many" );  // "You can't pick that many resources."
                        if ((npick > 0) && (gstate < SOCGame.OVER))
                            srv.messageToPlayer( c, gaName, pn, new SOCSimpleRequest
                                ( gaName, pn, SOCSimpleRequest.PROMPT_PICK_RESOURCES, npick ) );
                        else
                            srv.messageToPlayer( c, gaName, pn, new SOCPlayerElement
                                ( gaName, pn, SOCPlayerElement.SET, PEType.NUM_PICK_GOLD_HEX_RESOURCES, 0 ) );
                    }
                    else
                    {
                        // Probably a game logic bug:
                        // Some recent action/event gave the player free resource(s)
                        // but didn't follow up with a state where they're expected to claim them.
                        srv.messageToGame( gaName, true,
                            "Recovering from buggy state: " + player.getName()
                                + " won free resources but game state didn't allow them to be picked; giving them anyway." );
                        // i18n OK: won't appear in normal gameplay
                        player.getResources().add( rsrcs );
                        player.setNeedToPickGoldHexResources( 0 );
                        handler.reportRsrcGainGold( ga, player, pn, rsrcs, true, false );
                    }
                }
            }
        }
        catch( Exception e )
        {
            D.ebugPrintStackTrace( e, "Exception caught" );
        }
        finally
        {
            ga.releaseMonitor();
        }
    }

    /**
     * handle "pick resource type" (monopoly) message.
     *<P>
     * Before v2.0.00 this method was {@code handleMONOPOLYPICK}.
     *
     * @param c     the connection that sent the message
     * @param mes   the message
     * @since 1.0.0
     */
    private void handlePICKRESOURCETYPE( SOCGame ga, Connection c, final SOCPickResourceType mes )
    {
        ga.takeMonitor();

        try
        {
            final String gaName = ga.getName();
            if (handler.checkTurn( c, ga ))
            {
                if (ga.canDoMonopolyAction())
                {
                    final int rsrc = mes.getResourceType();

                    final int[] monoPicks = ga.doMonopolyAction( rsrc );

                    final boolean[] isVictim = new boolean[ga.maxPlayers];
                    final int cpn = ga.getCurrentPlayerNumber();
                    final String monoPlayerName = c.getData();
                    int monoTotal = 0;
                    for (int pn = 0; pn < ga.maxPlayers; ++pn)
                    {
                        final int n = monoPicks[pn];
                        if (n > 0)
                        {
                            monoTotal += n;
                            isVictim[pn] = true;
                        }
                    }

                    srv.gameList.takeMonitorForGame( gaName );

                    /**
                     * Send each affected player's resource counts for the monopolized resource;
                     * set isNews flag for each victim player's count.
                     * Sending rsrc number works because SOCPlayerElement.CLAY == SOCResourceConstants.CLAY.
                     */
                    for (int pn = 0; pn < ga.maxPlayers; ++pn)
                        if (isVictim[pn])
                            srv.messageToGameWithMon
                                (gaName, true, new SOCPlayerElement
                                    (gaName, pn, SOCPlayerElement.SET,
                                     rsrc, ga.getPlayer(pn).getResources().getAmount(rsrc), true));
                    srv.messageToGameWithMon
                        (gaName, true, new SOCPlayerElement
                            (gaName, cpn, SOCPlayerElement.GAIN,
                             rsrc, monoTotal, false));

                    final SOCSimpleAction actMsg = new SOCSimpleAction
                        ( gaName, cpn,
                            SOCSimpleAction.RSRC_TYPE_MONOPOLIZED, monoTotal, rsrc );
                    // Client will print "You monopolized 5 sheep." or "Joe monopolized 5 Sheep."

                    if (ga.clientVersionLowest >= SOCStringManager.VERSION_FOR_I18N)
                    {
                        srv.messageToGameWithMon( gaName, true, actMsg );
                    }
                    else
                    {
                        srv.recordGameEvent( gaName, actMsg );

                        srv.messageToGameForVersions
                            ( ga, SOCStringManager.VERSION_FOR_I18N, Integer.MAX_VALUE, actMsg, false );

                        // Only pre-2.0.00 clients need this game text message. Since they're older than
                        // the i18n work: Always use english, send SOCGameTextMsg not SOCGameServerText.

                        final String monoTxt = monoPlayerName + " monopolized " +
                            SOCStringManager.getFallbackServerManagerForClient().getSOCResourceCount( rsrc, monoTotal );
                        // "Joe monopolized 5 Sheep."
                        // If acting player's client is old, they'll see that instead of "You monopolized 5 sheep";
                        // that cosmetic change is OK.

                        srv.messageToGameForVersions( ga, -1, SOCStringManager.VERSION_FOR_I18N - 1,
                            new SOCGameTextMsg( gaName, SOCGameTextMsg.SERVERNAME, monoTxt ), false );
                    }

                    srv.gameList.releaseMonitorForGame( gaName );

                    /**
                     * now that monitor is released, notify the
                     * victim(s) of resource amounts taken.
                     * Skip robot victims, they ignore text messages.
                     */
                    for (int pn = 0; pn < ga.maxPlayers; ++pn)
                    {
                        if (!isVictim[pn])
                            continue;

                        int picked = monoPicks[pn];
                        SOCPlayer victim = ga.getPlayer( pn );
                        String viName = victim.getName();
                        Connection viCon = srv.getConnection( viName );
                        if ((viCon != null) && !victim.isRobot())
                            srv.messageToPlayerKeyedSpecial
                                ( viCon, ga, pn,
                                    ((picked == 1) ? "action.mono.took.your.1" : "action.mono.took.your.n"),
                                    monoPlayerName, picked, rsrc );
                        // "Joe's Monopoly took your 3 sheep."
                    }

                    handler.sendGameState( ga );
                }
                else
                {
                    srv.messageToPlayerKeyedSpecial
                        ( c, ga, SOCServer.PN_REPLY_TO_UNDETERMINED, "reply.playdevcard.cannot.now", SOCDevCardConstants.MONO );
                    // "You can't play a Monopoly card now."  Before v2.0.00, was "You can't do a Monopoly pick now."
                }
            }
            else
            {
                srv.messageToPlayerKeyed
                    ( c, gaName, SOCServer.PN_REPLY_TO_UNDETERMINED, "base.reply.not.your.turn" );  // "It's not your turn."
            }
        }
        catch( Exception e )
        {
            D.ebugPrintStackTrace( e, "Exception caught" );
        }
        finally
        {
            ga.releaseMonitor();
        }
    }


    /// Inventory Items and Special Items ///


    /**
     * Special inventory item action (play request) from a player.
     * Ignored unless {@link SOCInventoryItemAction#action mes.action} == {@link SOCInventoryItemAction#PLAY PLAY}.
     * Calls {@link SOCGame#canPlayInventoryItem(int, int)}, {@link SOCGame#playInventoryItem(int)}.
     * If game state changes here, calls {@link SOCGameHandler#sendGameState(SOCGame)} just before returning.
     *
     * @param ga  game with {@code c} as a client player
     * @param c  the connection sending the message
     * @param mes  the message
     */
    private void handleINVENTORYITEMACTION( SOCGame ga, Connection c, final SOCInventoryItemAction mes )
    {
        if (mes.action != SOCInventoryItemAction.PLAY)
            return;

        final String gaName = ga.getName();
        SOCPlayer clientPl = ga.getPlayer( c.getData() );
        if (clientPl == null)
            return;

        final int pn = clientPl.getPlayerNumber();

        final int replyCannot = ga.canPlayInventoryItem( pn, mes.itemType );
        if (replyCannot != 0)
        {
            srv.messageToPlayer( c, gaName, pn,
                new SOCInventoryItemAction
                    ( gaName, -1, SOCInventoryItemAction.CANNOT_PLAY, mes.itemType, replyCannot ) );
            return;
        }

        final int oldGameState = ga.getGameState();

        final SOCInventoryItem item = ga.playInventoryItem( mes.itemType );  // <--- Play the item ---

        if (item == null)
        {
            // Wasn't able to play.  Assume canPlay was recently called and returned OK; the most
            // volatile of its conditions is player's inventory, so assume that's what changed.
            srv.messageToPlayer( c, gaName, pn,
                new SOCInventoryItemAction
                    ( gaName, -1, SOCInventoryItemAction.CANNOT_PLAY, mes.itemType, 1 ) );  // 1 == item not in inventory
            return;
        }

        // Item played.  Announce play and removal (or keep) from player's inventory.
        // Announce game state if changed.
        srv.messageToGame( gaName, true,
            new SOCInventoryItemAction
                ( gaName, pn, SOCInventoryItemAction.PLAYED, item.itype,
                    item.isKept(), item.isVPItem(), item.canCancelPlay ) );

        final int gstate = ga.getGameState();
        if (gstate != oldGameState)
            handler.sendGameState( ga );
    }

    /**
     * Handle Special Item requests from a player.
     * Calls {@link SOCSpecialItem#playerPickItem(String, SOCGame, SOCPlayer, int, int)}
     * or {@link SOCSpecialItem#playerSetItem(String, SOCGame, SOCPlayer, int, int, boolean)}
     * which provide scenario-specific responses or decline the request.
     *<P>
     * As with building a settlement or road, cost paid isn't reported as a text message:
     * If that's important to the client, they already have {@link SOCSpecialItem#getCost()}
     * and can print something when they receive the server's SOCSetSpecialItem message.
     *
     * @param c  the connection that sent the message
     * @param mes  the message
     */
    private void handleSETSPECIALITEM( SOCGame ga, Connection c, final SOCSetSpecialItem mes )
    {
        final String gaName = ga.getName();
        final SOCPlayer pl = ga.getPlayer( c.getData() );
        final String typeKey = mes.typeKey;
        final int op = mes.op, gi = mes.gameItemIndex, pi = mes.playerItemIndex;
        final int pn = (pl != null) ? pl.getPlayerNumber() : -1;  // don't trust mes.playerNumber
        boolean sendDenyReply = false;

        try
        {
            SOCSpecialItem itm = null;
            final boolean paidCost;  // if true, itm's cost was paid by player to PICK or SET or CLEAR

            ga.takeMonitor();
            if ((pl == null) || (op < SOCSetSpecialItem.OP_SET) || (op > SOCSetSpecialItem.OP_PICK))
            {
                sendDenyReply = true;
                paidCost = false;
            }
            else
            {
                final int prevState = ga.getGameState();

                if (op == SOCSetSpecialItem.OP_PICK)
                {
                    int replyPickOp = SOCSetSpecialItem.OP_PICK;  // may change to OP_SET_PICK or OP_CLEAR_PICK
                    int pickPN = pn, pickCoord = -1, pickLevel = 0;  // field values to send in reply/announcement
                    boolean isStartingPick = false;  // if true, player paid starting-pick cost
                    String pickSV = null;  // sv field value to send

                    // When game index and player index are both given,
                    // compare items before and after PICK in case they change
                    final SOCSpecialItem gBefore, pBefore;
                    if ((gi != -1) && (pi != -1))
                    {
                        gBefore = ga.getSpecialItem( typeKey, gi );
                        pBefore = pl.getSpecialItem( typeKey, pi );
                    }
                    else
                    {
                        gBefore = null;
                        pBefore = null;
                    }

                    // Before pick, get item as per playerPickItem javadoc for cost, coord, level,
                    // in case it's cleared by the pick. If not cleared, will get it again afterwards.
                    itm = ga.getSpecialItem( typeKey, gi, pi, pn );
                    if (itm != null)
                    {
                        pickCoord = itm.getCoordinates();
                        pickLevel = itm.getLevel();
                        pickSV = itm.getStringValue();
                        isStartingPick = (0 == pickLevel) && (null == itm.getPlayer());
                    }

                    // perform the PICK in game; if not allowed, throws IllegalStateException
                    paidCost = SOCSpecialItem.playerPickItem( typeKey, ga, pl, gi, pi );

                    // if cost paid, send resource-loss first
                    if (paidCost && (itm != null))
                        handler.reportRsrcGainLoss( ga, itm.getCost(), true, false, pn, -1, null );

                    // Next, send SET/CLEAR before sending PICK announcement

                    // For now, this send logic handles everything we need it to do.
                    // Depending on usage of PICK messages in future scenarios,
                    // we might need more info returned from playerPickItem then.

                    if ((gi == -1) || (pi == -1))
                    {
                        // request didn't specify both gi and pi: only 1 SET/CLEAR message to send.
                        // gi, pi, pn fields will all be same for SET/CLEAR & PICK:
                        // combine OP_SET or OP_CLEAR into upcoming OP_PICK reply

                        final SOCSpecialItem itmAfter = ga.getSpecialItem( typeKey, gi, pi, pn );
                        if (itmAfter != null)
                        {
                            replyPickOp = SOCSetSpecialItem.OP_SET_PICK;
                            pickPN = ((itmAfter.getPlayer() != null) ? itmAfter.getPlayer().getPlayerNumber() : -1);
                            pickCoord = itmAfter.getCoordinates();
                            pickLevel = itmAfter.getLevel();
                            pickSV = itmAfter.getStringValue();
                        }
                        else
                        {
                            replyPickOp = SOCSetSpecialItem.OP_CLEAR_PICK;
                        }
                    }
                    else
                    {
                        // request specified both gi and pi: might need to send 1 SET/CLEAR message if shared,
                        // or 2 messages if not the same object for both

                        final SOCSpecialItem gAfter, pAfter;
                        gAfter = ga.getSpecialItem( typeKey, gi );
                        pAfter = pl.getSpecialItem( typeKey, pi );

                        if (gAfter == pAfter)
                        {
                            // same object, and gi, pi, pn fields will all be same for SET/CLEAR & PICK:
                            // combine OP_SET or OP_CLEAR into upcoming OP_PICK reply
                            if (gAfter != null)
                            {
                                replyPickOp = SOCSetSpecialItem.OP_SET_PICK;
                                pickCoord = gAfter.getCoordinates();
                                pickLevel = gAfter.getLevel();
                                pickSV = gAfter.getStringValue();
                            }
                            else
                            {
                                replyPickOp = SOCSetSpecialItem.OP_CLEAR_PICK;
                            }
                        }
                        else
                        {
                            // gi and pi don't share the same object; might need to send out 2 replies if both objs changed

                            boolean setPickFieldsFromGAfter = false;

                            if (gAfter == null)
                            {
                                if (gBefore != null)
                                    srv.messageToGame( gaName, true, new SOCSetSpecialItem
                                        ( gaName, SOCSetSpecialItem.OP_CLEAR, typeKey, gi, -1, -1 ) );
                            }
                            else
                            {
                                srv.messageToGame( gaName, true, new SOCSetSpecialItem
                                    ( ga, SOCSetSpecialItem.OP_SET, typeKey, gi, -1, gAfter ) );

                                pickCoord = gAfter.getCoordinates();
                                pickLevel = gAfter.getLevel();
                                pickSV = gAfter.getStringValue();
                                setPickFieldsFromGAfter = true;
                            }

                            if (pAfter == null)
                            {
                                if (pBefore != null)
                                    srv.messageToGame( gaName, true, new SOCSetSpecialItem
                                        ( gaName, SOCSetSpecialItem.OP_CLEAR, typeKey, -1, pi, pn ) );
                            }
                            else
                            {
                                srv.messageToGame( gaName, true, new SOCSetSpecialItem
                                    ( ga, SOCSetSpecialItem.OP_SET, typeKey, -1, pi, pAfter ) );
                                if (!setPickFieldsFromGAfter)
                                {
                                    pickCoord = pAfter.getCoordinates();
                                    pickLevel = pAfter.getLevel();
                                    pickSV = pAfter.getStringValue();
                                }
                            }
                        }
                    }

                    srv.messageToGame( gaName, true, new SOCSetSpecialItem
                        ( gaName, replyPickOp, typeKey, gi, pi, pickPN, pickCoord, pickLevel, pickSV ) );

                    if (isStartingPick)
                    {
                        final int startCostPType = itm.getStartingCostPiecetype();
                        if (startCostPType != -1)
                            // report player's new total piecetype count, to avoid confusion if client decremented it
                            srv.messageToGame( gaName, true, new SOCPlayerElement
                                ( gaName, pn, SOCPlayerElement.SET,
                                    SOCPlayerElement.elementTypeForPieceType( startCostPType ),
                                    pl.getNumPieces( startCostPType ) ) );
                    }

                }
                else
                {
                    // OP_SET or OP_CLEAR

                    if (op == SOCSetSpecialItem.OP_CLEAR)
                        // get item before CLEAR
                        itm = ga.getSpecialItem( typeKey, gi, pi, pn );

                    paidCost = SOCSpecialItem.playerSetItem
                        ( typeKey, ga, pl, gi, pi, (op == SOCSetSpecialItem.OP_SET) );

                    // if cost paid, send resource-loss first
                    if (paidCost && (itm != null))
                        handler.reportRsrcGainLoss( ga, itm.getCost(), true, false, pn, -1, null );

                    // get item after SET, in case it's changed
                    if (op != SOCSetSpecialItem.OP_CLEAR)
                        itm = ga.getSpecialItem( typeKey, gi, pi, pn );

                    if ((op == SOCSetSpecialItem.OP_CLEAR) || (itm == null))
                        srv.messageToGame( gaName, true, new SOCSetSpecialItem
                            ( gaName, SOCSetSpecialItem.OP_CLEAR, typeKey, gi, pi, pn ) );
                    else
                        srv.messageToGame( gaName, true,
                            new SOCSetSpecialItem( ga, op, typeKey, gi, pi, itm ) );
                }

                // check game state, check for winner
                final int gstate = ga.getGameState();
                if (gstate != prevState)
                    handler.sendGameState( ga );  // might be OVER, if player won
            }
        }
        catch( IllegalStateException e )
        {
            sendDenyReply = true;
        }
        catch( Exception e )
        {
            D.ebugPrintStackTrace( e, "Exception caught" );
        }
        finally
        {
            ga.releaseMonitor();
        }

        if (sendDenyReply)
            srv.messageToPlayer
                ( c, gaName, (pn >= 0) ? pn : SOCServer.PN_REPLY_TO_UNDETERMINED,
                    new SOCSetSpecialItem
                        ( gaName, SOCSetSpecialItem.OP_DECLINE, typeKey, gi, pi, mes.playerNumber ) );
    }

}<|MERGE_RESOLUTION|>--- conflicted
+++ resolved
@@ -1372,20 +1372,11 @@
 
             if (!canOffer)
             {
-<<<<<<< HEAD
-                SOCMessage msg = (c.getVersion() >= SOCBankTrade.VERSION_FOR_REPLY_REASONS)
-                    ? new SOCMakeOffer( gaName, new SOCTradeOffer
-                    ( gaName, SOCBankTrade.PN_REPLY_CANNOT_MAKE_TRADE,
-                        new boolean[ga.maxPlayers], SOCResourceSet.EMPTY_SET, SOCResourceSet.EMPTY_SET ) )
-                    : new SOCGameServerText( gaName, "You can't make that offer." );  // i18n OK: is fallback only
-                srv.messageToPlayer( c, gaName, player.getPlayerNumber(), msg );
-=======
                 final int cliPN = player.getPlayerNumber();
                 SOCMessage msg = (c.getVersion() >= SOCRejectOffer.VERSION_FOR_REPLY_REASONS)
                     ? new SOCRejectOffer(gaName, cliPN, SOCRejectOffer.REASON_CANNOT_MAKE_OFFER)
-                    : new SOCGameServerText(gaName, "You can't make that offer.");  // i18n OK: is fallback only
+                    : new SOCGameServerText( gaName, "You can't make that offer." );  // i18n OK: is fallback only
                 srv.messageToPlayer(c, gaName, cliPN, msg);
->>>>>>> fc859787
 
                 return;  // <---- Early return: Can't offer that ----
             }
@@ -1564,7 +1555,6 @@
                             srv.recordGameEvent( gaName, new SOCClearOffer( gaName, -1 ) );
                     }
                 }
-<<<<<<< HEAD
                 finally
                 {
                     srv.gameList.releaseMonitorForGame( gaName );
@@ -1572,17 +1562,10 @@
             }
             else
             {
-                if (c.getVersion() >= SOCBankTrade.VERSION_FOR_REPLY_REASONS)
-                    srv.messageToPlayer
-                        ( c, gaName, acceptingNumber, new SOCAcceptOffer
-                            ( gaName, SOCBankTrade.PN_REPLY_CANNOT_MAKE_TRADE, offeringNumber ) );
-=======
-            } else {
                 if (c.getVersion() >= SOCRejectOffer.VERSION_FOR_REPLY_REASONS)
                     srv.messageToPlayer
                         (c, gaName, acceptingNumber, new SOCRejectOffer
                             (gaName, acceptingNumber, SOCRejectOffer.REASON_CANNOT_MAKE_TRADE));
->>>>>>> fc859787
                 else
                     srv.messageToPlayerKeyed
                         ( c, gaName, acceptingNumber, "reply.common.trade.cannot_make" );  // "You can't make that trade."
@@ -1625,18 +1608,10 @@
                 else
                 {
                     final int pn = ga.getCurrentPlayerNumber();
-<<<<<<< HEAD
-                    if (c.getVersion() >= SOCBankTrade.VERSION_FOR_REPLY_REASONS)
+                    if (c.getVersion() >= SOCRejectOffer.VERSION_FOR_REPLY_REASONS)
                         srv.messageToPlayer( c, gaName, pn,
-                            new SOCBankTrade
-                                ( gaName, SOCResourceSet.EMPTY_SET, SOCResourceSet.EMPTY_SET,
-                                    SOCBankTrade.PN_REPLY_CANNOT_MAKE_TRADE ) );
-=======
-                    if (c.getVersion() >= SOCRejectOffer.VERSION_FOR_REPLY_REASONS)
-                        srv.messageToPlayer(c, gaName, pn,
                             new SOCRejectOffer
                                 (gaName, -1, SOCRejectOffer.REASON_CANNOT_MAKE_TRADE));
->>>>>>> fc859787
                     else
                         srv.messageToPlayerKeyed
                             ( c, gaName, pn, "reply.common.trade.cannot_make" );  // "You can't make that trade."
@@ -1646,22 +1621,13 @@
                         D.ebugPrintlnINFO( "ILLEGAL BANK TRADE: " + c.getData()
                             + ": give " + give + ", get " + get );
                 }
-<<<<<<< HEAD
             }
             else
             {
-                if (c.getVersion() >= SOCBankTrade.VERSION_FOR_REPLY_REASONS)
+                if (c.getVersion() >= SOCRejectOffer.VERSION_FOR_REPLY_REASONS)
                     srv.messageToPlayer( c, gaName, SOCServer.PN_REPLY_TO_UNDETERMINED,
-                        new SOCBankTrade
-                            ( gaName, SOCResourceSet.EMPTY_SET, SOCResourceSet.EMPTY_SET,
-                                SOCBankTrade.PN_REPLY_NOT_YOUR_TURN ) );
-=======
-            } else {
-                if (c.getVersion() >= SOCRejectOffer.VERSION_FOR_REPLY_REASONS)
-                    srv.messageToPlayer(c, gaName, SOCServer.PN_REPLY_TO_UNDETERMINED,
                         new SOCRejectOffer
                             (gaName, -1, SOCRejectOffer.REASON_NOT_YOUR_TURN));
->>>>>>> fc859787
                 else
                     srv.messageToPlayerKeyed
                         ( c, gaName, SOCServer.PN_REPLY_TO_UNDETERMINED, "base.reply.not.your.turn" );  // "It's not your turn."
