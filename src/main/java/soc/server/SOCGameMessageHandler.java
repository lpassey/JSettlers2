--- conflicted
+++ resolved
@@ -1373,21 +1373,11 @@
 
             if (!canOffer)
             {
-<<<<<<< HEAD
-                SOCMessage msg = (c.getRemoteVersion() >= SOCBankTrade.VERSION_FOR_REPLY_REASONS)
-                    ? new SOCMakeOffer( gaName, new SOCTradeOffer
-                    ( gaName, SOCBankTrade.PN_REPLY_CANNOT_MAKE_TRADE,
-                        new boolean[ga.maxPlayers], SOCResourceSet.EMPTY_SET, SOCResourceSet.EMPTY_SET ) )
+                final int seatNumber = player.getPlayerNumber();
+                SOCMessage msg = (c.getVersion() >= SOCRejectOffer.VERSION_FOR_REPLY_REASONS)
+                    ? new SOCRejectOffer(gaName, seatNumber, SOCRejectOffer.REASON_CANNOT_MAKE_OFFER)
                     : new SOCGameServerText( gaName, "You can't make that offer." );  // i18n OK: is fallback only
-                srv.messageToPlayer( c, gaName, player.getPlayerNumber(), msg );
-=======
-                final int cliPN = player.getPlayerNumber();
-                SOCMessage msg = (c.getVersion() >= SOCRejectOffer.VERSION_FOR_REPLY_REASONS)
-                    ? new SOCRejectOffer(gaName, cliPN, SOCRejectOffer.REASON_CANNOT_MAKE_OFFER)
-                    : new SOCGameServerText(gaName, "You can't make that offer.");  // i18n OK: is fallback only
-                srv.messageToPlayer(c, gaName, cliPN, msg);
->>>>>>> b233559a
-
+                srv.messageToPlayer(c, gaName, seatNumber, msg);
                 return;  // <---- Early return: Can't offer that ----
             }
 
@@ -1565,7 +1555,6 @@
                             srv.recordGameEvent( gaName, new SOCClearOffer( gaName, -1 ) );
                     }
                 }
-<<<<<<< HEAD
                 finally
                 {
                     srv.gameList.releaseMonitorForGame( gaName );
@@ -1573,20 +1562,14 @@
             }
             else
             {
-                if (connection.getRemoteVersion() >= SOCBankTrade.VERSION_FOR_REPLY_REASONS)
-                    srv.messageToPlayer
-                        (connection, gaName, acceptingNumber, new SOCAcceptOffer
-                            ( gaName, SOCBankTrade.PN_REPLY_CANNOT_MAKE_TRADE, offeringNumber ) );
-=======
-            } else {
-                if (c.getVersion() >= SOCRejectOffer.VERSION_FOR_REPLY_REASONS)
-                    srv.messageToPlayer
-                        (c, gaName, acceptingNumber, new SOCRejectOffer
-                            (gaName, acceptingNumber, SOCRejectOffer.REASON_CANNOT_MAKE_TRADE));
->>>>>>> b233559a
+                if (connection.getRemoteVersion() >= SOCRejectOffer.VERSION_FOR_REPLY_REASONS)
+                {
+                    srv.messageToPlayer( connection, gaName, acceptingNumber,
+                        new SOCRejectOffer( gaName, acceptingNumber, SOCRejectOffer.REASON_CANNOT_MAKE_TRADE ));
+                }
                 else
-                    srv.messageToPlayerKeyed
-                        (connection, gaName, acceptingNumber, "reply.common.trade.cannot_make");  // "You can't make that trade."
+                    srv.messageToPlayerKeyed( connection, gaName, acceptingNumber,
+                        "reply.common.trade.cannot_make");  // "You can't make that trade."
             }
         }
         catch( Exception e )
@@ -1620,57 +1603,34 @@
             {
                 if (theGame.canMakeBankTrade(give, get))
                 {
-<<<<<<< HEAD
                     theGame.makeBankTrade( give, get );
                     handler.reportBankTrade( theGame, give, get);
                 }
                 else
                 {
                     final int pn = theGame.getCurrentPlayerNumber();
-                    if (connection.getRemoteVersion() >= SOCBankTrade.VERSION_FOR_REPLY_REASONS)
+                    if (connection.getRemoteVersion() >= SOCRejectOffer.VERSION_FOR_REPLY_REASONS)
+                    {
                         srv.messageToPlayer( connection, gaName, pn,
-                            new SOCBankTrade
-                                ( gaName, SOCResourceSet.EMPTY_SET, SOCResourceSet.EMPTY_SET,
-                                    SOCBankTrade.PN_REPLY_CANNOT_MAKE_TRADE ) );
-=======
-                    ga.makeBankTrade(give, get);
-                    handler.reportBankTrade(ga, give, get);
-                } else {
-                    final int pn = ga.getCurrentPlayerNumber();
-                    if (c.getVersion() >= SOCRejectOffer.VERSION_FOR_REPLY_REASONS)
-                        srv.messageToPlayer(c, gaName, pn,
-                            new SOCRejectOffer
-                                (gaName, -1, SOCRejectOffer.REASON_CANNOT_MAKE_TRADE));
->>>>>>> b233559a
+                            new SOCRejectOffer( gaName, -1, SOCRejectOffer.REASON_CANNOT_MAKE_TRADE ) );
+                    }
                     else
-                        srv.messageToPlayerKeyed
-                            (connection, gaName, pn, "reply.common.trade.cannot_make");  // "You can't make that trade."
+                        srv.messageToPlayerKeyed( connection, gaName, pn,
+                            "reply.common.trade.cannot_make");  // "You can't make that trade."
 
                     SOCClientData scd = (SOCClientData) connection.getAppData();
                     if ((scd != null) && scd.isRobot)
-<<<<<<< HEAD
                         D.ebugPrintlnINFO("ILLEGAL BANK TRADE: " + connection.getData()
                             + ": give " + give + ", get " + get );
                 }
             }
             else
             {
-                if (connection.getRemoteVersion() >= SOCBankTrade.VERSION_FOR_REPLY_REASONS)
+                if (connection.getRemoteVersion() >=SOCRejectOffer.VERSION_FOR_REPLY_REASONS)
                 {
                     srv.messageToPlayer( connection, gaName, SOCServer.PN_REPLY_TO_UNDETERMINED,
-                        new SOCBankTrade( gaName, SOCResourceSet.EMPTY_SET, SOCResourceSet.EMPTY_SET,
-                            SOCBankTrade.PN_REPLY_NOT_YOUR_TURN ) );
-                }
-=======
-                        D.ebugPrintlnINFO("ILLEGAL BANK TRADE: " + c.getData()
-                          + ": give " + give + ", get " + get);
-                }
-            } else {
-                if (c.getVersion() >= SOCRejectOffer.VERSION_FOR_REPLY_REASONS)
-                    srv.messageToPlayer(c, gaName, SOCServer.PN_REPLY_TO_UNDETERMINED,
-                        new SOCRejectOffer
-                            (gaName, -1, SOCRejectOffer.REASON_NOT_YOUR_TURN));
->>>>>>> b233559a
+                        new SOCRejectOffer( gaName, -1, SOCRejectOffer.REASON_NOT_YOUR_TURN ));
+                }
                 else
                 {
                     srv.messageToPlayerKeyed( connection, gaName, SOCServer.PN_REPLY_TO_UNDETERMINED,
