/**
 * Java Settlers - An online multiplayer version of the game Settlers of Catan
 * Copyright (C) 2003  Robert S. Thomas <thomas@infolab.northwestern.edu>
 * Portions of this file Copyright (C) 2010,2014,2017,2020 Jeremy D Monin <jeremy@nand.net>
 *
 * This program is free software; you can redistribute it and/or
 * modify it under the terms of the GNU General Public License
 * as published by the Free Software Foundation; either version 3
 * of the License, or (at your option) any later version.
 *
 * This program is distributed in the hope that it will be useful,
 * but WITHOUT ANY WARRANTY; without even the implied warranty of
 * MERCHANTABILITY or FITNESS FOR A PARTICULAR PURPOSE.  See the
 * GNU General Public License for more details.
 *
 * You should have received a copy of the GNU General Public License
 * along with this program.  If not, see <http://www.gnu.org/licenses/>.
 *
 * The maintainer of this program can be reached at jsettlers@nand.net
 **/
package soc.message;

import java.util.StringTokenizer;


/**
 * This message tells the client where the last settlement was placed.
 * Used for robots during initial placement at the start of a game.
 *<P>
 * In games where all clients are v2.0.00 or newer, send {@link SOCPlayerElement.PEType#LAST_SETTLEMENT_NODE} instead:
 * Check clients' version against {@link SOCPlayerElement#VERSION_FOR_CARD_ELEMENTS}.
 *
 * @author Robert S Thomas
 */
public class SOCLastSettlement extends SOCMessageForGame
{
    private static final long serialVersionUID = 1111L;  // last structural change v1.1.11

    /**
     * the number of the player
     */
    private int playerNumber;

    /**
     * the coordinates of the piece
     */
    private int coordinates;

    /**
     * create a LastSettlement message
     *
     * @param na  name of the game
     * @param pn  player number
     * @param co  coordinates
     */
    public SOCLastSettlement(String na, int pn, int co)
    {
        super( LASTSETTLEMENT, na );
        playerNumber = pn;
        coordinates = co;
    }

    /**
     * @return the player number
     */
    public int getPlayerNumber()
    {
        return playerNumber;
    }

    /**
     * @return the coordinates
     */
    public int getCoordinates()
    {
        return coordinates;
    }

    /**
     * Command string:
     *
     * LASTSETTLEMENT sep game sep2 playerNumber sep2 coordinates
     *
     * @return the command string
     */
    public String toCmd()
    {
        return toCmd( getGame(), playerNumber, coordinates );
    }

    /**
     * Command string:
     *
     * LASTSETTLEMENT sep game sep2 playerNumber sep2 coordinates
     *
     * @param na  the name of the game
     * @param pn  player number
     * @param co  coordinates
     * @return the command string
     */
    public static String toCmd(String na, int pn, int co)
    {
        return LASTSETTLEMENT + sep + na + sep2 + pn + sep2 + co;
    }

    /**
     * parse the command string into a LASTSETTLEMENT message.
     *
     * @param s   the String to parse
     * @return    a LASTSETTLEMENT message, or null if the data is garbled
     */
    public static SOCLastSettlement parseDataStr(String s)
    {
        String na; // name of the game
        int pn; // player number
        int co; // coordinates

        StringTokenizer st = new StringTokenizer(s, sep2);

        try
        {
            na = st.nextToken();
            pn = Integer.parseInt(st.nextToken());
            co = Integer.parseInt(st.nextToken());
        }
        catch (Exception e)
        {
            return null;
        }

        return new SOCLastSettlement(na, pn, co);
    }

    /**
     * Strip out the parameter/attribute names from {@link #toString()}'s format,
     * returning message parameters as a comma-delimited list for {@link SOCMessage#parseMsgStr(String)}.
     * Converts settlement coordinate to decimal from hexadecimal format.
     * @param messageStrParams Params part of a message string formatted by {@link #toString()}; not {@code null}
     * @return Message parameters without attribute names, or {@code null} if params are malformed
     * @since 2.4.50
     */
    public static String stripAttribNames(String messageStrParams)
    {
        String s = SOCMessage.stripAttribNames(messageStrParams);
        if (s == null)
            return null;

        String[] pieces = s.split(SOCMessage.sep2);
        if (pieces.length < 3)
            return null;

        pieces[2] = Integer.toString(Integer.parseInt(pieces[2], 16));

        StringBuilder ret = new StringBuilder();
        for (String piece : pieces)
            ret.append( piece ).append( sep2_char );

        return ret.toString();
    }

    /**
     * @return a human readable form of the message
     */
    public String toString()
    {
<<<<<<< HEAD
        return "SOCLastSettlement:game=" + game + "|playerNumber=" + playerNumber + "|coord=" + Integer.toHexString(coordinates);
=======
        return  "SOCLastSettlement:game=" + getGame() + "|playerNumber=" + playerNumber + "|coord=" + Integer.toHexString(coordinates);
>>>>>>> e08e43a0
    }
}<|MERGE_RESOLUTION|>--- conflicted
+++ resolved
@@ -163,10 +163,6 @@
      */
     public String toString()
     {
-<<<<<<< HEAD
-        return "SOCLastSettlement:game=" + game + "|playerNumber=" + playerNumber + "|coord=" + Integer.toHexString(coordinates);
-=======
         return  "SOCLastSettlement:game=" + getGame() + "|playerNumber=" + playerNumber + "|coord=" + Integer.toHexString(coordinates);
->>>>>>> e08e43a0
     }
 }