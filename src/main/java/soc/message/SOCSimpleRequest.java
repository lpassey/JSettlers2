/**
 * Java Settlers - An online multiplayer version of the game Settlers of Catan
 * This file Copyright (C) 2013,2015-2020 Jeremy D Monin <jeremy@nand.net>
 *
 * This program is free software; you can redistribute it and/or
 * modify it under the terms of the GNU General Public License
 * as published by the Free Software Foundation; either version 3
 * of the License, or (at your option) any later version.
 *
 * This program is distributed in the hope that it will be useful,
 * but WITHOUT ANY WARRANTY; without even the implied warranty of
 * MERCHANTABILITY or FITNESS FOR A PARTICULAR PURPOSE.  See the
 * GNU General Public License for more details.
 *
 * You should have received a copy of the GNU General Public License
 * along with this program.  If not, see <http://www.gnu.org/licenses/>.
 *
 * The maintainer of this program can be reached at jsettlers@nand.net
 **/
package soc.message;

import java.util.StringTokenizer;

import soc.game.SOCGame;  // for javadocs only
<<<<<<< HEAD
import soc.game.SOCGameOption;  // for javadocs only
import soc.proto.GameMessage;
import soc.proto.Message;
=======
import soc.game.SOCGameOptionSet;  // for javadocs only
>>>>>>> d77d73cc

/**
 * This generic message handles a simple request from a client player in a game,
 * or a prompt from the server to a client player who needs to make a decision or take action.
 * This is a way to add game actions without adding new SOCMessage subclasses.
 * It has a player number, a request type code, and two optional detail-value fields.
 * The type code constants' javadocs detail usage of that type code.
 * Request types which are prompts from the server are declared with prefix {@code PROMPT_}.
 *<P>
 * To get the optional detail value fields from a {@code SOCSimpleRequest}, be sure to use {@link #getValue1()}
 * and {@link #getValue2()}, not {@link #getParam1()} and {@link #getParam2()} which would instead return the
 * player number and request type code.  {@link #getPlayerNumber()} and {@link #getRequestType()} are
 * convenience methods with more intuitive names to retrieve the player number and typecode.
 *<P>
 * This message type would be useful for new functions that don't have a complicated
 * set of details attached.  If {@link SOCRollDicePrompt} or the Ask-Special-Build message types
 * were implemented today, they would add request types to this message type.
 *
 *<H3>Request from Client to Server</H3>
 *<UL>
 * <LI> Client sends to server: (pn, typecode, value1, value2). Unless the request type code's javadoc says otherwise,
 *      {@code pn} must be their own player number so that the server could announce the request using the same message
 *      type and parameters instead of defining another type.
 * <LI> If client can't do this request now, server responds to client only with: (pn = -1, typecode, value1b, value2b).
 *      The meaning of the response's optional {@code value1b} and {@code value2b} are typecode-specific and
 *      might not be the same as {@code value1} or {@code value2}.
 *      If the server is too old to understand this request type, it will respond with (pn = -1, typecode, 0, 0).
 * <LI> If client is permitted to do the request, server's response depends on the request type:
 *      Announce the client's request to all players in game,
 *      or take some game action and announce the results using other message types.
 *</UL>
 *
 *<H3>Prompt from Server to Client</H3>
 *<UL>
 * <LI> Server sends to client: (pn, typecode, value, value2). Some request type codes may send
 *      to all players in the game. Their javadocs will say so; otherwise, assume only a single client player
 *      receives the prompt message. If a client player receives such a "broadcast" {@code SOCSimpleRequest}
 *      having {@code pn} != their player number, no action is needed and the message is only to tell the game
 *      why everyone is waiting on {@code pn}.
 * <LI> Unless client is a bot, client UI indicates to the user they need to make a decision or take action
 * <LI> User makes their decision, responds to prompt seen in UI
 * <LI> Client sends to server the appropriate message(s) specified in {@code typecode} constant's javadoc
 *</UL>
 *
 *<H3>Request Type Code Number Ranges</H3>
 * Request type codes below 1000 are for general types that different kinds of games might be able to use. <BR>
 * Gametype-specific request types start at 1000.
 *
 * @author Jeremy D Monin &lt;jeremy@nand.net&gt;
 * @since 1.1.18
 * @see SOCSimpleAction
 */
public class SOCSimpleRequest extends SOCMessageTemplate4i
{
    private static final long serialVersionUID = 1118L;

    /**
     * This prompt from the server informs the client's player that
     * they must pick which resources they want from a gold hex.
     * {@code value1} = number of resources the client must pick.
     * Client should respond with {@link SOCPickResources}.
     *<P>
     * Also used in scenario {@link SOCGameOptionSet#K_SC_PIRI SC_PIRI}
     * when player wins a free resource for defeating the
     * pirate fleet attack during a dice roll.
     *<P>
     * Same prompt/response pattern as {@link SOCDiscardRequest} / {@link SOCDiscard}.
     *<P>
     * v3 protobuf sends this prompt as {@link GameMessage.GainResources}.
     *
     * @since 2.0.00
     */
    public static final int PROMPT_PICK_RESOURCES = 1;

    /**
     * The current player wants to attack their pirate fortress (scenario {@link SOCGameOptionSet#K_SC_PIRI _SC_PIRI}).
     * Value1 and value2 are unused.  If client can attack, server responds with
     * {@link SOCSimpleAction#SC_PIRI_FORT_ATTACK_RESULT} and related messages (see that type's javadoc).
     * Otherwise, server responds with the standard SOCSimpleRequest denial:
     * (pn = -1, typecode {@code SC_PIRI_FORT_ATTACK}, 0, 0).
     *<P>
     * This request type is used in v2.0.00.  It's unused and unrecognized in 1.1.18,
     * but this field is declared there as an example and to reserve its number.
     * @since 1.1.18
     */
    public static final int SC_PIRI_FORT_ATTACK = 1000;

    /**
     * The current player wants to place a trade port they've been given.
     * This typically happens at some point after {@link SOCSimpleAction#TRADE_PORT_REMOVED}
     * in scenario {@link SOCGameOptionSet#K_SC_FTRI _SC_FTRI}.
     *<P>
     * In state {@link SOCGame#PLACING_INV_ITEM}, player sends this with an edge coordinate where
     * they want to place the port. {@code value1} = the edge coordinate, value2 is unused.
     *<P>
     * If they can place there now, server will do so and broadcast the resulting game state ({@link SOCGame#PLAY1} or
     * {@link SOCGame#SPECIAL_BUILDING}), then broadcast a SOCSimpleRequest to the game with
     * {@code value1} = the placed port's edge, {@code value2} = port type.  All clients should call
     * {@link SOCGame#placePort(soc.game.SOCPlayer, int, int)}.
     *<P>
     * Otherwise, server responds with a SOCSimpleRequest declining the placement (pn = -1).
     * @since 2.0.00
     */
    public static final int TRADE_PORT_PLACE = 1001;

    // Reminder: If you add a request type, check client and server code to determine if the new type
    // should be added to methods such as:
    // - SOCGameMessageHandler.handleSIMPLEREQUEST
    // - SOCPlayerClient.handleSIMPLEREQUEST
    // - SOCDisplaylessPlayerClient.handleSIMPLEREQUEST
    // - SOCRobotBrain.run case SOCMessage.SIMPLEREQUEST (in 2 switches)

    /**
     * Create a SOCSimpleRequest message.
     *
     * @param ga  the name of the game
     * @param pn  the requester's player number
     * @param reqType  the request type; below 1000 is general, 1000+ is specific to one kind of game
     */
    public SOCSimpleRequest(final String ga, final int pn, final int reqType)
    {
        this(ga, pn, reqType, 0, 0);
    }

    /**
     * Create a SOCSimpleRequest message with a detail value.
     *
     * @param ga  the name of the game
     * @param pn  the requester's player number
     * @param reqType  the request type; below 1000 is general, 1000+ is specific to one kind of game
     * @param value1  Optional detail value, or 0.  Use {@link #getValue1()}, not {@link #getParam1()}, to get
     *     this value from a {@code SOCSimpleRequest} message.
     */
    public SOCSimpleRequest(final String ga, final int pn, final int reqType, final int value1)
    {
        this(ga, pn, reqType, value1, 0);
    }

    /**
     * Create a SOCSimpleRequest message with 2 detail values.
     *
     * @param ga  the name of the game
     * @param pn  the requester's player number
     * @param reqType  the request type; below 1000 is general, 1000+ is specific to one kind of game
     * @param value1  First optional detail value, or 0.  Use {@link #getValue1()}, not {@link #getParam1()}, to get
     *     this value from a {@code SOCSimpleRequest} message.
     * @param value2  Second optional detail value, or 0. Use {@link #getValue2()}, not {@link #getParam2()}, to get
     *     this value from a {@code SOCSimpleRequest} message.
     */
    public SOCSimpleRequest(final String ga, final int pn, final int reqType, final int value1, final int value2)
    {
        super(SIMPLEREQUEST, ga, pn, reqType, value1, value2);
    }

    /**
     * @return the player number
     */
    public int getPlayerNumber()
    {
        return p1;
    }

    /**
     * @return the request type
     */
    public int getRequestType()
    {
        return p2;
    }

    /**
     * @return the request's optional {@code value1} detail field
     */
    public int getValue1()
    {
        return p3;
    }

    /**
     * @return the request's optional {@code value2} detail field
     */
    public int getValue2()
    {
        return p4;
    }

    /**
     * {@link SOCMessage#SIMPLEREQUEST SIMPLEREQUEST} sep game sep2 playernumber sep2 reqType sep2 value1 sep2 value2
     *
     * @param ga  the name of the game
     * @param pn  the requester's player number
     * @param reqType  the request type; below 1000 is general, 1000+ is specific to one kind of game
     * @param value1  First optional detail value, or 0
     * @param value2  Second optional detail value, or 0
     * @return the command string
     */
    public static String toCmd(final String ga, final int pn, final int reqType, final int value1, final int value2)
    {
        return SOCMessageTemplate4i.toCmd(SIMPLEREQUEST, ga, pn, reqType, value1, value2);
    }

    /**
     * Parse the command String into a SOCSimpleRequest message
     *
     * @param s   the String to parse: {@link SOCMessage#SIMPLEREQUEST SIMPLEREQUEST}
     *            sep game sep2 playernumber sep2 reqType sep2 value1 sep2 value2
     * @return    a SOCSimpleRequest message, or {@code null} if the data is garbled
     */
    public static SOCSimpleRequest parseDataStr(final String s)
    {
        final String ga; // the game name
        final int pn;    // the player number
        final int rt;    // request type code
        final int v1;    // optional value1
        final int v2;    // optional value2

        StringTokenizer st = new StringTokenizer(s, sep2);

        try
        {
            ga = st.nextToken();
            pn = Integer.parseInt(st.nextToken());
            rt = Integer.parseInt(st.nextToken());
            v1 = Integer.parseInt(st.nextToken());
            v2 = Integer.parseInt(st.nextToken());
        }
        catch (Exception e)
        {
            return null;
        }

        return new SOCSimpleRequest(ga, pn, rt, v1, v2);
    }

    @Override
    protected Message.FromServer toProtoFromServer()
    {
        switch (p2)
        {
        case PROMPT_PICK_RESOURCES:
            {
                GameMessage.GainResources.Builder b
                    = GameMessage.GainResources.newBuilder().setAmount(p3);
                GameMessage.GameMessageFromServer.Builder gb
                    = GameMessage.GameMessageFromServer.newBuilder();
                gb.setGameName(game).setGainResourcesPrompt(b);
                return Message.FromServer.newBuilder().setGameMessage(gb).build();
            }

        default:
            return null;
        }
    }

    /**
     * Minimum version where this message type is used.
     * SIMPLEREQUEST introduced in 1.1.18.
     * @return Version number, 1118 for JSettlers 1.1.18.
     */
    public int getMinimumVersion() { return 1118; }

    /**
     * Build a human-readable form of the message, with this class's field names
     * instead of generic names from {@link SOCMessageTemplate4i}.
     * @return a human readable form of the message
     * @since 2.0.00
     */
    @Override
    public String toString()
    {
        return "SOCSimpleRequest:game=" + game
            + "|pn=" + p1 + "|reqType=" + p2
            + "|v1=" + p3 + "|v2=" + p4;
    }

}<|MERGE_RESOLUTION|>--- conflicted
+++ resolved
@@ -22,13 +22,9 @@
 import java.util.StringTokenizer;
 
 import soc.game.SOCGame;  // for javadocs only
-<<<<<<< HEAD
-import soc.game.SOCGameOption;  // for javadocs only
+import soc.game.SOCGameOptionSet;  // for javadocs only
 import soc.proto.GameMessage;
 import soc.proto.Message;
-=======
-import soc.game.SOCGameOptionSet;  // for javadocs only
->>>>>>> d77d73cc
 
 /**
  * This generic message handles a simple request from a client player in a game,
