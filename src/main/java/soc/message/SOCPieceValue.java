--- conflicted
+++ resolved
@@ -56,11 +56,7 @@
      */
     public SOCPieceValue(final String ga, final int pt, final int coord, final int pv1, final int pv2)
     {
-<<<<<<< HEAD
-        super(PIECEVALUE, ga, coord, pv1, pv2);
-=======
         super(PIECEVALUE, ga, pt, coord, pv1, pv2);
->>>>>>> 554bddcf
     }
 
     /**
