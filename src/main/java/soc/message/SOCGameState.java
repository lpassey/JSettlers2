/**
 * Java Settlers - An online multiplayer version of the game Settlers of Catan
 * Copyright (C) 2003  Robert S. Thomas <thomas@infolab.northwestern.edu>
 * Portions of this file Copyright (C) 2010-2011,2013-2014,2017,2019-2020 Jeremy D Monin <jeremy@nand.net>
 *
 * This program is free software; you can redistribute it and/or
 * modify it under the terms of the GNU General Public License
 * as published by the Free Software Foundation; either version 3
 * of the License, or (at your option) any later version.
 *
 * This program is distributed in the hope that it will be useful,
 * but WITHOUT ANY WARRANTY; without even the implied warranty of
 * MERCHANTABILITY or FITNESS FOR A PARTICULAR PURPOSE.  See the
 * GNU General Public License for more details.
 *
 * You should have received a copy of the GNU General Public License
 * along with this program.  If not, see <http://www.gnu.org/licenses/>.
 *
 * The maintainer of this program can be reached at jsettlers@nand.net
 **/
package soc.message;

import java.util.StringTokenizer;
import soc.game.SOCGame;  // for javadoc's use


/**
 * This message communicates the current state of the game.
 *<P>
 * For some states, such as {@link SOCGame#WAITING_FOR_ROB_CHOOSE_PLAYER},
 * another message (such as {@link SOCChoosePlayerRequest}) will
 * follow to prompt the current player.  For others, such as
 * {@link SOCGame#WAITING_FOR_DISCOVERY} or
 * {@link SOCGame#WAITING_FOR_ROBBER_OR_PIRATE}, sending this
 * {@code SOCGameState} message implies that the player must
 * decide and respond. See the state list below for details.
 *<P>
 * When a new game is starting (leaving state {@code NEW}), the server
 * sends the new game state and then sends {@link SOCStartGame}.
 *<P>
 * In v2.0.00 and newer, some messages contain an optional Game State field to change state
 * as part of that message's change, instead of sending a separate {@code SOCGameState}:
 * {@link SOCStartGame}, {@link SOCTurn}. Games with clients older than v2.0.00 are
 * sent {@code SOCGameState} instead of using that field. To find uses of such messages,
 * do a where-used search for {@link #VERSION_FOR_GAME_STATE_AS_FIELD}.
 *<P>
 * States sent by this message, and messages sent afterwards/client response expected:
 *<UL>
 * <LI>{@link SOCGame#NEW NEW}: -
 * <LI>{@link SOCGame#READY READY}: -
 * <LI>{@link SOCGame#READY_RESET_WAIT_ROBOT_DISMISS READY_RESET_WAIT_ROBOT_DISMISS}: -
 * <LI>{@link SOCGame#START1A START1A}: Current player: Place a settlement
 *     (all placement requests from clients are sent using {@link SOCPutPiece})
 * <LI>{@link SOCGame#START1B START1B}: Current player: Place a road
 * <LI>{@link SOCGame#START2A START2A}: Current player: Place a settlement
 * <LI>{@link SOCGame#START2B START2B}: Current player: Place a road
 * <LI>{@link SOCGame#START3A START3A}: Current player: Place a settlement
 * <LI>{@link SOCGame#START3B START3B}: Current player: Place a road
 * <LI>{@link SOCGame#STARTS_WAITING_FOR_PICK_GOLD_RESOURCE STARTS_WAITING_FOR_PICK_GOLD_RESOURCE}:
 *     Server sends game a "x, y, and z need to pick resources from the gold hex" prompt text.
 *     Sends the game
 *     {@link SOCPlayerElement}({@link SOCPlayerElement.PEType#NUM_PICK_GOLD_HEX_RESOURCES NUM_PICK_GOLD_HEX_RESOURCES}).
 *     Sends specific player(s) {@link SOCSimpleRequest}({@link SOCSimpleRequest#PROMPT_PICK_RESOURCES PROMPT_PICK_RESOURCES}).
 * <LI>{@link SOCGame#ROLL_OR_CARD ROLL_OR_CARD}: Server sends game {@link SOCRollDicePrompt} with current player number.
 *     Current player: Send {@link SOCRollDice} or {@link SOCPlayDevCardRequest}
 * <LI>{@link SOCGame#PLAY1 PLAY1}: Current player: Build, play and buy cards, trade, etc.
 *     When done with turn, send {@link SOCEndTurn}
 * <LI>{@link SOCGame#PLACING_ROAD PLACING_ROAD}: Current player: Place a road
 * <LI>{@link SOCGame#PLACING_SETTLEMENT PLACING_SETTLEMENT}: Current player: Place a settlement
 * <LI>{@link SOCGame#PLACING_CITY PLACING_CITY}: Current player: Place a city
 * <LI>{@link SOCGame#PLACING_ROBBER PLACING_ROBBER}: Current player: Choose a new robber hex and send {@link SOCMoveRobber}
 * <LI>{@link SOCGame#PLACING_PIRATE PLACING_PIRATE}: Current player: Choose a new pirate hex and send {@link SOCMoveRobber}
 * <LI>{@link SOCGame#PLACING_SHIP PLACING_SHIP}: Current player: Place a ship
 * <LI>{@link SOCGame#PLACING_FREE_ROAD1 PLACING_FREE_ROAD1}: Current player: Place a road
 * <LI>{@link SOCGame#PLACING_FREE_ROAD2 PLACING_FREE_ROAD2}: Current player: Place a road
 * <LI>{@link SOCGame#PLACING_INV_ITEM PLACING_INV_ITEM}: Current player: Place the previously-designated
 *     {@link soc.game.SOCInventoryItem}. Their placement message to server depends on the scenario and item type,
 *     documented at {@link SOCInventoryItemAction}. For example, in scenario SC_FTRI the player sends a
 *     {@link SOCSimpleRequest}({@link SOCSimpleRequest#TRADE_PORT_PLACE TRADE_PORT_PLACE})
 *     with the requested edge coordinate; the messages responding to that are documented
 *     at {@link SOCSimpleRequest#TRADE_PORT_PLACE}.
 *     <BR>
 *     Placement of some item types can sometimes be cancelled by sending
 *     {@link SOCCancelBuildRequest}({@link SOCCancelBuildRequest#INV_ITEM_PLACE_CANCEL INV_ITEM_PLACE_CANCEL}) instead.
 * <LI>{@link SOCGame#WAITING_FOR_DISCARDS WAITING_FOR_DISCARDS}: Server sends game a "x, y, and z need to discard"
 *     prompt text. Players who must discard are sent {@link SOCDiscardRequest} and must
 *     respond with {@link SOCDiscard}. After each client response, if still waiting for other players to discard,
 *     server sends game another prompt text. Otherwise sends game its new {@link SOCGameState}
 * <LI>{@link SOCGame#WAITING_FOR_ROB_CHOOSE_PLAYER WAITING_FOR_ROB_CHOOSE_PLAYER}:
 *     Server sends current player {@link SOCChoosePlayerRequest} listing possible victims.
 *     Current player: Choose a victim to rob, send {@link SOCChoosePlayer}
 * <LI>{@link SOCGame#WAITING_FOR_DISCOVERY WAITING_FOR_DISCOVERY}:
 *     Current player: Choose 2 resources and send {@link SOCPickResources}
 * <LI>{@link SOCGame#WAITING_FOR_MONOPOLY WAITING_FOR_MONOPOLY}:
 *     Current player: Choose a resource type and send {@link SOCPickResourceType}
 * <LI>{@link SOCGame#WAITING_FOR_ROBBER_OR_PIRATE WAITING_FOR_ROBBER_OR_PIRATE}:
 *     Current player: Choose whether to move the Robber or the Pirate,
 *     send {@link SOCChoosePlayer}({@link SOCChoosePlayer#CHOICE_MOVE_ROBBER CHOICE_MOVE_ROBBER} or
 *     {@link SOCChoosePlayer#CHOICE_MOVE_PIRATE CHOICE_MOVE_PIRATE})
 * <LI>{@link SOCGame#WAITING_FOR_ROB_CLOTH_OR_RESOURCE WAITING_FOR_ROB_CLOTH_OR_RESOURCE}:
 *     Current player: Choose a victim to rob and whether to take a resource or cloth, send {@link SOCChoosePlayer}.
 *     See that message's javadoc for how to encode both choices
 * <LI>{@link SOCGame#WAITING_FOR_PICK_GOLD_RESOURCE WAITING_FOR_PICK_GOLD_RESOURCE}:
 *     Same message flow as {@code WAITING_FOR_DISCARDS}: Server sends game a
 *     "x, y, and z need to pick resources from the gold hex" prompt text. For each player who must pick, the game is sent
 *     {@link SOCPlayerElement}({@link SOCPlayerElement.PEType#NUM_PICK_GOLD_HEX_RESOURCES NUM_PICK_GOLD_HEX_RESOURCES})
 *     and the player is sent
 *     {@link SOCSimpleRequest}({@link SOCSimpleRequest#PROMPT_PICK_RESOURCES PROMPT_PICK_RESOURCES}).
 *     They must choose resource(s) and send {@link SOCPickResources}.
 *     After each client response, server sends game its {@link SOCGameState}; if multiple players had to pick,
 *     that state is still {@code WAITING_FOR_PICK_GOLD_RESOURCE} and another "need to pick" prompt text is also sent.
 * <LI>{@link SOCGame#SPECIAL_BUILDING SPECIAL_BUILDING}: Current player: Build, buy cards, etc. When done, send {@link SOCEndTurn}
 * <LI>{@link SOCGame#LOADING LOADING}: -
 * <LI>{@link SOCGame#LOADING_RESUMING LOADING_RESUMING}: -
 * <LI>{@link SOCGame#OVER OVER}: Server announces the winner with
 *     {@link SOCGameElements}({@link SOCGameElements.GEType#CURRENT_PLAYER CURRENT_PLAYER}), and sends text messages
 *     reporting winner's name, final score, each player's victory-point cards, game length, and a {@link SOCGameStats}.
 *     Each player is sent text with their resource roll totals. win-loss count for this session, and
 *     how long they've been connected.
 *</UL>
 * This list doesn't mention some informational/cosmetic text messages, such as the {@code START1A}
 * prompt "It's Joe's turn to build a settlement" or {@code PLACING_ROBBER}'s "Lily will move the robber".
 *
 * @author Robert S Thomas &lt;thomas@infolab.northwestern.edu&gt;
 * @see SOCGame#getGameState()
 */
public class SOCGameState extends SOCMessageForGame
{
    /**
     * Minimum client version (v2.0.00) which can be sent message types with an optional Game State field.
     * @since 2.0.00
     */
    public static final int VERSION_FOR_GAME_STATE_AS_FIELD = 2000;

    private static final long serialVersionUID = 1111L;  // last structural change v1.1.11

    /**
     * Game state
     */
    private int state;

    /**
     * Create a GameState message.
     *
     * @param ga  name of the game
     * @param gs  game state
     */
    public SOCGameState(String ga, int gs)
    {
        super( GAMESTATE, ga );
        state = gs;
    }

    /**
     * @return the game state
     */
    public int getState()
    {
        return state;
    }

    /**
     * GAMESTATE sep game sep2 state
     *
     * @return the command String
     */
    public String toCmd()
    {
        return toCmd( getGame(), state );
    }

    /**
     * GAMESTATE sep game sep2 state
     *
     * @param ga  the game name
     * @param gs  the game state
     * @return    the command string
     */
    public static String toCmd(String ga, int gs)
    {
        return GAMESTATE + sep + ga + sep2 + gs;
    }

    /**
     * Parse the command String into a GameState message
     *
     * @param s   the String to parse
     * @return    a GameState message, or null if the data is garbled
     */
    public static SOCGameState parseDataStr(String s)
    {
        String ga;
        int gs;

        StringTokenizer st = new StringTokenizer(s, sep2);

        try
        {
            ga = st.nextToken();
            gs = Integer.parseInt(st.nextToken());
        }
        catch (Exception e)
        {
            return null;
        }

        return new SOCGameState(ga, gs);
    }

    /**
     * @return a human readable form of the message
     */
    public String toString()
    {
<<<<<<< HEAD
        return "SOCGameState:game=" + game + "|state=" + state;
=======
        String s = "SOCGameState:game=" + getGame() + "|state=" + state;

        return s;
>>>>>>> e08e43a0
    }
}<|MERGE_RESOLUTION|>--- conflicted
+++ resolved
@@ -212,12 +212,8 @@
      */
     public String toString()
     {
-<<<<<<< HEAD
-        return "SOCGameState:game=" + game + "|state=" + state;
-=======
         String s = "SOCGameState:game=" + getGame() + "|state=" + state;
 
         return s;
->>>>>>> e08e43a0
     }
 }