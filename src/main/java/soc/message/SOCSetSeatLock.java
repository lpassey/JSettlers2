/**
 * Java Settlers - An online multiplayer version of the game Settlers of Catan
 * Copyright (C) 2003  Robert S. Thomas <thomas@infolab.northwestern.edu>
 * Portions of this file Copyright (C) 2010,2013-2014,2017-2018,2020 Jeremy D Monin <jeremy@nand.net>
 *
 * This program is free software; you can redistribute it and/or
 * modify it under the terms of the GNU General Public License
 * as published by the Free Software Foundation; either version 3
 * of the License, or (at your option) any later version.
 *
 * This program is distributed in the hope that it will be useful,
 * but WITHOUT ANY WARRANTY; without even the implied warranty of
 * MERCHANTABILITY or FITNESS FOR A PARTICULAR PURPOSE.  See the
 * GNU General Public License for more details.
 *
 * You should have received a copy of the GNU General Public License
 * along with this program.  If not, see <http://www.gnu.org/licenses/>.
 *
 * The maintainer of this program can be reached at jsettlers@nand.net
 **/
package soc.message;

import java.util.InputMismatchException;
import java.util.StringTokenizer;

import soc.game.SOCGame.SeatLockState;


/**
 * This message sets the lock state of a seat.
 * See {@link SeatLockState} for state details.
 *<P>
 * In version 2.0.00 and newer ({@link #VERSION_FOR_ALL_SEATS}),
 * this message can send to client the lock states of all seats at once
 * (4 or 6: game's max player count).
 *<P>
 * Server version 2.4.00 and newer sends seat locks to a joining client
 * before the {@link SOCSitDown} messages; older versions sent locks after those.
 * This helps while loading a savegame: The client who requested load might be a seated player.
 *<P>
 * For player consistency, seat locks can't be
 * changed while {@link soc.game.SOCGame#getResetVoteActive()}
 * in server version 1.1.19 and higher.
 *<P>
 * Although this is a game-specific message, it's handled by {@code SOCServer} instead of a {@code GameHandler}.
 *
 * @author Robert S. Thomas
 */
public class SOCSetSeatLock extends SOCMessageForGame
{
    private static final long serialVersionUID = 2000L;  // last structural change v2.0.00

    /**
     * Minimum client version (2.0.00) where this message can send to client
     * the lock states of all seats at once (4 or 6: game's max player count).
     * @since 2.0.00
     */
    public static final int VERSION_FOR_ALL_SEATS = 2000;

    /**
     * Change lock state of this seat number.
     * Not used (-1) if multiple seats ({@link #states} != null).
     */
    private final int playerNumber;

    /**
     * The state of the lock. Before v2.0.00, this was boolean
     * (LOCKED, UNLOCKED, did not have {@link SeatLockState#CLEAR_ON_RESET}).
     * Not used if multiple seats ({@link #states} != null).
     */
    private SeatLockState state;

    /**
     * When message contains all seats, the lock state of each seat.
     * Length is always 4 or 6: game's max player count.
     * @see #state
     * @since 2.0.00
     */
    private final SeatLockState[] states;

    /**
     * Create a SetSeatLock message for one seat.
     *
     * @param ga  the name of the game
     * @param pn  the number of the changing player
     * @param st  the state of the lock; remember that versions before v2.0.00 won't recognize
     *    {@link SeatLockState#CLEAR_ON_RESET} and should be sent {@link SeatLockState#UNLOCKED UNLOCKED}
     * @see #SOCSetSeatLock(String, SeatLockState[])
     */
    public SOCSetSeatLock(String ga, int pn, SeatLockState st)
    {
        super( SETSEATLOCK, ga );
        playerNumber = pn;
        state = st;
        states = null;
    }

    /**
     * Create a SetSeatLock message for all seats.
     * This message form is recognized only by client v2.0.00 and newer ({@link #VERSION_FOR_ALL_SEATS}).
     *
     * @param ga  the name of the game
     * @param st  the state of each seat's lock, indexed by player number
     * @throws IllegalArgumentException if {@code st.length} is not 4 or 6
     * @see #SOCSetSeatLock(String, int, SeatLockState)
     * @since 2.0.00
     */
    public SOCSetSeatLock(final String ga, final SeatLockState[] st)
        throws IllegalArgumentException
    {
        super( SETSEATLOCK, ga );
        if ((st.length != 4) && (st.length != 6))
            throw new IllegalArgumentException("length");

        playerNumber = -1;
        states = st;
    }

    /**
     * @return the number of changing player, or -1 if message contains all seats
     */
    public int getPlayerNumber()
    {
        return playerNumber;
    }

    /**
     * Get the single seat's lock state. Not used if message contains all seats
     * ({@link #getPlayerNumber()} == -1); if so, use {@link #getLockStates()} instead.
     * @return the state of the lock
     */
    public SeatLockState getLockState()
    {
        return state;
    }

    /**
     * Get all seats' lock state. Not used if message contains just one player's seat
     * ({@link #getPlayerNumber()} != -1); if so, use {@link #getLockState()} instead.
     * @return the state of each seat's lock, indexed by player number,
     *     or {@code null} if sent for one player's seat
     */
    public SeatLockState[] getLockStates()
    {
        return states;
    }

    /**
     * SETSEATLOCK sep game sep2 playerNumber sep2 state
     *<BR>
     * or
     *<BR>
     * SETSEATLOCK sep game sep2 state sep2 state sep2 state sep2 state [sep2 state sep2 state]
     *
     * @return the command string
     */
    public String toCmd()
    {
        if (states == null)
        {
<<<<<<< HEAD
            return toCmd(game, playerNumber, state);
        } else {
            StringBuilder sb = new StringBuilder();
            sb.append( SETSEATLOCK + sep ).append( game );
            for (SeatLockState seatLockState : states)
=======
            return super.toCmd() + sep2 + playerNumber + sep2 + state;
        }
        else
        {
            StringBuilder sb = new StringBuilder( SETSEATLOCK + sep + getGame());
            for (int pn = 0; pn < states.length; ++pn)
>>>>>>> e08e43a0
            {
                sb.append( sep2_char );
                sb.append( (seatLockState == SeatLockState.LOCKED) ? "true"
                        : (seatLockState == SeatLockState.UNLOCKED) ? "false"
                        : "clear" );   // st == SeatLockState.CLEAR_ON_RESET
            }
            return sb.toString();
        }
    }

    /**
     * SETSEATLOCK sep game sep2 playerNumber sep2 state
     *
     * @param ga  the name of the game
     * @param pn  the number of the changing player
     * @param st  the state of the lock
     * @return the command string.  For backwards compatibility,
     *     seatLockState will be "true" for LOCKED, "false" for UNLOCKED, or "clear" for CLEAR_ON_RESET.
     *     Versions before v2.0.00 won't recognize {@code "clear"}.
     */
    public static String toCmd(final String ga, final int pn, final SeatLockState st)
    {
        return SETSEATLOCK + sep + ga + sep2 + pn + sep2 +
            ((st == SeatLockState.LOCKED) ? "true"
             : (st == SeatLockState.UNLOCKED) ? "false"
               : "clear");   // st == SeatLockState.CLEAR_ON_RESET
    }

    /**
     * Parse the command String into a SetSeatLock message
     * for one or all seats in the game.
     *
     * @param s   the String to parse
     * @return    a SetSeatLock message, or null if the data is garbled
     */
    public static SOCSetSeatLock parseDataStr(String s)
    {
        String ga; // the game name
        int pn; // the number of the changing player
        final SeatLockState ls; // the state of the lock

        StringTokenizer st = new StringTokenizer(s, sep2);

        try
        {
            ga = st.nextToken();
            final String tok = st.nextToken();
            if (Character.isDigit(tok.charAt(0)))
            {
                pn = Integer.parseInt(tok);
                ls = parseLockState(st.nextToken());

                return new SOCSetSeatLock(ga, pn, ls);
            } else {
                final int np = 1 + st.countTokens();
                if ((np != 4) && (np != 6))
                    return null;
                final SeatLockState[] sls = new SeatLockState[np];
                sls[0] = parseLockState(tok);
                for (pn = 1; pn < np; ++pn)
                    sls[pn] = parseLockState(st.nextToken());

                return new SOCSetSeatLock(ga, sls);
            }
        }
        catch (Exception e)
        {
            return null;
        }
    }

    /**
     * Parse and return a seat lock state, which should be one of three strings
     * {@code "true"}, {@code "false"}, or {@code "clear"}; these are parsed to
     * {@link SeatLockState#LOCKED}, {@link SeatLockState#UNLOCKED}, or {@link SeatLockState#CLEAR_ON_RESET}
     * respectively.
     * @param lockst  Lock state string to parse
     * @return the parsed SeatLockState
     * @throws InputMismatchException if the next token isn't {@code "true"}, {@code "false"}, or {@code "clear"}
     * @since 2.0.00
     */
    private static SeatLockState parseLockState(final String lockst)
        throws InputMismatchException
    {
        final SeatLockState ls;

        if (lockst.equals("true"))
            ls = SeatLockState.LOCKED;
        else if (lockst.equals("false"))
            ls = SeatLockState.UNLOCKED;
        else if (lockst.equals("clear"))
            ls = SeatLockState.CLEAR_ON_RESET;
        else
            throw new InputMismatchException("lockstate: " + lockst);

        return ls;
    }

    /**
     * Strip out the parameter/attribute names from {@link #toString()}'s format,
     * returning message parameters as a comma-delimited list for {@link SOCMessage#parseMsgStr(String)}.
     * Undoes mapping of seat lock states -> strings ({@code "CLEAR_ON_RESET"} -> {@code "clear"} etc).
     * @param messageStrParams Params part of a message string formatted by {@link #toString()}; not {@code null}
     * @return Message parameters without attribute names, or {@code null} if params are malformed
     * @since 2.4.50
     */
    public static String stripAttribNames(String messageStrParams)
    {
        String s = SOCMessage.stripAttribNames(messageStrParams);
        if (s == null)
            return null;
        String[] pieces = s.split(SOCMessage.sep2);
        if (pieces.length < 2)
            return s;  // probably malformed, but there's no lock state strings to un-map

        for (int i = 1; i < pieces.length; ++i)
        {
            String lock = pieces[i];
                // if message is for 1 player, [1] is player number; that's fine, number won't match any lock string

            if ("LOCKED".equals(lock))
                pieces[i] = "true";
            else if ("UNLOCKED".equals(lock))
                pieces[i] = "false";
            else if ("CLEAR_ON_RESET".equals(lock))
                pieces[i] = "clear";
        }

        StringBuilder ret = new StringBuilder();
        for (int i = 0; i < pieces.length; ++i)
        {
            if (i > 0)
                ret.append(sep2_char);
            ret.append(pieces[i]);
        }

        return ret.toString();
    }

    /**
     * @return a human readable form of the message
     */
    public String toString()
    {
        StringBuilder sb = new StringBuilder("SOCSetSeatLock:game=" + getGame());
        if (states == null)
        {
            sb.append("|playerNumber=");
            sb.append(playerNumber);
            sb.append("|state=");
            sb.append(state);
        } else {
            sb.append("|states=");
            for (int pn = 0; pn < states.length; ++pn)
            {
                if (pn > 0)
                    sb.append(',');
                sb.append(states[pn]);
            }
        }

        return sb.toString();
    }

}<|MERGE_RESOLUTION|>--- conflicted
+++ resolved
@@ -158,20 +158,12 @@
     {
         if (states == null)
         {
-<<<<<<< HEAD
-            return toCmd(game, playerNumber, state);
-        } else {
-            StringBuilder sb = new StringBuilder();
-            sb.append( SETSEATLOCK + sep ).append( game );
-            for (SeatLockState seatLockState : states)
-=======
             return super.toCmd() + sep2 + playerNumber + sep2 + state;
         }
         else
         {
-            StringBuilder sb = new StringBuilder( SETSEATLOCK + sep + getGame());
+            StringBuilder sb = new StringBuilder( super.toCmd() );
             for (int pn = 0; pn < states.length; ++pn)
->>>>>>> e08e43a0
             {
                 sb.append( sep2_char );
                 sb.append( (seatLockState == SeatLockState.LOCKED) ? "true"
