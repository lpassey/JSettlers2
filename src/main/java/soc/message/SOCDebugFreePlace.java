--- conflicted
+++ resolved
@@ -237,11 +237,7 @@
      */
     public String toString()
     {
-<<<<<<< HEAD
-        return "SOCDebugFreePlace:game=" + game + "|playerNumber=" + playerNumber + "|pieceType=" + pieceType + "|coord=0x" + Integer.toHexString(coordinates);
-=======
         return "SOCDebugFreePlace:game=" + getGame() + "|playerNumber=" + playerNumber + "|pieceType="
             + PieceType.valueOf( pieceType ).name() + "|coord=0x" + Integer.toHexString(coordinates);
->>>>>>> e08e43a0
     }
 }