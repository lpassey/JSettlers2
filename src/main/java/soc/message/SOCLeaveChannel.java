--- conflicted
+++ resolved
@@ -153,10 +153,6 @@
      */
     public String toString()
     {
-<<<<<<< HEAD
-        return "SOCLeaveChannel:nickname=" + nickname + "|host=" + host + "|channel=" + channel;
-=======
         return  "SOCLeaveChannel:nickname=" + nickname + "|host=" + host + "|channel=" + channel;
->>>>>>> e08e43a0
     }
 }