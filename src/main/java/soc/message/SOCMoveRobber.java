/**
 * Java Settlers - An online multiplayer version of the game Settlers of Catan
 * Copyright (C) 2003  Robert S. Thomas <thomas@infolab.northwestern.edu>
 * Portions of this file Copyright (C) 2010-2011,2013-2014,2017-2018,2020 Jeremy D Monin <jeremy@nand.net>
 * Portions of this file Copyright (C) 2017-2018 Strategic Conversation (STAC Project) https://www.irit.fr/STAC/
 *
 * This program is free software; you can redistribute it and/or
 * modify it under the terms of the GNU General Public License
 * as published by the Free Software Foundation; either version 3
 * of the License, or (at your option) any later version.
 *
 * This program is distributed in the hope that it will be useful,
 * but WITHOUT ANY WARRANTY; without even the implied warranty of
 * MERCHANTABILITY or FITNESS FOR A PARTICULAR PURPOSE.  See the
 * GNU General Public License for more details.
 *
 * You should have received a copy of the GNU General Public License
 * along with this program.  If not, see <http://www.gnu.org/licenses/>.
 *
 * The maintainer of this program can be reached at jsettlers@nand.net
 **/
package soc.message;

import java.util.StringTokenizer;

import soc.game.SOCGame;  // for javadocs only


/**
 * This message means:
 * (from client to server) Client player wants to move the robber or pirate ship;
 * or (from server to all players) a player has moved the robber or pirate ship.
 *<P>
 * When sent from current player's client, is in response to server's
 * {@link SOCGameState}({@link SOCGame#PLACING_ROBBER PLACING_ROBBER}
 * or {@link SOCGame#PLACING_PIRATE PLACING_PIRATE}).
 *<P>
 * When sent from server, this message will be followed by other messages
 * about gaining/losing resources: {@link SOCReportRobbery} or {@link SOCPlayerElement}.
 * So for this message, the client should only call {@link soc.game.SOCBoard#setRobberHex(int, boolean)}
 * and not {@link soc.game.SOCGame#moveRobber(int, int)}.
 *<P>
 * Once the robber is placed on the board, it cannot be taken off the board.
 * The pirate can be taken off by sending {@code coordinate = 0}.
 *<P>
 * This message uses positive coordinates when moving the robber, and negative
 * when moving the pirate.  Moving the pirate to hex 0x0104 is done with a
 * SOCMoveRobber(-0x0104) message, which would cause the client to call
 * {@link soc.game.SOCBoardLarge#setPirateHex(int, boolean) board.setPirateHex(0x0104, ...)}.
 *
 * @author Robert S Thomas
 * @see SOCMovePiece
 */
public class SOCMoveRobber extends SOCMessageForGame
{
    private static final long serialVersionUID = 1111L;  // last structural change v1.1.11


    /**
     * the number of the player moving the robber
     */
    private int playerNumber;

    /**
     * the hex coordinates of the piece (positive for robber, negative for pirate)
     */
    private int coordinates;

    /**
     * create a MoveRobber message
     *
     * @param na  name of the game
     * @param pn  player number
     * @param co  hex coordinates: positive for robber, negative or 0 for pirate
     */
    public SOCMoveRobber(String na, int pn, int co)
    {
        super( MOVEROBBER, na );
        playerNumber = pn;
        coordinates = co;
    }

    /**
     * @return the player number
     */
    public int getPlayerNumber()
    {
        return playerNumber;
    }

    /**
     * Get the robber or pirate's new location.
     * @return the hex coordinates: positive for robber, negative or 0 for pirate
     */
    public int getCoordinates()
    {
        return coordinates;
    }

    /**
     * Command string:
     *
     * MOVEROBBER sep game sep2 playerNumber sep2 coordinates
     *
     * @return the command string
     */
    public String toCmd()
    {
        return toCmd( getGame(), playerNumber, coordinates );
    }

    /**
     * Command string:
     *
     * MOVEROBBER sep game sep2 playerNumber sep2 coordinates
     *
     * @param na  the name of the game
     * @param pn  player number
     * @param co  hex coordinates: positive for robber, negative or 0 for pirate
     * @return the command string
     */
    public static String toCmd(String na, int pn, int co)
    {
        return MOVEROBBER + sep + na + sep2 + pn + sep2 + co;
    }

    /**
     * parse the command string into a MoveRobber message
     *
     * @param s   the String to parse
     * @return    a SOCMoveRobber message, or null if the data is garbled
     */
    public static SOCMoveRobber parseDataStr(String s)
    {
        String na; // name of the game
        int pn; // player number
        int co; // coordinates

        StringTokenizer st = new StringTokenizer(s, sep2);

        try
        {
            na = st.nextToken();
            pn = Integer.parseInt(st.nextToken());
            co = Integer.parseInt(st.nextToken());
        }
        catch (Exception e)
        {
            return null;
        }

        return new SOCMoveRobber(na, pn, co);
    }

    /**
     * Strip out the parameter/attribute names from {@link #toString()}'s format,
     * returning message parameters as a comma-delimited list for {@link SOCMessage#parseMsgStr(String)}.
     * Converts robber hex coordinate to decimal from hexadecimal format.
     * @param message Params part of a message string formatted by {@link #toString()}; not {@code null}
     * @return Message parameters without attribute names, or {@code null} if params are malformed
     * @since 2.4.50
     */
    public static String stripAttribNames(String message)
    {
        String s = SOCMessage.stripAttribNames(message);
        if (s == null)
            return null;
        int i = s.lastIndexOf(SOCMessage.sep2_char);

        StringBuilder ret = new StringBuilder();
        ret.append(s.substring(0, i + 1));
        String robberHex = s.substring(i + 1);
        ret.append(Integer.parseInt(robberHex, 16));

        return ret.toString();
    }

    /**
     * @return a human readable form of the message
     */
    public String toString()
    {
<<<<<<< HEAD
        return "SOCMoveRobber:game=" + game + "|playerNumber=" + playerNumber + "|coord="
=======
        return  "SOCMoveRobber:game=" + getGame() + "|playerNumber=" + playerNumber + "|coord="
>>>>>>> e08e43a0
            + ((coordinates >= 0)
              ? Integer.toHexString(coordinates)
              : ("-" + Integer.toHexString(- coordinates)));
    }
}<|MERGE_RESOLUTION|>--- conflicted
+++ resolved
@@ -180,11 +180,7 @@
      */
     public String toString()
     {
-<<<<<<< HEAD
-        return "SOCMoveRobber:game=" + game + "|playerNumber=" + playerNumber + "|coord="
-=======
         return  "SOCMoveRobber:game=" + getGame() + "|playerNumber=" + playerNumber + "|coord="
->>>>>>> e08e43a0
             + ((coordinates >= 0)
               ? Integer.toHexString(coordinates)
               : ("-" + Integer.toHexString(- coordinates)));
