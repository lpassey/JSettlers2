--- conflicted
+++ resolved
@@ -1,25 +1,20 @@
 /**
  * Java Settlers - An online multiplayer version of the game Settlers of Catan
-<<<<<<< HEAD
- * This file Copyright (C) 2015,2017-2020 Jeremy D Monin <jeremy@nand.net>
- * <p>
-=======
  * This file Copyright (C) 2015,2017-2021 Jeremy D Monin <jeremy@nand.net>
  *
->>>>>>> b233559a
  * This program is free software; you can redistribute it and/or
  * modify it under the terms of the GNU General Public License
  * as published by the Free Software Foundation; either version 3
  * of the License, or (at your option) any later version.
- * <p>
+ *
  * This program is distributed in the hope that it will be useful,
  * but WITHOUT ANY WARRANTY; without even the implied warranty of
  * MERCHANTABILITY or FITNESS FOR A PARTICULAR PURPOSE.  See the
  * GNU General Public License for more details.
- * <p>
+ *
  * You should have received a copy of the GNU General Public License
  * along with this program.  If not, see <http://www.gnu.org/licenses/>.
- * <p>
+ *
  * The maintainer of this program can be reached at jsettlers@nand.net
  **/
 package soc.message;
@@ -138,17 +133,6 @@
     private static final long serialVersionUID = 2450L;  // last structural change v2.4.50
 
     /**
-<<<<<<< HEAD
-     * If an older client is asking for any changed/new scenarios,
-     * server responds with set of SCENARIOINFOs. Mark end of this list with a
-     * SCENARIOINFO named "-". At the client this sets the {@link #noMoreScens} flag.
-     */
-    public static final SOCScenarioInfo SCENINFO_NO_MORE_SCENS
-        = new SOCScenarioInfo( null, null, null );
-
-    /**
-=======
->>>>>>> b233559a
      * {@link #scKey} marker {@code "?"} from client to ask for any new or changed scenarios
      * between the client and server versions. When present, this must be the last item in the parameter list.
      * The server will reply with a sequence of messages with scenario info, and a sequence-ending empty message
@@ -186,7 +170,7 @@
      * Rendered {@link #MARKER_KEY_UNKNOWN} for known value in {@link #toString()}.
      * @since 2.4.50
      */
-    private static final String STR_MARKER_KEY_UNKNOWN = Integer.toString( MARKER_KEY_UNKNOWN );
+    private static final String STR_MARKER_KEY_UNKNOWN = Integer.toString(MARKER_KEY_UNKNOWN);
 
     /** True if this message is scenario info from server, not a request from client. */
     public final boolean isFromServer;
@@ -250,16 +234,11 @@
             if (localDesc == null)
                 localDesc = sc.getDesc();
 
-            /* [0] */
-            pa.add( sc.key );
-            /* [1] */
-            pa.add( Integer.toString( sc.minVersion ) );
-            /* [2] */
-            pa.add( Integer.toString( sc.lastModVersion ) );
-            /* [3] */
-            pa.add( opts );
-            /* [4] */
-            pa.add( localDesc );
+            /* [0] */ pa.add(sc.key);
+            /* [1] */ pa.add(Integer.toString(sc.minVersion));
+            /* [2] */ pa.add(Integer.toString(sc.lastModVersion));
+            /* [3] */ pa.add(opts);
+            /* [4] */ pa.add(localDesc);
 
             if (localLongDesc == null)
                 localLongDesc = sc.getLongDesc();
@@ -269,8 +248,7 @@
         else
         {
             scKey = MARKER_NO_MORE_SCENS;
-            /* [0] */
-            pa.add( MARKER_NO_MORE_SCENS );
+            /* [0] */ pa.add(MARKER_NO_MORE_SCENS);
         }
     }
 
@@ -289,7 +267,7 @@
     {
         super( SCENARIOINFO, new ArrayList<String>() );
 
-        if (!isSingleLineAndSafe( scKey ))
+        if (! isSingleLineAndSafe( scKey ))
             throw new IllegalArgumentException( "scKey: " + scKey );
 
         isFromServer = isServerReply;
@@ -297,18 +275,15 @@
         isKeyUnknown = isServerReply;
         this.scKey = scKey;
 
-        if (!isServerReply)
+        if (! isServerReply)
             pa.add( MARKER_SCEN_NAME_LIST );
 
-        /* [0] */
-        pa.add( scKey );
-        if (!isServerReply)
+        /* [0] */ pa.add( scKey );
+        if (! isServerReply)
             return;  // <--- Early return: Sending request from client ---
 
-        /* [1] */
-        pa.add( "0" );  // minVersion
-        /* [2] */
-        pa.add( STR_MARKER_KEY_UNKNOWN );  // lastModVersion: Integer.toString(MARKER_KEY_UNKNOWN)
+        /* [1] */ pa.add("0");  // minVersion
+        /* [2] */ pa.add(STR_MARKER_KEY_UNKNOWN);  // lastModVersion: Integer.toString(MARKER_KEY_UNKNOWN)
     }
 
     /**
@@ -333,13 +308,13 @@
 
         if ((scKeys == null) || scKeys.isEmpty())
         {
-            if (!addMarkerAnyChanged)
+            if (! addMarkerAnyChanged)
                 throw new IllegalArgumentException( "empty message" );
         }
         else
         {
             for (final String sc : scKeys)
-                if (!SOCMessage.isSingleLineAndSafe( sc ))
+                if (! SOCMessage.isSingleLineAndSafe( sc ))
                     throw new IllegalArgumentException();
             pa.add( 0, MARKER_SCEN_NAME_LIST );  // required at start of non-empty list
         }
@@ -373,9 +348,9 @@
         final String s = pa.get( 0 );  // may throw IndexOutOfBoundsException if empty
         final boolean startswithCliListMarker = s.equals( MARKER_SCEN_NAME_LIST );
 
-        isFromServer = !(startswithCliListMarker || s.equals( MARKER_ANY_CHANGED ));
-
-        if (!isFromServer)
+        isFromServer = ! (startswithCliListMarker || s.equals( MARKER_ANY_CHANGED ));
+
+        if (! isFromServer)
         {
             // remove MARKER_SCEN_NAME_LIST marker from param list
             if (startswithCliListMarker)
@@ -393,12 +368,12 @@
         {
             scKey = s;
             noMoreScens = (scKey.equals( MARKER_NO_MORE_SCENS ));
-            if (!noMoreScens)
+            if (! noMoreScens)
             {
                 final int minVers = Integer.parseInt( pa.get( 1 ) );
                 final int lastModVers = Integer.parseInt( pa.get( 2 ) );
                 isKeyUnknown = (lastModVers == MARKER_KEY_UNKNOWN);
-                if (!isKeyUnknown)
+                if (! isKeyUnknown)
                 {
                     final String longDesc = (L >= 6) ? pa.get( 5 ) : null;
                     scen = new SOCScenario( scKey, minVers, lastModVers, pa.get( 4 ), longDesc, pa.get( 3 ) );
@@ -416,10 +391,7 @@
      * SCENARIOINFO introduced in 2.0.00.
      * @return Version number, 2000 for JSettlers 2.0.00
      */
-    public int getMinimumVersion()
-    {
-        return 2000;
-    }
+    public int getMinimumVersion() { return 2000; }
 
     /**
      * The scenario info, if any. Used in replies from server to client.
@@ -436,6 +408,7 @@
     /**
      * The scenario keyname this message is about. Used in replies from server to client.
      * If {@link #isKeyUnknown} flag is true, this field is set but {@link #getScenario()} is {@code null}.
+     *
      * @return Key name of a scenario, from {@link SOCVersionedItem#key sc.key}
      */
     public String getScenarioKey()
@@ -477,7 +450,7 @@
             if (soleParam == null)
                 return null;
 
-            pa = new ArrayList<>();
+            pa = new ArrayList<String>();
             pa.add( soleParam );
         }
         else if (pa.isEmpty())
