--- conflicted
+++ resolved
@@ -170,7 +170,7 @@
      * Rendered {@link #MARKER_KEY_UNKNOWN} for known value in {@link #toString()}.
      * @since 2.4.50
      */
-    private static final String STR_MARKER_KEY_UNKNOWN = Integer.toString(MARKER_KEY_UNKNOWN);
+    private static final String STR_MARKER_KEY_UNKNOWN = Integer.toString( MARKER_KEY_UNKNOWN );
 
     /**
      * Parsed scenario from server ({@link #getScenario()}),
@@ -221,10 +221,6 @@
 
         noMoreScens = (sc == null); // we have to do this here as it is marked as a final variable.
         isKeyUnknown = false;
-<<<<<<< HEAD
-=======
-        noMoreScens = (sc == null);
->>>>>>> 43f71b89
 
         scen = sc;
         if (sc != null)
@@ -234,24 +230,11 @@
             if (localizedTitle == null)
                 localizedTitle = sc.getDesc();
 
-<<<<<<< HEAD
-            /* [0] */
-            pa.add( sc.key );
-            /* [1] */
-            pa.add( Integer.toString( sc.minVersion ) );
-            /* [2] */
-            pa.add( Integer.toString( sc.lastModVersion ) );
-            /* [3] */
-            pa.add( opts );
-            /* [4] */
-            pa.add( localizedTitle );
-=======
-            /* [0] */ pa.add(sc.key);
-            /* [1] */ pa.add(Integer.toString(sc.minVersion));
-            /* [2] */ pa.add(Integer.toString(sc.lastModVersion));
-            /* [3] */ pa.add(opts);
-            /* [4] */ pa.add(localDesc);
->>>>>>> 43f71b89
+            /* [0] */ pa.add( sc.key );
+            /* [1] */ pa.add( Integer.toString( sc.minVersion ));
+            /* [2] */ pa.add( Integer.toString( sc.lastModVersion ));
+            /* [3] */ pa.add( opts );
+            /* [4] */ pa.add( localizedTitle );
 
             if (localizedDesc == null)
                 localizedDesc = sc.getLongDesc();
@@ -294,8 +277,8 @@
         if (! isServerReply)
             return;  // <--- Early return: Sending request from client ---
 
-        /* [1] */ pa.add("0");  // minVersion
-        /* [2] */ pa.add(STR_MARKER_KEY_UNKNOWN);  // lastModVersion: Integer.toString(MARKER_KEY_UNKNOWN)
+        /* [1] */ pa.add( "0" );  // minVersion
+        /* [2] */ pa.add( STR_MARKER_KEY_UNKNOWN );  // lastModVersion: Integer.toString(MARKER_KEY_UNKNOWN)
     }
 
     /**
@@ -358,11 +341,7 @@
         final String s = pa.get( 0 );  // may throw IndexOutOfBoundsException if empty
         final boolean startswithCliListMarker = s.equals( MARKER_SCEN_NAME_LIST );
 
-<<<<<<< HEAD
         boolean isFromServer = !(startswithCliListMarker || s.equals( MARKER_ANY_CHANGED ));
-=======
-        isFromServer = ! (startswithCliListMarker || s.equals( MARKER_ANY_CHANGED ));
->>>>>>> 43f71b89
 
         if (! isFromServer)
         {
@@ -464,7 +443,7 @@
             if (soleParam == null)
                 return null;
 
-            pa = new ArrayList<String>();
+            pa = new ArrayList<>();
             pa.add( soleParam );
         }
         else if (pa.isEmpty())
