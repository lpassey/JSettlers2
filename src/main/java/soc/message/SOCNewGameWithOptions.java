--- conflicted
+++ resolved
@@ -102,25 +102,6 @@
     }
 
     /**
-     * Create a SOCNewGameWithOptions message to send to a specific client version, at server,
-     * with the game's options and minimum required version info taken from its {@code game} object.
-     *<P>
-     * Before v3.0.00 this constructor was a static {@code toCmd(..)} method.
-     *
-     * @param game  the game
-     * @param cliVers  Client version; assumed >= {@link SOCNewGameWithOptions#VERSION_FOR_NEWGAMEWITHOPTIONS}.
-     *            If any game's options need adjustment for an older client, cliVers triggers that.
-     *            Use -2 if the client version doesn't matter.
-     * @since 3.0.00
-     */
-    public SOCNewGameWithOptions(final SOCGame game, final int cliVers)
-    {
-        this(game.getName(),
-            SOCGameOption.packOptionsToString(game.getGameOptions(), false, false, cliVers),
-            game.getClientVersionMinRequired());
-    }
-
-    /**
      * Create a SOCNewGameWithOptions message, optionally for a specific client version, at server.
      * This constructor may adjust encoded option values for backwards compatibility with the client version.
      * If so, contents of the referenced {@code opts} map aren't changed: Calls
@@ -161,26 +142,6 @@
     }
 
     /**
-<<<<<<< HEAD
-     * NEWGAMEWITHOPTIONS sep game sep2 minVers sep2 optionstring
-     *
-     * @param ga  the name of the game; the game name may have
-     *            the {@link SOCGames#MARKER_THIS_GAME_UNJOINABLE} prefix.
-     * @param optstr Requested game options, in the format returned by
-     *            {@link soc.game.SOCGameOption#packOptionsToString(Map, boolean, boolean) SOCGameOption.packOptionsToString(opts, false, false)},
-     *            or null
-     * @param minVers Minimum client version required, or -1
-     * @return the command string
-     */
-    public static String toCmd(final String ga, final String optstr, final int minVers)
-    {
-        return NEWGAMEWITHOPTIONS + sep + ga + sep2 + Integer.toString(minVers) + sep2
-               + (((optstr != null) && (optstr.length() > 0)) ? optstr : "-");
-    }
-
-    /**
-=======
->>>>>>> 5c865e0d
      * Parse the command String into a SOCNewGameWithOptions message.
      *
      * @param s   the String to parse: NEWGAMEWITHOPTIONS sep game sep2 opts
