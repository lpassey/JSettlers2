/**
 * Java Settlers - An online multiplayer version of the game Settlers of Catan
 * Copyright (C) 2003  Robert S. Thomas <thomas@infolab.northwestern.edu>
 * Portions of this file Copyright (C) 2010,2014,2017,2020 Jeremy D Monin <jeremy@nand.net>
 *
 * This program is free software; you can redistribute it and/or
 * modify it under the terms of the GNU General Public License
 * as published by the Free Software Foundation; either version 3
 * of the License, or (at your option) any later version.
 *
 * This program is distributed in the hope that it will be useful,
 * but WITHOUT ANY WARRANTY; without even the implied warranty of
 * MERCHANTABILITY or FITNESS FOR A PARTICULAR PURPOSE.  See the
 * GNU General Public License for more details.
 *
 * You should have received a copy of the GNU General Public License
 * along with this program.  If not, see <http://www.gnu.org/licenses/>.
 *
 * The maintainer of this program can be reached at jsettlers@nand.net
 **/
package soc.message;


/**
 * This message means that the server wants the robot
 * who receives this message to leave the game.
 *
 * @author Robert S Thomas
 */
public class SOCRobotDismiss extends SOCMessageForGame
{
    private static final long serialVersionUID = 1111L;  // last structural change v1.1.11

    /**
     * Create a RobotDismiss message.
     *
     * @param ga  name of game
     */
    public SOCRobotDismiss(String ga)
    {
        super( ROBOTDISMISS, ga );
    }

    /**
     * ROBOTDISMISS sep game
     *
     * @return the command String
     */
//    public String toCmd()
//    {
//        return ROBOTDISMISS + sep + getGame();
//    }

    /**
     * Parse the command String into a RobotDismiss message
     *
     * @param s   the String to parse
     * @return    a RobotDismiss message, or null if the data is garbled
     */
    public static SOCRobotDismiss parseDataStr(String s)
    {
        return new SOCRobotDismiss(s);
    }

    /**
     * @return a human readable form of the message
     */
    public String toString()
    {
<<<<<<< HEAD
        return "SOCRobotDismiss:game=" + game;
=======
        return "SOCRobotDismiss:game=" + getGame();
>>>>>>> e08e43a0
    }
}<|MERGE_RESOLUTION|>--- conflicted
+++ resolved
@@ -67,10 +67,6 @@
      */
     public String toString()
     {
-<<<<<<< HEAD
-        return "SOCRobotDismiss:game=" + game;
-=======
         return "SOCRobotDismiss:game=" + getGame();
->>>>>>> e08e43a0
     }
 }