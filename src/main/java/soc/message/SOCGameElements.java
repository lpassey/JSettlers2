--- conflicted
+++ resolved
@@ -133,11 +133,7 @@
 
         private int value;
 
-<<<<<<< HEAD
         GEType( final int v )
-=======
-        GEType(final int v)
->>>>>>> e08e43a0
         {
             value = v;
         }
