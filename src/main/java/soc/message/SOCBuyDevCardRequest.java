/**
 * Java Settlers - An online multiplayer version of the game Settlers of Catan
 * Copyright (C) 2003  Robert S. Thomas <thomas@infolab.northwestern.edu>
 * Portions of this file Copyright (C) 2009-2014,2017-2020 Jeremy D Monin <jeremy@nand.net>
 *
 * This program is free software; you can redistribute it and/or
 * modify it under the terms of the GNU General Public License
 * as published by the Free Software Foundation; either version 3
 * of the License, or (at your option) any later version.
 *
 * This program is distributed in the hope that it will be useful,
 * but WITHOUT ANY WARRANTY; without even the implied warranty of
 * MERCHANTABILITY or FITNESS FOR A PARTICULAR PURPOSE.  See the
 * GNU General Public License for more details.
 *
 * You should have received a copy of the GNU General Public License
 * along with this program.  If not, see <http://www.gnu.org/licenses/>.
 *
 * The maintainer of this program can be reached at jsettlers@nand.net
 **/
package soc.message;

import soc.game.SOCDevCard;  // for javadocs only
import soc.game.SOCDevCardConstants;  // for javadocs only
import soc.game.SOCGameOptionSet;  // for javadocs only


/**
 * This message from client means that the client player wants to buy a development card.
 *<P>
 * During game state {@link soc.game.SOCGame#PLAY1 PLAY1}, this is a normal buy request.
 * When sent during other game states, and other players' turns, this is a request
 * to start the 6-player {@link soc.game.SOCGame#SPECIAL_BUILDING Special Building Phase}.
 *<P>
 * If the player can buy a card, the server responds with:
 *<UL>
 * <LI> Announce game data to entire game:
 *  <UL>
 *   <LI> Resource cost paid: {@link SOCPlayerElements}
            (gaName, playerNumber, {@link SOCPlayerElement#LOSE}, {@link SOCDevCard#COST})
 *   <LI> New remaining card count: {@link SOCGameElements}
 *          (gaName, {@link SOCGameElements.GEType#DEV_CARD_COUNT}, remainingUnboughtCount)
 *  </UL>
 * <LI> Action announcement/display:
 *  <UL>
 *   <LI> Detail to the client: {@link SOCDevCardAction DEVCARDACTION}({@link SOCDevCardAction#DRAW},
 *          {@link SOCDevCardConstants cardTypeConstant})
 *   <LI> To all other players: {@link SOCDevCardAction DEVCARDACTION}({@link SOCDevCardAction#DRAW},
 *          {@link SOCDevCardConstants#UNKNOWN})
 *          <BR>
 *          Sends actual card type if game option {@link SOCGameOptionSet#K_PLAY_FO "PLAY_FO"}
 *          or {@link SOCGameOptionSet#K_PLAY_VPO "PLAY_VPO"} is set.
 *   <LI> Action announcement to entire game: {@link SOCSimpleAction}
 *          (gaName, playerNumber, {@link SOCSimpleAction#DEVCARD_BOUGHT}, remainingUnboughtCount, 0)
 *   <LI> New {@code gameState}, to entire game: {@link SOCGameState}.
 *        Usually unchanged; sent in case buying the card ended the game or otherwise changed its state.
 *        This is sent via {@link soc.server.SOCGameHandler#sendGameState(soc.game.SOCGame)},
 *        which may also send other messages depending on the gameState.
 *  </UL>
 *</UL>
 *
 * If there are no cards remaining to buy, or player doesn't have enough resources,
 * isn't currently their turn, or the player otherwise can't buy a card right now,
 * the server will send them a text response denying the buy. Instead of that text,
 * robot clients will be sent a {@link SOCCancelBuildRequest CANCELBUILDREQUEST(-2)} message
 * (-2 == soc.robot.SOCPossiblePiece.CARD).
 *<P>
 * Before v2.0.00 this class was {@code SOCBuyCardRequest}.
 *
 * @author Robert S Thomas
 */
public class SOCBuyDevCardRequest extends SOCMessageForGame
{
    private static final long serialVersionUID = 2000L;  // last structural change v2.0.00

    /**
     * Create a BuyDevCardRequest message.
     *
     * @param ga  name of game
     */
    public SOCBuyDevCardRequest(String ga)
    {
        super( BUYDEVCARDREQUEST, ga );
    }

    /**
     * BUYDEVCARDREQUEST sep game
     *
     * @return the command String
     */
    public String toCmd()
    {
        return BUYDEVCARDREQUEST + sep + getGame();
    }

    /**
     * Parse the command String into a BuyDevCardRequest message
     *
     * @param s   the String to parse
     * @return    a BuyDevCardRequest message, or null if the data is garbled
     */
    public static SOCBuyDevCardRequest parseDataStr(String s)
    {
        return new SOCBuyDevCardRequest(s);
    }

    /**
     * @return a human readable form of the message
     */
    public String toString()
    {
<<<<<<< HEAD
        return "SOCBuyDevCardRequest:game=" + game;
=======
        return "SOCBuyDevCardRequest:game=" + getGame();
>>>>>>> e08e43a0
    }

}<|MERGE_RESOLUTION|>--- conflicted
+++ resolved
@@ -109,11 +109,7 @@
      */
     public String toString()
     {
-<<<<<<< HEAD
-        return "SOCBuyDevCardRequest:game=" + game;
-=======
         return "SOCBuyDevCardRequest:game=" + getGame();
->>>>>>> e08e43a0
     }
 
 }