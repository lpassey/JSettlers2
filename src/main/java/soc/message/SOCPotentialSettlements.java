/**
 * Java Settlers - An online multiplayer version of the game Settlers of Catan
 * Copyright (C) 2003  Robert S. Thomas <thomas@infolab.northwestern.edu>
 * Portions of this file Copyright (C) 2010-2014,2017-2020 Jeremy D Monin <jeremy@nand.net>
 * Portions of this file Copyright (C) 2012 Paul Bilnoski <paul@bilnoski.net>
 *
 * This program is free software; you can redistribute it and/or
 * modify it under the terms of the GNU General Public License
 * as published by the Free Software Foundation; either version 3
 * of the License, or (at your option) any later version.
 *
 * This program is distributed in the hope that it will be useful,
 * but WITHOUT ANY WARRANTY; without even the implied warranty of
 * MERCHANTABILITY or FITNESS FOR A PARTICULAR PURPOSE.  See the
 * GNU General Public License for more details.
 *
 * You should have received a copy of the GNU General Public License
 * along with this program.  If not, see <http://www.gnu.org/licenses/>.
 *
 * The maintainer of this program can be reached at jsettlers@nand.net
 **/
package soc.message;

import java.util.ArrayList;
import java.util.HashSet;
import java.util.Iterator;
import java.util.List;
import java.util.StringTokenizer;

/**
 * This message contains a list of potential settlements.
 *<P>
 * In version 2.0.00 and newer:
 *<UL>
 *<LI> This message is sent before any {@link SOCPutPiece}.
 *   So even if game is in progress, each player receives their unique potential settlement node list,
 *   to populate their legal node/edge sets if using {@link soc.game.SOCBoardLarge SOCBoardLarge},
 *   before seeing any of their piece locations.
 *<LI> <tt>playerNumber</tt> can be -1 to indicate this message applies to all players.
 *   If the message is sent after the game has started, server typically must send several (one per player)
 *   {@code SOCPotentialSettlements} messages because of each player's unique potential/legal coordinate sets.
 *   <P>
 *   For the SOCBoardLarge encoding only, <tt>playerNumber</tt> -1 also indicates
 *   the legal settlements should be set and the
 *   legal roads recalculated from this message's list of potentials.
 *   <P>
 *   If the game has already started, Land Area contents are sent when
 *   <tt>playerNumber</tt> == 0 (the first player sent)
 *   and board's legal roads should be calculated at that point,
 *   before calculating any player's legal or potential sets.
 *<LI> More than one "land area" (group of islands, or subset of islands)
 *   can be designated; can also require the player to start
 *   the game in a certain land area ({@link #startingLandArea}).
 *   Each Land Area is sent as a list of that Area's nodes.
 *<LI> Players can build ships on any sea or coastal edge, except in
 *   scenario {@code _SC_PIRI} which restricts them to certain edges;
 *   see optional field {@link #legalSeaEdges}.
 *</UL>
 *<P>
 * In scenario {@code _SC_PIRI}, after initial placement, each player can place
 * not only at these potential locations but also at their "lone settlement"
 * node previously sent in {@link SOCBoardLayout2} as layout part {@code "LS"}.
 *
 * @author Robert S Thomas
 */
public class SOCPotentialSettlements extends SOCMessageForGame
{
    private static final long serialVersionUID = 2000L;  // last structural change v2.0.00

    /**
     * In version 2.0.00 and above, playerNumber can be -1
     * to indicate all players have these potential settlements.
     * @since 2.0.00
     */
    public static final int VERSION_FOR_PLAYERNUM_ALL = 2000;

    /**
     * Player number, or -1 for all players; see {@link #getPlayerNumber()} for details.
     */
    private int playerNumber;

    /**
     * Potential settlement node coordinates for {@link #playerNumber};
     * see {@link #getPotentialSettlements(boolean)} for details.
     *<P>
     * Before v2.0.00 this field was {@code psList}.
     * @see #landAreasLegalNodes
     * @see #psNodesFromAll
     */
    private List<Integer> psNodes;

    /**
     * True if {@link #startingLandArea} == 0 and {@link #psNodes} is merely the
     * union of all node sets in {@link #landAreasLegalNodes}.
     * Example: Scenario {@link soc.game.SOCScenario#K_SC_4ISL SC_4ISL}'s board layouts.
     *<P>
     * False otherwise, or if not applicable because {@link #areaCount} == 1
     * and {@link #landAreasLegalNodes} == null.
     * @since 2.0.00
     */
    private final boolean psNodesFromAll;

    /**
     * How many land areas are defined on this board.
     * Always 1 in classic boards (before v2.0.00).
     * @since 2.0.00
     */
    public final int areaCount;

    /**
     * Which land area number within {@link #landAreasLegalNodes} contains {@link #psNodes}?
     * 0 if none because the game already started and {@code psNodes} is unique to the player.
     * 0 if none when game is starting now and players can place anywhere.
     *<P>
     * Not used if {@link #areaCount} == 1.
     * @since 2.0.00
     */
    public final int startingLandArea;

    /**
     * For sea boards, each land area's legal node coordinates.
     * Index 0 is unused, not a Land Area number.
     * All other indexes are non-null Sets.
     *<P>
     * Null if {@link #areaCount} == 1.
     * @since 2.0.00
     * @see #startingLandArea
     * @see #psNodes
     */
    public final HashSet<Integer>[] landAreasLegalNodes;

    /**
     * Optional field for legal sea edges per player for ships, if restricted.
     * Usually {@code null}, because all sea edges are legal except in scenario {@code _SC_PIRI}.
     *<P>
     * If {@link #playerNumber} != -1, {@code legalSeaEdges} contains 1 array, the legal sea edges for that player.
     * Otherwise contains 1 array for each player position (total 4 or 6 arrays).
     *<P>
     * Each per-player array is the same format as in {@code SOCBoardAtServer.PIR_ISL_SEA_EDGES}:
     * A list of individual sea edge coordinates and/or ranges.
     * Ranges are designated by a pair of positive,negative numbers:
     * 0xC04, -0xC0D is a range of the valid edges from C04 through C0D inclusive.
     * If a player position is vacant, their subarray may be empty (length 0) or contain a single zero: <tt>{ 0 }</tt>.
     *
     * @since 2.0.00
     */
    public int[][] legalSeaEdges;

    /**
     * Create a SOCPotentialSettlements message for a board layout without land areas.
     *
     * @param ga  name of the game
     * @param pn  the player number, or -1 for all players in v2.0.00
     *   or newer (see <tt>ps</tt> for implications)
     * @param ps  the list of potential settlement nodes; if <tt>pn == -1</tt>
     *   and the client and server are at least
     *   version 2.0.00 ({@link #VERSION_FOR_PLAYERNUM_ALL}),
     *   <tt>ps</tt> also is the list of legal settlements.
     * @see #SOCPotentialSettlements(String, int, List, int, HashSet[], int[][])
     */
    public SOCPotentialSettlements(String ga, int pn, List<Integer> ps)
    {
        super( POTENTIALSETTLEMENTS, ga );
        playerNumber = pn;
        psNodes = ps;
        psNodesFromAll = false;
        areaCount = 1;
        landAreasLegalNodes = null;
        startingLandArea = 1;
        legalSeaEdges = null;
    }

    /**
     * Create a SOCPotentialSettlements message to send one player's Potential Settlements
     * and Legal Sea Edges, but not the board layout's Land Areas (which are sent only with
     * {@code pn = 0}, not again for every player).
     *
     * @param ga  name of the game
     * @param pn  the player number; must be &gt; 0
     * @param ps  player's list of potential settlement nodes
     * @param lse  Legal sea edges for player's ships if restricted, or {@code null};
     *     see {@link #legalSeaEdges} field for format
     * @throws IllegalArgumentException if {@code pn <= 0}
     * @see #SOCPotentialSettlements(String, int, List, int, HashSet[], int[][])
     * @since 2.0.00
     */
    public SOCPotentialSettlements(String ga, int pn, List<Integer> ps, final int[][] lse)
        throws IllegalArgumentException
    {
        this(ga, pn, ps);
        if (pn <= 0)
            throw new IllegalArgumentException("pn");

        legalSeaEdges = lse;
    }

    /**
     * Create a SOCPotentialSettlements message for a board layout with multiple land areas,
     * each of which have a set of legal settlements, but only one of which
     * has potential settlements at this time.
     *
     * @param ga  Name of the game
     * @param pn  Player number, or -1 for all players
     * @param ps  Player's unique list of potential settlement nodes; null if game isn't yet past initial placement
     *     and either {@code pan != 0} and all players' list is {@code lan[pan]}, or because players
     *     can start anywhere ({@code pan == 0}). Empty if game has started and player currently has no
     *     potential settlement nodes.
     * @param pan  Player's potential settlements' land area number, or 0 if the player can start anywhere,
     *     or 0 if the game has started and so player's
     *     unique list of potential settlements doesn't match any of the land area coordinate lists.
     *     In that case use {@code ps} to hold the potential settlements node list.
     *     <P>
     *     From {@link soc.game.SOCBoardLarge#getStartingLandArea()}.
     * @param lan  Each land area's legal node lists. Not null. {@code lan[0]} is unused (null).
     *     From {@link soc.game.SOCBoardLarge#getLandAreasLegalNodes()}.
     *     <P>
     *     If the game is just starting and the player can start anywhere (<tt>pan == 0</tt>),
     *     the {@link #getPotentialSettlements(boolean)} list
     *     will be formed by combining <tt>lan[1] .. lan[n-1]</tt>.
     * @param lse  Legal sea edges for ships if restricted, or {@code null}; see {@link #legalSeaEdges} field for format.
     *     If client joins before game starts, the single message with {@code pn == -1} has all players' LSE.
     *     If joining after game starts, sent with per-player messages;
     *     see {@link #SOCPotentialSettlements(String, int, List, int[][])}.
     * @throws IllegalArgumentException  if <tt>lan[<i>i</i>]</tt> == <tt>null</tt> for any <i>i</i> &gt; 0
     * @throws NullPointerException  if <tt>lan</tt> is null
     * @see #SOCPotentialSettlements(String, int, List)
     * @since 2.0.00
     */
    public SOCPotentialSettlements
        (String ga, int pn, final List<Integer> ps, final int pan, HashSet<Integer>[] lan, final int[][] lse)
        throws IllegalArgumentException, NullPointerException
    {
        super( POTENTIALSETTLEMENTS, ga );
        playerNumber = pn;
        psNodes = ps;
        psNodesFromAll = (pan == 0) && (ps == null);

        areaCount = lan.length - 1;
        landAreasLegalNodes = lan;
        startingLandArea = pan;
        legalSeaEdges = lse;

        // consistency-check land areas
        for (int i = 1; i < lan.length; ++i)
            if (lan[i] == null)
                throw new IllegalArgumentException("lan[" + i + "] null");
    }

    /**
     * Get the player number, or -1 for all players (version 2.0.00 or newer).
     * Typically -1 is used only before the game has started;
     * once the game starts, different players have different potential/legal sets
     * and the server must send a group of SOCPotentialSettlements messages (1 per player).
     * @return the player number, or -1 for all players
     */
    public int getPlayerNumber()
    {
        return playerNumber;
    }

    /**
     * Get the potential settlement node coordinates for {@link #getPlayerNumber()} (for all players if -1).
     *<UL>
     * <LI> After game start and initial placement, this is unique to the player; may be an empty list.
     * <LI> Before game start, is null on sea boards; those boards use {@link #landAreasLegalNodes} instead.
     *</UL>
     * @param buildIfFromLALN  If true, and psNodes list is null, is initial placement:
     *     Board's current potential settlements are one or all of the node sets in {@link #landAreasLegalNodes}
     *     (all if {@link #startingLandArea} == 0)
     * @return the list of potential settlements, possibly empty or null
     */
    public List<Integer> getPotentialSettlements(final boolean buildIfFromLALN)
    {
        List<Integer> ps = psNodes;
        if (buildIfFromLALN && (ps == null) && (landAreasLegalNodes != null))
        {
            if (psNodesFromAll)
            {
                ps = new ArrayList<>();
                for (int i = 1; i < landAreasLegalNodes.length; ++i)
                    ps.addAll(landAreasLegalNodes[i]);
            } else {
                ps = new ArrayList<>( landAreasLegalNodes[startingLandArea] );
            }
        }

        return ps;
    }

    /**
     * POTENTIALSETTLEMENTS formatted command, for a message with 1 or multiple land areas.
     * Format will be either {@link #toCmd(String, int, List)}
     * or {@link #toCmd(String, int, List, int, HashSet[], int[][])}
     *
     * @return the command String
     */
    @Override
    public String toCmd()
    {
        if ((landAreasLegalNodes == null) && (legalSeaEdges == null))
        {
            return toCmd( getGame(), playerNumber, psNodes );
        } else {
            if (landAreasLegalNodes != null)
                return toCmd( getGame(), playerNumber, psNodes, startingLandArea, landAreasLegalNodes, legalSeaEdges );
            else
                // legalSeaEdges but no landAreasLegalNodes:
                // used only for pn > 0 when joining a game that's already started (SC_PIRI)
                return toCmd(getGame(), playerNumber, psNodes, 0, null, legalSeaEdges );
        }
    }

    /**
     * <tt>toCmd</tt> for a SOCPotentialSettlements message with 1 land area.
     *<P><tt>
     * POTENTIALSETTLEMENTS sep game sep2 playerNumber sep2 psNodes
     *</tt>
     * @param ga  the game name
     * @param pn  the player number
     * @param ps  the list of potential settlements
     * @return    the command string
     * @see #toCmd(String, int, int, HashSet[], int[][])
     */
    private static String toCmd(String ga, int pn, List<Integer> ps)
    {
        StringBuilder cmd = new StringBuilder( POTENTIALSETTLEMENTS + sep + ga + sep2 + pn );

        for (Integer number : ps)
        {
            cmd.append( sep2 ).append( number );
        }
        return cmd.toString();
    }

    /**
     * <tt>toCmd</tt> for a SOCPotentialSettlements message with multiple land areas,
     * each of which have a set of legal settlements, but only one of which
     * has potential settlements at this time.
     *<P><pre>
     * POTENTIALSETTLEMENTS sep game sep2 playerNumber sep2 psNodes
     *    sep2 NA sep2 <i>(number of areas)</i> sep2 PAN sep2 <i>(pan)</i>
     *    { sep2 LA<i>#</i> sep2 legalNodesList }+
     *    { sep2 SE { sep2 (legalSeaEdgesList | 0) } }*
     *</pre>
     *<UL>
     * <LI> LA# is the land area number "LA1", "LA2", etc.
     * <LI> None of the LA#s will be <i>(pan)</i> because that list would only repeat
     *      the contents of {@code psNodes}.
     * <LI> If {@code psNodes} is empty (not null) it's sent as the single node {@code 0} which isn't a valid
     *      {@link soc.game.SOCBoardLarge} node coordinate.
     *</UL>
     *
     * @param ga  name of the game
     * @param pn  the player number, or -1 for all players
     * @param ps  Player's unique list of potential settlement nodes; null if game isn't yet past initial placement
     *     and either {@code pan != 0} and all players' list is {@code lan[pan]}, or because players
     *     can start anywhere ({@code pan == 0}). Empty if game has started and player currently has no
     *     potential settlement nodes.
     * @param pan  Potential settlements' land area number, or 0 if the game has started and so player's
     *     unique list of potential settlements doesn't match any of the land area coordinate lists.
     *     In that case use <tt>lan[0]</tt> to hold the potential settlements node list,
     *     which may be empty.
     *     <P>
     *     From {@link soc.game.SOCBoardLarge#getStartingLandArea()}.
     * @param lan  Each land area's legal node lists, or null.
     *     Index 0 is unused (<tt>null</tt>).
     * @param lse  Legal sea edges for ships if restricted, or {@code null}; see {@link #legalSeaEdges} field for format
     * @return   the command string
     * @see #toCmd(String, int, List)
     */
    private static String toCmd
        (String ga, int pn, final List<Integer> ps, final int pan, final HashSet<Integer>[] lan, final int[][] lse)
    {
        StringBuilder cmd = new StringBuilder(POTENTIALSETTLEMENTS + sep + ga + sep2 + pn);

        if (ps != null)
        {
            if (! ps.isEmpty())
            {
                for (Integer p : ps)
                {
                    cmd.append( sep2 );
                    cmd.append( p.intValue() );
                }
            } else {
                cmd.append(sep2);
                cmd.append(0);
            }
        }

        cmd.append(sep2);
        cmd.append("NA");  // number of areas
        cmd.append(sep2);
        cmd.append((lan != null) ? (lan.length - 1) : 0);

        cmd.append(sep2);
        cmd.append("PAN");
        cmd.append(sep2);
        cmd.append(pan);

        if (lan != null)
        {
            for (int i = 1; i < lan.length; ++i)
            {
                cmd.append(sep2);
                cmd.append("LA");
                cmd.append(i);

                for (Integer integer : lan[i])
                {
<<<<<<< HEAD
                    cmd.append( sep2 );
                    int number = integer;
                    cmd.append( number );
=======
                    cmd.append(sep2);
                    int number = pnIter.next();
                    cmd.append(number);
>>>>>>> e08e43a0
                }
            }
        }

        if (lse != null)
        {
            for (int i = 0; i < lse.length; ++i)
            {
                cmd.append(sep2);
                cmd.append("SE");

                final int[] lse_i = lse[i];
                if ((lse_i.length == 0) && (i == (lse.length - 1)))
                {
                    cmd.append(sep2);
                    cmd.append(0);
                    // 0 is used for padding the last SE list if empty;
                    // otherwise, at the end of the message, an empty list will have no tokens.
                } else {
                    for (int value : lse_i)
                    {
                        cmd.append( sep2 );
                        int k = value;
                        if (k < 0)
                        {
                            cmd.append( '-' );
                            k = -k;
                        }
                        cmd.append( Integer.toHexString( k ) );
                    }
                }
            }
        }

        return cmd.toString();
    }

    /**
     * Parse the command String into a PotentialSettlements message
     *
     * @param s   the String to parse
     * @return    a PotentialSettlements message, or null if the data is garbled
     */
    @SuppressWarnings("unchecked")
    public static SOCPotentialSettlements parseDataStr(String s)
    {
        String ga;
        int pn;
        List<Integer> ps = new ArrayList<>();
        HashSet<Integer>[] lan = null;  // landAreasLegalNodes
        int pan = 0;
        int[][] legalSeaEdges = null;

        StringTokenizer st = new StringTokenizer(s, sep2);

        try
        {
            ga = st.nextToken();
            pn = Integer.parseInt(st.nextToken());
            boolean hadNA = false;

            while (st.hasMoreTokens())
            {
                String tok = st.nextToken();
                if (tok.equals("NA"))
                {
                    hadNA = true;
                    break;
                }
                ps.add( Integer.parseInt( tok ) );
            }

            if (hadNA)
            {
                // If more than 1 land area, the potentialSettlements
                // numbers will be followed by:
                // NA, 3, PAN, 1, LA2, ..., LA3, ...
                // None of the LA#s will be PAN's number.

                final int numArea = Integer.parseInt(st.nextToken());
                if (numArea > 0)
                    lan = new HashSet[numArea + 1];

                String tok = st.nextToken();
                if (! tok.equals("PAN"))
                    return null;
                pan = Integer.parseInt(st.nextToken());
                if (pan < 0)
                    return null;

                if (st.hasMoreTokens())
                {
                    tok = st.nextToken();  // "LA2", "LA3", etc, or "SE"
                } else {
                    // should not occur, but allow if 1 area
                    tok = null;
                    if ((numArea > 1) || (pan != 1))
                        return null;
                }

                // lan[]: Loop for numAreas, starting with tok == "LA#"
                while (st.hasMoreTokens())
                {
                    if (! tok.startsWith("LA"))
                    {
                        if (tok.equals("SE"))
                            break;  // "SE" are Legal Sea Edges, to be parsed in next loop
                        else
                            return null;  // unrecognized: bad message
                    }

                    final int areaNum = Integer.parseInt(tok.substring(2));
                    if (areaNum <= 0)
                        return null;  // malformed
                    HashSet<Integer> ls = new HashSet<>();

                    // Loop for node numbers, until next "LA#" (or "SE")
                    while (st.hasMoreTokens())
                    {
                        tok = st.nextToken();
                        if (tok.equals("SE") || tok.startsWith("LA"))
                            break;
                        if (areaNum == 0)
                            return null;  // WIP: LA0 must be empty
                        ls.add( Integer.parseInt( tok ) );
                    }

                    lan[areaNum] = ls;
                }

                // legalSeaEdges[][]: Parse the optional "SE" edge lists (SC_PIRI)
                if (st.hasMoreTokens() && tok.equals("SE"))
                {
                    ArrayList<int[]> allLSE = new ArrayList<>();
                    while (st.hasMoreTokens() && tok.equals("SE"))
                    {
                        ArrayList<Integer> lse = new ArrayList<>();

                        // Loop for edge coords, until next "SE"
                        while (st.hasMoreTokens())
                        {
                            tok = st.nextToken();
                            if (tok.equals("SE"))
                                break;
                            final int edge = Integer.parseInt(tok, 16);
                            if (edge != 0)
                                // 0 is used for padding the last SE list if empty;
                                // otherwise, at the end of the message, an empty list will have no tokens.
                                lse.add( edge );
                        }

                        final int L = lse.size();
                        int[] lseArr = new int[L];
                        for (int i = 0; i < L; ++i)
                            lseArr[i] = lse.get(i);

                        allLSE.add(lseArr);
                    }

                    final int L = allLSE.size();
                    legalSeaEdges = new int[L][];
                    for (int i = 0; i < L; ++i)
                        legalSeaEdges[i] = allLSE.get(i);
                }

                // empty ps list is sent as list which is solely {0};
                // if {0} wasn't sent, ps is null
                if (ps.isEmpty())
                    ps = null;
                else if ((ps.size() == 1) && (ps.get(0) == 0))
                    ps.clear();

                if (numArea > 0)
                    // Make sure all LAs are defined
                    for (int i = 1; i <= numArea; ++i)
                        if (lan[i] == null)
                            return null;
            }
        }
        catch (Exception e)
        {
            return null;
        }

        if (lan == null)
        {
            if (legalSeaEdges != null)
            {
                if (pn <= 0)
                    return null;  // not well-formed; see constructor javadocs

                return new SOCPotentialSettlements(ga, pn, ps, legalSeaEdges);
            } else{
                return new SOCPotentialSettlements(ga, pn, ps);
            }
        } else {
            return new SOCPotentialSettlements(ga, pn, ps, pan, lan, legalSeaEdges);
        }
    }

    /**
     * Strip out the parameter/attribute names from {@link #toString()}'s format,
     * returning message parameters as a comma-delimited list for {@link SOCMessage#parseMsgStr(String)}
     * to pass to {@link #parseDataStr(String)}. Converts field values from their human-readable forms.
     * @param messageStrParams Params part of a message string formatted by {@link #toString()}; not {@code null}
     * @return Message parameters without attribute names, or {@code null} if params are malformed
     * @since 2.4.50
     */
    public static String stripAttribNames(String messageStrParams)
    {
        // don't call SOCMessage.stripAttribNames(message), we need field names to parse here

        String[] pieces = messageStrParams.split(sepRE);
        if (pieces.length < 3)
            return null;

        // [0] game=
        // [1] playerNum=
        // [2] list=
        // (may end here; all further fields are each optional)
        // [3] pan=
        // [i] la#=...
        // [n] lse=...

        StringBuilder ret = new StringBuilder();

        if (pieces[0].startsWith("game="))
            ret.append(pieces[0].substring(5));
        else
            return null;

        if (pieces[1].startsWith("playerNum="))
            ret.append(sep2_char).append(pieces[1].substring(10));
        else
            return null;

        final int psListStatus;  // -1 null, 0 empty, 1 non-empty
        String s = pieces[2];
        if ((s.length() <= 5) || ! s.startsWith("list="))
            return null;
        s = s.substring(5);
        if (s.equals("(null)") || s.equals("(fromAllLANodes)"))
        {
            psListStatus = -1;
        } else {
            if (s.equals("(empty)"))
            {
                psListStatus = 0;
            } else {
                psListStatus = 1;
                for (String coordStr : s.split(" "))
                    ret.append(sep2_char).append( Integer.parseInt( coordStr, 16 ) );
            }
        }

        if (pieces.length <= 3)
            // nothing left to parse; not an "extended" v2.0 form with land areas and/or LSE
            return ret.toString();

        if (psListStatus == 0)
            ret.append(sep2_char).append(0);  // extended forms send empty non-null psNodes as if contains 0

        int pieceIdx = 3;
        if (pieces[3].startsWith("pan="))
        {
            final int pan = Integer.parseInt(pieces[3].substring(4));

            final List<List<Integer>> landAreaNodes = new ArrayList<>();
            pieceIdx = 4;
            for (; pieceIdx < pieces.length; ++pieceIdx)
            {
                String piece = pieces[pieceIdx];
                if (! piece.startsWith("la"))
                    break;

                int i = piece.indexOf('=');  // "la4=a0f 60a ... "
                if ((i < 3) || (i > 5))  // up to 3 digits is reasonable
                    return null;
                final int laNum = Integer.parseInt(piece.substring(2, i));
                if (laNum <= 0)
                    return null;
                if ((laNum < landAreaNodes.size()) && (landAreaNodes.get(laNum) != null))
                    return null;  // duplicate area number

                List<Integer> nodes = new ArrayList<>();
                String rhs = piece.substring(i + 1);
                if (! rhs.equals("(empty)"))
                    for (String node : rhs.split(" "))
                        nodes.add(Integer.parseInt(node, 16));

                while (laNum >= landAreaNodes.size())
                    landAreaNodes.add(null);
                landAreaNodes.set(laNum, nodes);
            }

            // done parsing LAs

            // NA # PAN # LA# ... LA# ...
            int numArea = landAreaNodes.size() - 1;
            ret.append(",NA,").append(numArea);
            ret.append(",PAN,").append(pan);
            for (int i = 1; i <= numArea; ++i)
            {
                ret.append(",LA").append(i);
                List<Integer> nodes = landAreaNodes.get(i);
                if (nodes != null)
                    for (Integer node : nodes)
                        ret.append(sep2_char).append(node);
            }
        } else {
            if (pieceIdx < pieces.length)
                // message is only ps and lse: stub pan & la info like toCmd() does
                ret.append(",NA,0,PAN,0");
        }

        if (pieceIdx < pieces.length)
        {
            String piece = pieces[pieceIdx];
            final int pL = piece.length();
            if (! (piece.startsWith("lse={") && piece.substring(pL - 2).equals("}}")))
                return null;  // unknown token

            // "lse={{c07-c0b,d07-d0b,e04-e0a},{207-20b,107-10b,4-a},{},{803-80a,903,905,a03,a04}}"
            List<List<Integer>> lse = new ArrayList<>();
            for (String subLseStr: piece.substring(6, pL - 2).split("\\},\\{", 99))
                // 99 to not drop empty match at end; actual expected max is 6 players
            {
                List<Integer> subLse = new ArrayList<>();
                if (! subLseStr.isEmpty())
                    for (String item : subLseStr.split(","))
                    {
                        // "a03" or "c07-c0b"
                        int i = item.indexOf('-');
                        if (i == -1)
                        {
                            subLse.add(Integer.parseInt(item, 16));
                        } else {
                            subLse.add(Integer.parseInt(item.substring(0, i), 16));
                            subLse.add(-Integer.parseInt(item.substring(i + 1), 16));
                        }
                    }

                lse.add(subLse);
            }

            for (List<Integer> sublse : lse)
            {
                ret.append(",SE");
                final int L = sublse.size();
                for (int i = 0; i < L; ++i)
                {
                    ret.append(sep2_char).append(Integer.toString(sublse.get(i), 16));
                    if (i + 1 < L)
                    {
                        int next = sublse.get(i + 1);
                        if (next < 0)
                        {
                            ret.append(sep2_char).append(Integer.toString(next, 16));
                            ++i;
                        }
                    }
                }
            }

            // if last subLse was empty, pad with 0 to avoid no tokens in that subLse
            if (lse.get(lse.size() - 1).isEmpty())
                ret.append(",0");
        }

        return ret.toString();
    }

    /**
     * @return a human readable form of the message
     */
    @Override
    public String toString()
    {
        StringBuilder s = new StringBuilder
            ("SOCPotentialSettlements:game=" + getGame() + "|playerNum=" + playerNumber + "|list=");
        if (psNodesFromAll)
            s.append("(fromAllLANodes)");
        else if (psNodes == null)
            s.append("(null)");
        else if (psNodes.isEmpty())
            s.append("(empty)");
        else
            for (Integer number : psNodes)
            {
                s.append(Integer.toHexString( number ));
                s.append(' ');
            }

        if (landAreasLegalNodes != null)
        {
            s.append("|pan=");
            s.append(startingLandArea);
            for (int i = 1; i < landAreasLegalNodes.length; ++i)
            {
                s.append("|la");
                s.append(i);
                s.append('=');

                final HashSet<Integer> nodes = landAreasLegalNodes[i];
                if (nodes.isEmpty())
                {
                    s.append("(empty)");
                    continue;
                }

                for (int number : nodes)
                {
<<<<<<< HEAD
                    s.append( Integer.toHexString( number ) );
                    s.append( ' ' );
=======
                    int number = laIter.next();
                    s.append(Integer.toHexString(number));
                    s.append(' ');
>>>>>>> e08e43a0
                }
            }
        }

        if (legalSeaEdges != null)
        {
            s.append("|lse={");
            for (int i = 0; i < legalSeaEdges.length; ++i)
            {
                if (i > 0)  s.append(',');
                s.append('{');
                final int[] lse_i = legalSeaEdges[i];
                for (int j = 0; j < lse_i.length; ++j)
                {
                    int k = lse_i[j];
                    if (k < 0)
                    {
                        s.append('-');
                        k = -k;
                    }
                    else if (j > 0)
                    {
                        s.append(',');
                    }
                    s.append(Integer.toHexString(k));
                }
                s.append('}');
            }
            s.append('}');
        }

        return s.toString();
    }

}<|MERGE_RESOLUTION|>--- conflicted
+++ resolved
@@ -408,15 +408,9 @@
 
                 for (Integer integer : lan[i])
                 {
-<<<<<<< HEAD
                     cmd.append( sep2 );
                     int number = integer;
                     cmd.append( number );
-=======
-                    cmd.append(sep2);
-                    int number = pnIter.next();
-                    cmd.append(number);
->>>>>>> e08e43a0
                 }
             }
         }
@@ -435,7 +429,9 @@
                     cmd.append(0);
                     // 0 is used for padding the last SE list if empty;
                     // otherwise, at the end of the message, an empty list will have no tokens.
-                } else {
+                }
+                else
+                {
                     for (int value : lse_i)
                     {
                         cmd.append( sep2 );
@@ -829,14 +825,8 @@
 
                 for (int number : nodes)
                 {
-<<<<<<< HEAD
                     s.append( Integer.toHexString( number ) );
                     s.append( ' ' );
-=======
-                    int number = laIter.next();
-                    s.append(Integer.toHexString(number));
-                    s.append(' ');
->>>>>>> e08e43a0
                 }
             }
         }
