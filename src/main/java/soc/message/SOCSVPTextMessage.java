--- conflicted
+++ resolved
@@ -137,11 +137,7 @@
      */
     protected static String toCmd( final String ga, final int pn, final int svp, final String desc )
     {
-<<<<<<< HEAD
-        return messageType + sep + ga + sep2 + pn + sep2 + svp + sep2 + desc;
-=======
         return new SOCSVPTextMessage( ga, pn, svp, desc ).toCmd();
->>>>>>> e08e43a0
     }
 
     /**
