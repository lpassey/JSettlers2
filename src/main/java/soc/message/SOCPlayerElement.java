--- conflicted
+++ resolved
@@ -339,11 +339,7 @@
 
         private int value;
 
-<<<<<<< HEAD
-        PEType( final int v )
-=======
         PEType(final int v)
->>>>>>> e08e43a0
         {
             value = v;
         }
@@ -817,14 +813,8 @@
             act = ACTION_STRINGS[actionType - 100];
         else
             act = Integer.toString(actionType);
-<<<<<<< HEAD
-
-        return "SOCPlayerElement:game=" + game + "|playerNum=" + playerNumber + "|actionType=" + act
-            + "|elementType=" + elementType + "|amount=" + amount + ((news) ? "|news=Y" : "");
-=======
         return "SOCPlayerElement:game=" + getGame() + "|playerNum=" + playerNumber + "|actionType=" + act
             + "|elementType=" +  PEType.valueOf( elementType ).name() + "|amount=" + amount + ((news) ? "|news=Y" : "");
->>>>>>> e08e43a0
     }
 
 }