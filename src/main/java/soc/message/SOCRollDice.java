/**
 * Java Settlers - An online multiplayer version of the game Settlers of Catan
 * Copyright (C) 2003  Robert S. Thomas <thomas@infolab.northwestern.edu>
 * Portions of this file Copyright (C) 2010,2013,2017 Jeremy D Monin <jeremy@nand.net>
 *
 * This program is free software; you can redistribute it and/or
 * modify it under the terms of the GNU General Public License
 * as published by the Free Software Foundation; either version 3
 * of the License, or (at your option) any later version.
 *
 * This program is distributed in the hope that it will be useful,
 * but WITHOUT ANY WARRANTY; without even the implied warranty of
 * MERCHANTABILITY or FITNESS FOR A PARTICULAR PURPOSE.  See the
 * GNU General Public License for more details.
 *
 * You should have received a copy of the GNU General Public License
 * along with this program.  If not, see <http://www.gnu.org/licenses/>.
 *
 * The maintainer of this program can be reached at jsettlers@nand.net
 **/
package soc.message;


/**
 * This message is a request from client to server; client player wants to roll the dice.
 *<P>
 * If the player can roll now, the server will respond with {@link SOCDiceResult}, {@link SOCGameState},
 * and possibly other messages, depending on the roll results and scenario/rules in effect.
 *
 * @author Robert S Thomas
 */
public class SOCRollDice extends SOCMessageForGame
{
    /** Class marked for v1.1.11 with SOCMessageForGame.
     *  Over the network, fields are unchanged since v1.0.0 or earlier, per git and old cvs history. -JM
     */
    private static final long serialVersionUID = 1111L;

    /**
     * Create a RollDice message.
     *
     * @param ga  name of game
     */
    public SOCRollDice(String ga)
    {
        super( ROLLDICE, ga );
    }

    /**
     * ROLLDICE sep game -- super method is good enough
     *
     * @return the command String
     */
//    public String toCmd()
//    {
//        return toCmd(game);
//    }

    /**
     * ROLLDICE sep game
     *
     * @param ga  the game name
     * @return    the command string
     */
    public static String toCmd(String ga)
    {
        return new SOCRollDice( ga ).toCmd();
    }

    /**
     * Parse the command String into a RollDice message
     *
     * @param s   the String to parse
     * @return    a RollDice message, or null if the data is garbled
     */
    public static SOCRollDice parseDataStr(String s)
    {
        return new SOCRollDice(s);
    }

    /**
     * @return a human readable form of the message
     */
    public String toString()
    {
<<<<<<< HEAD
        return "SOCRollDice:game=" + game;
=======
        return  "SOCRollDice:game=" + getGame();
>>>>>>> e08e43a0
    }
}<|MERGE_RESOLUTION|>--- conflicted
+++ resolved
@@ -83,10 +83,6 @@
      */
     public String toString()
     {
-<<<<<<< HEAD
-        return "SOCRollDice:game=" + game;
-=======
         return  "SOCRollDice:game=" + getGame();
->>>>>>> e08e43a0
     }
 }