/**
 * Java Settlers - An online multiplayer version of the game Settlers of Catan
 * Copyright (C) 2003  Robert S. Thomas <thomas@infolab.northwestern.edu>
 * Portions of this file Copyright (C) 2010,2012-2014,2017-2020 Jeremy D Monin <jeremy@nand.net>
 * Portions of this file Copyright (C) 2017-2018 Strategic Conversation (STAC Project) https://www.irit.fr/STAC/
 *
 * This program is free software; you can redistribute it and/or
 * modify it under the terms of the GNU General Public License
 * as published by the Free Software Foundation; either version 3
 * of the License, or (at your option) any later version.
 *
 * This program is distributed in the hope that it will be useful,
 * but WITHOUT ANY WARRANTY; without even the implied warranty of
 * MERCHANTABILITY or FITNESS FOR A PARTICULAR PURPOSE.  See the
 * GNU General Public License for more details.
 *
 * You should have received a copy of the GNU General Public License
 * along with this program.  If not, see <http://www.gnu.org/licenses/>.
 *
 * The maintainer of this program can be reached at jsettlers@nand.net
 **/
package soc.message;

import java.util.StringTokenizer;

import soc.game.SOCGame;  // for javadocs only
import soc.game.SOCPlayingPiece;  // for javadocs only
import soc.game.SOCPlayingPiece.PieceType;

/**
 * Client player is asking to place, or server is announcing placement of, a piece on the board.
 * Also used when joining a new game or a game in progress, to send the game state so far.
 *<P>
 * If message is from server for a {@link SOCPlayingPiece#ROAD} or {@link SOCPlayingPiece#SHIP}:
 * After updating game data with the new piece, client should call {@link SOCGame#getPlayerWithLongestRoad()}
 * and update displays if needed.
 *<P>
 * If message is from server for a {@link SOCPlayingPiece#CITY} while client is joining a game, must precede by sending
 * that client a {@code SOCPutPiece} message with the {@link SOCPlayingPiece#SETTLEMENT} at the same coordinate
 * which was upgraded to that city.
 *<P>
 * If this is a placement request from a client player: If successful, server announces {@link SOCPutPiece}
 * to the game along with the new {@link SOCGameState}. Otherwise server responds with an explanatory
 * {@link SOCGameServerText} and, if the gamestate allowed placement but resources or requested coordinates
 * disallowed it, the current {@link SOCGameState} and then a {@link SOCCancelBuildRequest}.
 *<BR>
 * If PutPiece leads to Longest Route player changing, server sends that
 * after {@code SOCPlayerElement}s before {@code SOCGameState}:
 * {@link SOCGameElements}({@link SOCGameElements.GEType#LONGEST_ROAD_PLAYER LONGEST_ROAD_PLAYER}).
 *<P>
 * Some game scenarios use {@link soc.game.SOCVillage villages} which aren't owned by any player;
 * their {@link #getPlayerNumber()} is -1 in this message.
 *<P>
 * See also {@link SOCMovePiece} and {@link SOCDebugFreePlace}. Messages similar but opposite to this one
 * are {@link SOCCancelBuildRequest} and the very-limited {@link SOCRemovePiece}.
 *<P>
 * Some scenarios like {@link soc.game.SOCScenario#K_SC_PIRI SC_PIRI} include some pieces
 * as part of the initial board layout while the game is starting. These will all be sent to
 * the clients while game state is &lt; {@link SOCGame#START1A START1A} and before
 * sending them {@link SOCStartGame}. Scenario {@link soc.game.SOCScenario#K_SC_CLVI SC_CLVI}
 * sends its neutral villages before {@code START1A} but as part {@code "CV"} of the board layout
 * message, not as {@code SOCPutPiece}s.
 *<P>
 * In v2.0.00 and newer: On their own turn, player clients can optionally request PutPiece in gamestate
 * {@link SOCGame#PLAY1 PLAY1} or {@link SOCGame#SPECIAL_BUILDING SPECIAL_BUILDING}
 * which implies a {@link SOCBuildRequest} for that piece type, without needing to first send that
 * {@code SOCBuildRequest} and wait for a gamestate response. If request is allowed, the server
 * announces {@link SOCPlayerElement} messages for the resources spent, and then its usual
 * response to a successful {@code SOCPutPiece}. Otherwise the rejection response is sent as
 * described above, and after rejection the gamestate may be a placement state such as
 * {@link SOCGame#PLACING_ROAD PLACING_ROAD}.
 *
 * @author Robert S Thomas
 */
public class SOCPutPiece extends SOCMessageForGame
{
    private static final long serialVersionUID = 1111L;  // last structural change v1.1.11

    /**
     * the type of piece being placed, such as {@link SOCPlayingPiece#CITY}
     */
    private PieceType pieceType;

    /**
     * the player number who played the piece, or -1 for non-player-owned {@link SOCPlayingPiece#VILLAGE}.
     * Sent from server, ignored if sent from client.
     */
    private int playerNumber;

    /**
     * the coordinates of the piece; must be >= 0
     */
    private int coordinates;

    /**
     * create a PutPiece message
     *
     * @param na  name of the game
     * @param pt  type of playing piece, such as {@link SOCPlayingPiece#CITY}; must be >= 0
     * @param pn  player number, or -1 for non-player-owned {@link SOCPlayingPiece#VILLAGE}.
     *     Sent from server, ignored if sent from client.
     * @param co  coordinates; must be >= 0
     * @throws IllegalArgumentException if {@code pt} &lt; 0 or {@code co} &lt; 0
     */
    public SOCPutPiece(String na, int pn, int pt, int co)
        throws IllegalArgumentException
    {
        super( PUTPIECE, na );
        if (pt < 0)
            throw new IllegalArgumentException("pt: " + pt);
        if (co < 0)
            throw new IllegalArgumentException("coord < 0");

        pieceType = PieceType.valueOf( pt );
        playerNumber = pn;
        coordinates = co;
    }

    /**
     * @return the type of playing piece, such as {@link SOCPlayingPiece#CITY}
     */
    public int getPieceType()
    {
        return pieceType.getValue();
    }

    /**
     * @return the player number from server, or any value sent from client (not used by server)
     */
    public int getPlayerNumber()
    {
        return playerNumber;
    }

    /**
     * @return the coordinates; is >= 0
     */
    public int getCoordinates()
    {
        return coordinates;
    }

    /**
     * Command string:
     *
     * PUTPIECE sep game sep2 playerNumber sep2 pieceType sep2 coordinates
     *
     * @return the command string
     */
    public String toCmd()
    {
        return toCmd( getGame(), playerNumber, pieceType.getValue(), coordinates );
    }

    /**
     * Command string:
     *
     * PUTPIECE sep game sep2 playerNumber sep2 pieceType sep2 coordinates
     *
     * @param ga  the name of the game
     * @param pn  player number, or -1 for non-player-owned {@link SOCPlayingPiece#VILLAGE}
     * @param pt  type of playing piece, such as {@link SOCPlayingPiece#CITY}; must be >= 0
     * @param co  coordinates; must be >= 0
     * @return the command string
     * @throws IllegalArgumentException if {@code pt} &lt; 0 or {@code co} &lt; 0
     */
    public static String toCmd(String ga, int pn, int pt, int co)
        throws IllegalArgumentException
    {
        if (pt < 0)
            throw new IllegalArgumentException("pt: " + pt);
        if (co < 0)
            throw new IllegalArgumentException("coord < 0");

        return PUTPIECE + sep + ga + sep2 + pn + sep2 + pt + sep2 + co;
    }

    /**
     * parse the command string into a PutPiece message
     *
     * @param s   the String to parse
     * @return    a PUTPIECE message, or null if the data is garbled
     */
    public static SOCPutPiece parseDataStr(String s)
    {
        String na; // name of the game
        int pn; // player number
        int pt; // type of piece
        int co; // coordinates

        StringTokenizer st = new StringTokenizer(s, sep2);

        try
        {
            na = st.nextToken();
            pn = Integer.parseInt(st.nextToken());
            pt = Integer.parseInt(st.nextToken());
            co = Integer.parseInt(st.nextToken());

            return new SOCPutPiece(na, pn, pt, co);
        }
        catch (Exception e)
        {
            return null;
        }
    }

    /**
     * Strip out the parameter/attribute names from {@link #toString()}'s format,
     * returning message parameters as a comma-delimited list for {@link SOCMessage#parseMsgStr(String)}.
     * Converts piece coordinate to decimal from hexadecimal format.
     * @param messageStrParams Params part of a message string formatted by {@link #toString()}; not {@code null}
     * @return Message parameters without attribute names, or {@code null} if params are malformed
     * @since 2.4.50
     */
    public static String stripAttribNames(String messageStrParams)
    {
        String s = SOCMessage.stripAttribNames(messageStrParams);
        if (s == null)
            return null;
        String[] pieces = s.split(SOCMessage.sep2);

        StringBuilder ret = new StringBuilder();
        for (int i = 0; i < 3; i++)
            ret.append(pieces[i]).append(sep2_char);
        ret.append(Integer.parseInt(pieces[3], 16));

        return ret.toString();
    }

    /**
     * @return a human readable form of the message
     */
    public String toString()
    {
<<<<<<< HEAD
        return "SOCPutPiece:game=" + game + "|playerNumber=" + playerNumber + "|pieceType=" + pieceType + "|coord=" + Integer.toHexString(coordinates);
=======
        return "SOCPutPiece:game=" + getGame() + "|playerNumber=" + playerNumber + "|pieceType="
            + pieceType + "|coord=0x" + Integer.toHexString(coordinates);
>>>>>>> e08e43a0
    }
}<|MERGE_RESOLUTION|>--- conflicted
+++ resolved
@@ -233,11 +233,7 @@
      */
     public String toString()
     {
-<<<<<<< HEAD
-        return "SOCPutPiece:game=" + game + "|playerNumber=" + playerNumber + "|pieceType=" + pieceType + "|coord=" + Integer.toHexString(coordinates);
-=======
         return "SOCPutPiece:game=" + getGame() + "|playerNumber=" + playerNumber + "|pieceType="
             + pieceType + "|coord=0x" + Integer.toHexString(coordinates);
->>>>>>> e08e43a0
     }
 }