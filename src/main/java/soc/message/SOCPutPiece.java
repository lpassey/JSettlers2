/**
 * Java Settlers - An online multiplayer version of the game Settlers of Catan
 * Copyright (C) 2003  Robert S. Thomas <thomas@infolab.northwestern.edu>
 * Portions of this file Copyright (C) 2010,2012-2014,2017 Jeremy D Monin <jeremy@nand.net>
 *
 * This program is free software; you can redistribute it and/or
 * modify it under the terms of the GNU General Public License
 * as published by the Free Software Foundation; either version 3
 * of the License, or (at your option) any later version.
 *
 * This program is distributed in the hope that it will be useful,
 * but WITHOUT ANY WARRANTY; without even the implied warranty of
 * MERCHANTABILITY or FITNESS FOR A PARTICULAR PURPOSE.  See the
 * GNU General Public License for more details.
 *
 * You should have received a copy of the GNU General Public License
 * along with this program.  If not, see <http://www.gnu.org/licenses/>.
 *
 * The maintainer of this program can be reached at jsettlers@nand.net
 **/
package soc.message;

import java.util.StringTokenizer;

<<<<<<< HEAD
import soc.proto.GameMessage;
import soc.proto.Message;
=======
import soc.game.SOCPlayingPiece;  // for javadocs only
>>>>>>> bc510051

/**
 * Client player is asking to place, or server is announcing placement of, a piece on the board.
 * Also used when joining a new game or a game in progress, to send the game state so far.
 *<P>
 * If message is for a {@link SOCPlayingPiece#CITY} while client is joining a game, must precede with
 * a {@code SOCPutPiece} message with the {@link SOCPlayingPiece#SETTLEMENT} at the same coordinate
 * which was upgraded to that city.
 *<P>
 * Some game scenarios use {@link soc.game.SOCVillage villages} which aren't owned by any player;
 * their {@link #getPlayerNumber()} is -1 in this message.
 *<P>
 * See also {@link SOCMovePiece}. The messages similar but opposite to this one
 * are {@link SOCCancelBuildRequest} and the very-limited {@link SOCRemovePiece}.
 *<P>
 * Some scenarios like {@link soc.game.SOCScenario#K_SC_PIRI SC_PIRI} include some pieces
 * as part of the initial board layout while the game is starting. These will all be sent to
 * the clients while game state is &lt; {@link soc.game.SOCGame#START1A START1A} and before
 * sending them {@link SOCStartGame}. Scenario {@link soc.game.SOCScenario#K_SC_CLVI SC_CLVI}
 * sends its neutral villages before {@code START1A} but as part {@code "CV"} of the board layout
 * message, not as {@code SOCPutPiece}s.
 *
 * @author Robert S Thomas
 */
public class SOCPutPiece extends SOCMessage
    implements SOCMessageForGame
{
    private static final long serialVersionUID = 1111L;  // last structural change v1.1.11

    /**
     * the name of the game
     */
    private String game;

    /**
     * the type of piece being placed, such as {@link soc.game.SOCPlayingPiece#CITY}
     */
    private int pieceType;

    /**
     * the player number who played the piece, or -1 for non-player-owned {@link soc.game.SOCPlayingPiece#VILLAGE}
     */
    private int playerNumber;

    /**
     * the coordinates of the piece; must be >= 0
     */
    private int coordinates;

    /**
     * create a PutPiece message
     *
     * @param na  name of the game
     * @param pt  type of playing piece, such as {@link soc.game.SOCPlayingPiece#CITY}; must be >= 0
     * @param pn  player number, or -1 for non-player-owned {@link soc.game.SOCPlayingPiece#VILLAGE}
     * @param co  coordinates; must be >= 0
     * @throws IllegalArgumentException if {@code pt} &lt; 0 or {@code co} &lt; 0
     */
    public SOCPutPiece(String na, int pn, int pt, int co)
        throws IllegalArgumentException
    {
        if (pt < 0)
            throw new IllegalArgumentException("pt: " + pt);
        if (co < 0)
            throw new IllegalArgumentException("coord < 0");

        messageType = PUTPIECE;
        game = na;
        pieceType = pt;
        playerNumber = pn;
        coordinates = co;
    }

    /**
     * @return the name of the game
     */
    public String getGame()
    {
        return game;
    }

    /**
     * @return the type of playing piece, such as {@link soc.game.SOCPlayingPiece#CITY}
     */
    public int getPieceType()
    {
        return pieceType;
    }

    /**
     * @return the player number
     */
    public int getPlayerNumber()
    {
        return playerNumber;
    }

    /**
     * @return the coordinates; is >= 0
     */
    public int getCoordinates()
    {
        return coordinates;
    }

    /**
     * Command string:
     *
     * PUTPIECE sep game sep2 playerNumber sep2 pieceType sep2 coordinates
     *
     * @return the command string
     */
    public String toCmd()
    {
        return toCmd(game, playerNumber, pieceType, coordinates);
    }

    /**
     * Command string:
     *
     * PUTPIECE sep game sep2 playerNumber sep2 pieceType sep2 coordinates
     *
     * @param ga  the name of the game
     * @param pn  player number, or -1 for non-player-owned {@link soc.game.SOCPlayingPiece#VILLAGE}
     * @param pt  type of playing piece, such as {@link soc.game.SOCPlayingPiece#CITY}; must be >= 0
     * @param co  coordinates; must be >= 0
     * @return the command string
     * @throws IllegalArgumentException if {@code pt} &lt; 0 or {@code co} &lt; 0
     */
    public static String toCmd(String ga, int pn, int pt, int co)
        throws IllegalArgumentException
    {
        if (pt < 0)
            throw new IllegalArgumentException("pt: " + pt);
        if (co < 0)
            throw new IllegalArgumentException("coord < 0");

        return PUTPIECE + sep + ga + sep2 + pn + sep2 + pt + sep2 + co;
    }

    /**
     * parse the command string into a PutPiece message
     *
     * @param s   the String to parse
     * @return    a PUTPIECE message, or null if the data is garbled
     */
    public static SOCPutPiece parseDataStr(String s)
    {
        String na; // name of the game
        int pn; // player number
        int pt; // type of piece
        int co; // coordinates

        StringTokenizer st = new StringTokenizer(s, sep2);

        try
        {
            na = st.nextToken();
            pn = Integer.parseInt(st.nextToken());
            pt = Integer.parseInt(st.nextToken());
            co = Integer.parseInt(st.nextToken());

            return new SOCPutPiece(na, pn, pt, co);
        }
        catch (Exception e)
        {
            return null;
        }
    }

    @Override
    protected Message.FromServer toProtoFromServer()
    {
        GameMessage.PutPiece.Builder b
            = GameMessage.PutPiece.newBuilder();
        b.setPlayerNumber(playerNumber).setTypeValue(pieceType).setCoordinates(coordinates);
        GameMessage.GameMessageFromServer.Builder gb
            = GameMessage.GameMessageFromServer.newBuilder();
        gb.setGaName(game).setPutPiece(b);
        return Message.FromServer.newBuilder().setGameMessage(gb).build();
    }

    /**
     * @return a human readable form of the message
     */
    public String toString()
    {
        String s = "SOCPutPiece:game=" + game + "|playerNumber=" + playerNumber + "|pieceType=" + pieceType + "|coord=" + Integer.toHexString(coordinates);

        return s;
    }
}<|MERGE_RESOLUTION|>--- conflicted
+++ resolved
@@ -22,12 +22,9 @@
 
 import java.util.StringTokenizer;
 
-<<<<<<< HEAD
+import soc.game.SOCPlayingPiece;  // for javadocs only
 import soc.proto.GameMessage;
 import soc.proto.Message;
-=======
-import soc.game.SOCPlayingPiece;  // for javadocs only
->>>>>>> bc510051
 
 /**
  * Client player is asking to place, or server is announcing placement of, a piece on the board.
