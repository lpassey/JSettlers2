/**
 * Java Settlers - An online multiplayer version of the game Settlers of Catan
 * Copyright (C) 2003  Robert S. Thomas <thomas@infolab.northwestern.edu>
 * Portions of this file Copyright (C) 2010,2014,2017-2018 Jeremy D Monin <jeremy@nand.net>
 *
 * This program is free software; you can redistribute it and/or
 * modify it under the terms of the GNU General Public License
 * as published by the Free Software Foundation; either version 3
 * of the License, or (at your option) any later version.
 *
 * This program is distributed in the hope that it will be useful,
 * but WITHOUT ANY WARRANTY; without even the implied warranty of
 * MERCHANTABILITY or FITNESS FOR A PARTICULAR PURPOSE.  See the
 * GNU General Public License for more details.
 *
 * You should have received a copy of the GNU General Public License
 * along with this program.  If not, see <http://www.gnu.org/licenses/>.
 *
 * The maintainer of this program can be reached at jsettlers@nand.net
 **/
package soc.message;


/**
 * This unused message requests that the player rolls the dice;
 * see {@link SOCRollDicePrompt} instead.
 *
 * @author Robert S Thomas
 */
public class SOCRollDiceRequest extends SOCMessageForGame
{
    private static final long serialVersionUID = 1111L;  // last structural change v1.1.11

    /**
     * Create a RollDiceRequest message.
     *
     * @param ga  name of game
     */
    public SOCRollDiceRequest(String ga)
    {
        super( ROLLDICEREQUEST, ga );
    }

    /**
     * ROLLDICEREQUEST sep game -- super method is good enough
     *
     * @return the command String
     */
//    public String toCmd()
//    {
//        return toCmd(game);
//    }

    /**
     * ROLLDICEREQUEST sep game
     *
     * @param ga  the game name
     * @return    the command string
     */
    public static String toCmd(String ga)
    {
        return new SOCRollDiceRequest( ga ).toCmd();
    }

    /**
     * Parse the command String into a RollDiceRequest message
     *
     * @param s   the String to parse
     * @return    a RollDiceRequest message, or null if the data is garbled
     */
    public static SOCRollDiceRequest parseDataStr(String s)
    {
        return new SOCRollDiceRequest(s);
    }

    /**
     * @return a human readable form of the message
     */
    public String toString()
    {
<<<<<<< HEAD
        return "SOCRollDiceRequest:game=" + game;
=======
        return  "SOCRollDiceRequest:game=" + getGame();
>>>>>>> e08e43a0
    }
}<|MERGE_RESOLUTION|>--- conflicted
+++ resolved
@@ -78,10 +78,6 @@
      */
     public String toString()
     {
-<<<<<<< HEAD
-        return "SOCRollDiceRequest:game=" + game;
-=======
         return  "SOCRollDiceRequest:game=" + getGame();
->>>>>>> e08e43a0
     }
 }