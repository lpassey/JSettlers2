--- conflicted
+++ resolved
@@ -231,11 +231,7 @@
     public String toString()
     {
         StringBuilder sb = new StringBuilder("SOCGameMembers:game=");
-<<<<<<< HEAD
-        sb.append(game);
-=======
         sb.append( getGame() );
->>>>>>> e08e43a0
         sb.append("|members=");
         if (members != null)
             sb.append(members);  // "[joe, bob, lily,...]"
