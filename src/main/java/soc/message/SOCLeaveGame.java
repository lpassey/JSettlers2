/**
 * Java Settlers - An online multiplayer version of the game Settlers of Catan
 * Copyright (C) 2003  Robert S. Thomas <thomas@infolab.northwestern.edu>
 * Portions of this file Copyright (C) 2010,2012-2014,2016-2020 Jeremy D Monin <jeremy@nand.net>
 *
 * This program is free software; you can redistribute it and/or
 * modify it under the terms of the GNU General Public License
 * as published by the Free Software Foundation; either version 3
 * of the License, or (at your option) any later version.
 *
 * This program is distributed in the hope that it will be useful,
 * but WITHOUT ANY WARRANTY; without even the implied warranty of
 * MERCHANTABILITY or FITNESS FOR A PARTICULAR PURPOSE.  See the
 * GNU General Public License for more details.
 *
 * You should have received a copy of the GNU General Public License
 * along with this program.  If not, see <http://www.gnu.org/licenses/>.
 *
 * The maintainer of this program can be reached at jsettlers@nand.net
 **/
package soc.message;

import java.util.StringTokenizer;


/**
 * This message means that someone is leaving a game.
 * Sent from leaving client to server (if leaving cleanly),
 * then sent from server out to all clients in game.
 *<P>
 * Although this is a game-specific message, it's about the game lifecycle
 * so it's handled by {@code SOCServer} instead of a {@code GameHandler}.
 *
 * @author Robert S Thomas
 * @see SOCLeaveChannel
 */
public class SOCLeaveGame extends SOCMessageForGame
{
    private static final long serialVersionUID = 1111L;  // last structural change v1.1.11

    /**
     * Nickname of the leaving member; server has always ignored this field from client, can send "-" but not blank
     */
    private String nickname;

    /**
     * Unused optional host name of server hosting the game, or "-"; see {@link #getHost()}.
     */
    private String host;

    /**
     * Create a LeaveGame message.
     *
     * @param nn  leaving member's nickname; server has always ignored this field from client, can send "-" but not blank
     * @param hn  unused optional host name, or "-"
     *            (Length 0 would fail {@link #parseDataStr(String)} at the receiver)
     * @param ga  name of game
     */
    public SOCLeaveGame(String nn, String hn, String ga)
    {
        super( LEAVEGAME, ga );
        nickname = nn;
        host = hn;
    }

    /**
     * @return the nickname; can be "-" but not blank when sent from client
     */
    public String getNickname()
    {
        return nickname;
    }

    /**
     * Get the unused optional host name of server hosting the game, or "-".
     * Is always "-" when sent from server v1.1.17 or newer, or client v2.0.00 or newer.
     * @return the host name, or "-"
     * @see SOCMessageTemplateJoinGame#getHost()
     */
    public String getHost()
    {
        return host;
    }

    /**
     * LEAVEGAME sep nickname sep2 host sep2 game
     *
     * @return the command String
     */
    public String toCmd()
    {
        return getType() + sep + nickname + sep2 + host + sep2 + getGame();
    }

    /**
     * LEAVEGAME sep nickname sep2 host sep2 game
     *
     * @param nn  leaving member's nickname; server has always ignored this field from client, can send "-" but not blank
     * @param hn  unused; the optional host name, or "-"
     * @param ga  the name of the game
     * @return    the command string
     */
    public static String toCmd(String nn, String hn, String ga)
    {
        return new SOCLeaveGame( nn, hn, ga ).toCmd();
    }

    /**
     * Parse the command String into a LeaveGame message.
     *
     * @param s   the String to parse
     * @return    a LeaveGame message, or null if the data is garbled
     */
    public static SOCLeaveGame parseDataStr(String s)
    {
        String nn; // nickname
        String hn; // host name
        String ga; // game name

        StringTokenizer st = new StringTokenizer(s, sep2);

        try
        {
            nn = st.nextToken();
            hn = st.nextToken();
            ga = st.nextToken();
        }
        catch (Exception e)
        {
            return null;
        }

        return new SOCLeaveGame(nn, hn, ga);
    }

    /**
     * @return a human readable form of the message
     */
    public String toString()
    {
<<<<<<< HEAD
        return "SOCLeaveGame:nickname=" + nickname + "|host=" + host + "|game=" + game;
=======
        return  "SOCLeaveGame:nickname=" + nickname + "|host=" + host + "|game=" + getGame();
>>>>>>> e08e43a0
    }
}<|MERGE_RESOLUTION|>--- conflicted
+++ resolved
@@ -138,10 +138,6 @@
      */
     public String toString()
     {
-<<<<<<< HEAD
-        return "SOCLeaveGame:nickname=" + nickname + "|host=" + host + "|game=" + game;
-=======
         return  "SOCLeaveGame:nickname=" + nickname + "|host=" + host + "|game=" + getGame();
->>>>>>> e08e43a0
     }
 }