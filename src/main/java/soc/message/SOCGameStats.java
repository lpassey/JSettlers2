/**
 * Java Settlers - An online multiplayer version of the game Settlers of Catan
 * Copyright (C) 2003  Robert S. Thomas <thomas@infolab.northwestern.edu>
 * Portions of this file Copyright (C) 2009,2010,2014,2017-2019 Jeremy D Monin <jeremy@nand.net>
 *
 * This program is free software; you can redistribute it and/or
 * modify it under the terms of the GNU General Public License
 * as published by the Free Software Foundation; either version 3
 * of the License, or (at your option) any later version.
 *
 * This program is distributed in the hope that it will be useful,
 * but WITHOUT ANY WARRANTY; without even the implied warranty of
 * MERCHANTABILITY or FITNESS FOR A PARTICULAR PURPOSE.  See the
 * GNU General Public License for more details.
 *
 * You should have received a copy of the GNU General Public License
 * along with this program.  If not, see <http://www.gnu.org/licenses/>.
 *
 * The maintainer of this program can be reached at jsettlers@nand.net
 **/
package soc.message;

import java.util.StringTokenizer;


/**
 * This message contains the scores for the people at a game.
 * Used at end of game to display true scores (totals including points from VP cards).
 *<P>
 * Any game-information messages which reveal hidden state are sent
 * before, not after, this message. When client receives this
 * message, take it as a signal to reveal true scores and maybe
 * show/announce other interesting information such as VP dev cards.
 *
 *<H3>Message sequence:</H3>
 *<UL>
 *<LI> {@link SOCGameState}({@link soc.game.SOCGame#OVER OVER})
 *<LI> Any other messages revealing hidden information about game's details
 *<LI> This message
 *</UL>
 *
 * @author Robert S. Thomas
 */
public class SOCGameStats extends SOCMessageForGame
{
    private static final long serialVersionUID = 1111L;  // last structural change v1.1.11

    /**
     * The scores; always indexed 0 to {@link soc.game.SOCGame#maxPlayers} - 1,
     *   regardless of number of players in the game.
     */
    private int[] scores;

    /**
     * Where robots are sitting; indexed same as scores.
     */
    private boolean[] robots;

    /**
     * Create a GameStats message
     *
     * @param ga  the name of the game
     * @param sc  the scores; always indexed 0 to
     *   {@link soc.game.SOCGame#maxPlayers} - 1,
     *   regardless of number of players in the game
     * @param rb  where robots are sitting; indexed same as scores
     */
    public SOCGameStats(String ga, int[] sc, boolean[] rb)
    {
        super( GAMESTATS, ga );
        scores = sc;
        robots = rb;
    }

    /**
     * @return the scores
     */
    public int[] getScores()
    {
        return scores;
    }

    /**
     * @return where the robots are sitting
     */
    public boolean[] getRobotSeats()
    {
        return robots;
    }

    /**
     * @return the command string
     */
    public String toCmd()
    {
        return toCmd( getGame(), scores, robots );
    }

    /**
     * @return the command string
     *
     * @param ga  the name of the game
     * @param sc  the scores
     * @param rb  where robots are sitting
     */
    public static String toCmd(String ga, int[] sc, boolean[] rb)
    {
        StringBuilder cmd = new StringBuilder( GAMESTATS + sep + ga );

        for (int value : sc)
        {
            cmd.append( sep2 ).append( value );
        }
        for (boolean b : rb)
        {
            cmd.append( sep2 ).append( b );
        }
        return cmd.toString();
    }

    /**
     * Parse the command String into a GameStats message
     *
     * @param s   the String to parse
     * @return    a GameStats message, or null if the data is garbled
     */
    public static SOCGameStats parseDataStr(String s)
    {
        String ga; // the game name
        int[] sc; // the scores
        boolean[] rb; // where robots are sitting

        StringTokenizer st = new StringTokenizer(s, sep2);

        try
        {
            ga = st.nextToken();
            final int maxPlayers = st.countTokens() / 2;
            sc = new int[maxPlayers];
            rb = new boolean[maxPlayers];

            for (int i = 0; i < maxPlayers; i++)
            {
                sc[i] = Integer.parseInt(st.nextToken());
            }

            for (int i = 0; i < maxPlayers; i++)
            {
                rb[i] = Boolean.valueOf( st.nextToken() );
            }
        }
        catch (Exception e)
        {
            return null;
        }

        return new SOCGameStats(ga, sc, rb);
    }

    /**
     * @return a human readable form of the message
     */
    public String toString()
    {
        StringBuilder text = new StringBuilder("SOCGameStats:game=");
<<<<<<< HEAD
        text.append(game);
        for (int score : scores)
=======
        text.append( getGame() );
        for (int i = 0; i < scores.length; i++)
>>>>>>> e08e43a0
        {
            text.append( "|" );
            text.append( score );
        }

        for (boolean robot : robots)
        {
            text.append( "|" );
            text.append( robot );
        }

        return text.toString();
    }
}<|MERGE_RESOLUTION|>--- conflicted
+++ resolved
@@ -163,13 +163,8 @@
     public String toString()
     {
         StringBuilder text = new StringBuilder("SOCGameStats:game=");
-<<<<<<< HEAD
-        text.append(game);
-        for (int score : scores)
-=======
         text.append( getGame() );
         for (int i = 0; i < scores.length; i++)
->>>>>>> e08e43a0
         {
             text.append( "|" );
             text.append( score );
