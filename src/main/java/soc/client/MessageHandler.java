/**
 * Java Settlers - An online multiplayer version of the game Settlers of Catan
 * This file copyright (C) 2019 Colin Werner
 * Extracted in 2019 from SOCPlayerClient.java, so:
 * Portions of this file Copyright (C) 2007-2021 Jeremy D Monin <jeremy@nand.net>
 * Portions of this file Copyright (C) 2003  Robert S. Thomas <thomas@infolab.northwestern.edu>
 * Portions of this file Copyright (C) 2012-2013 Paul Bilnoski <paul@bilnoski.net>
 *
 * This program is free software; you can redistribute it and/or
 * modify it under the terms of the GNU General Public License
 * as published by the Free Software Foundation; either version 3
 * of the License, or (at your option) any later version.
 *
 * This program is distributed in the hope that it will be useful,
 * but WITHOUT ANY WARRANTY; without even the implied warranty of
 * MERCHANTABILITY or FITNESS FOR A PARTICULAR PURPOSE.  See the
 * GNU General Public License for more details.
 *
 * You should have received a copy of the GNU General Public License
 * along with this program.  If not, see <http://www.gnu.org/licenses/>.
 *
 * The maintainer of this program can be reached at jsettlers@nand.net
 **/
package soc.client;

import java.awt.EventQueue;
import java.util.ArrayList;
import java.util.EnumMap;
import java.util.Iterator;
import java.util.List;
import java.util.Map;
import java.util.StringTokenizer;

import soc.baseclient.SOCDisplaylessPlayerClient;
import soc.disableDebug.D;
import soc.game.SOCBoardLarge;
import soc.game.SOCDevCardConstants;
import soc.game.SOCFortress;
import soc.game.SOCGame;
import soc.game.SOCGameOption;
import soc.game.SOCGameOptionSet;
import soc.game.SOCInventory;
import soc.game.SOCPlayer;
import soc.game.SOCPlayingPiece;
import soc.game.SOCResourceConstants;
import soc.game.SOCResourceSet;
import soc.game.SOCScenario;
import soc.game.SOCSettlement;
import soc.game.SOCTradeOffer;
import soc.game.SOCVillage;

import soc.message.*;
import soc.message.SOCGameElements.GEType;
import soc.message.SOCPlayerElement.PEType;

import soc.util.SOCFeatureSet;
import soc.util.SOCGameList;
import soc.util.SOCStringManager;
import soc.util.Version;

/**
 * Nested class for processing incoming messages (treating).
 * {@link ClientNetwork}'s reader thread calls
 * {@link #handle(SOCMessage, boolean)} to dispatch messages to their
 * handler methods such as {@link #handleBANKTRADE(SOCBankTrade, boolean)}.
 *<P>
 * Before v2.0.00, most of these fields and methods were part of the main {@link SOCPlayerClient} class.
 *
 * @author paulbilnoski
 * @since 2.0.00
 */
public class MessageHandler
{
    private SOCPlayerClient client;
    private GameMessageSender gms;

<<<<<<< HEAD
    MessageHandler( SOCPlayerClient client )
    {
        if (client == null)
            throw new IllegalArgumentException( "client is null" );
        this.client = client;
        gms = client.getGameMessageSender();
=======
    /**
     * Create a MessageHandler.
     * Must call {@link #init(SOCPlayerClient)} for initial setup before
     * first call to {@link #handle(SOCMessage, boolean)}.
     */
    public MessageHandler()
    {
    }

    /**
     * Initial setup for {@code client} and {@code messageSender} fields.
     * To allow subclassing, that isn't done in the constructor: The client constructor
     * would want a MessageHandler, and the MessageHandler constructor would want a client.
     *
     * @param cli  Client for this MessageHandler; its {@link SOCPlayerClient#getGameMessageSender()} must not be null
     * @throw IllegalArgumentException if {@code cli} or its {@code getGameMessageSender()} is null
     * @since 2.4.50
     */
    public void init(final SOCPlayerClient cli)
        throws IllegalArgumentException
    {
        if (cli == null)
            throw new IllegalArgumentException("client is null");
>>>>>>> fc859787

        this.client = cli;
        gms = cli.getGameMessageSender();
        if (gms == null)
            throw new IllegalArgumentException( "client GameMessageSender is null" );
    }

    /**
     * Get this MessageHandler's client.
     * @since 2.4.50
     */
    public SOCPlayerClient getClient()
    {
        return client;
    }

    /**
     * Treat the incoming messages.
     * Messages of unknown type are ignored
     * ({@code mes} will be null from {@link SOCMessage#toMsg(String)}).
     *<P>
     * Must call {@link #init(SOCPlayerClient)} for initial setup before first call to {@code handle(..)}.
     *<P>
     * Before v2.0.00 this method was {@code SOCPlayerClient.treat(..)}.
     *
     * @param mes    the message
     * @param isPractice  Message is coming from {@link ClientNetwork#practiceServer}, not a TCP server
     */
    public void handle( SOCMessage mes, final boolean isPractice )
    {
        if (mes == null)
            return;  // Parsing error

        if (client.debugTraffic || D.ebugIsEnabled())
            soc.debug.D.ebugPrintlnINFO( mes.toString() );

        try
        {
            final String gaName;
            final SOCGame ga;
            if (mes instanceof SOCMessageForGame)
            {
                gaName = ((SOCMessageForGame) mes).getGame();
                ga = (gaName != null) ? client.games.get( gaName ) : null;
                // Allows null gaName, for the few message types (like SOCScenarioInfo) which
                // for convenience use something like SOCTemplateMs which extends SOCMessageForGame
                // but aren't actually game-specific messages.
            }
            else
            {
                gaName = null;
                ga = null;
            }

            switch (mes.getType())
            {

            /**
             * echo the server ping, to ensure we're still connected.
             * (ignored before version 1.1.08)
             */
            case SOCMessage.SERVERPING:
                handleSERVERPING( (SOCServerPing) mes, isPractice );
                break;

            /**
             * server's version message
             */
            case SOCMessage.VERSION:
                handleVERSION( isPractice, (SOCVersion) mes );
                break;

            /**
             * status message
             */
            case SOCMessage.STATUSMESSAGE:
                handleSTATUSMESSAGE( (SOCStatusMessage) mes, isPractice );
                break;

            /**
             * join channel authorization
             */
            case SOCMessage.JOINCHANNELAUTH:
                handleJOINCHANNELAUTH( (SOCJoinChannelAuth) mes );
                break;

            /**
             * someone joined a channel
             */
            case SOCMessage.JOINCHANNEL:
                handleJOINCHANNEL( (SOCJoinChannel) mes );
                break;

            /**
             * list of members for a chat channel
             */
            case SOCMessage.CHANNELMEMBERS:
                handleCHANNELMEMBERS( (SOCChannelMembers) mes );
                break;

            /**
             * a new chat channel has been created
             */
            case SOCMessage.NEWCHANNEL:
                handleNEWCHANNEL( (SOCNewChannel) mes );
                break;

            /**
             * List of chat channels on the server: Server connection is complete.
             * (sent at connect after VERSION, even if no channels)
             * Show main panel if not already showing; see handleCHANNELS javadoc.
             */
            case SOCMessage.CHANNELS:
                handleCHANNELS( (SOCChannels) mes, isPractice );
                break;

            /**
             * text message to a chat channel
             */
            case SOCMessage.CHANNELTEXTMSG:
                handleCHANNELTEXTMSG( (SOCChannelTextMsg) mes );
                break;

            /**
             * someone left the chat channel
             */
            case SOCMessage.LEAVECHANNEL:
                handleLEAVECHANNEL( (SOCLeaveChannel) mes );
                break;

            /**
             * delete a chat channel
             */
            case SOCMessage.DELETECHANNEL:
                handleDELETECHANNEL( (SOCDeleteChannel) mes );
                break;

            /**
             * list of games on the server
             */
            case SOCMessage.GAMES:
                handleGAMES( (SOCGames) mes, isPractice );
                break;

            /**
             * join game authorization
             */
            case SOCMessage.JOINGAMEAUTH:
                handleJOINGAMEAUTH( (SOCJoinGameAuth) mes, isPractice );
                break;

            /**
             * someone joined a game
             */
            case SOCMessage.JOINGAME:
                handleJOINGAME( (SOCJoinGame) mes );
                break;

            /**
             * someone left a game
             */
            case SOCMessage.LEAVEGAME:
                handleLEAVEGAME( (SOCLeaveGame) mes );
                break;

            /**
             * new game has been created
             */
            case SOCMessage.NEWGAME:
                handleNEWGAME( (SOCNewGame) mes, isPractice );
                break;

            /**
             * game has been destroyed
             */
            case SOCMessage.DELETEGAME:
                handleDELETEGAME( (SOCDeleteGame) mes, isPractice );
                break;

            /**
             * list of game members
             */
            case SOCMessage.GAMEMEMBERS:
                handleGAMEMEMBERS( (SOCGameMembers) mes );
                break;

            /**
             * game stats
             */
            case SOCMessage.GAMESTATS:
                handleGAMESTATS( (SOCGameStats) mes );
                break;

            /**
             * game text message
             */
            case SOCMessage.GAMETEXTMSG:
                handleGAMETEXTMSG( (SOCGameTextMsg) mes );
                break;

            /**
             * broadcast text message
             */
            case SOCMessage.BCASTTEXTMSG:
                handleBCASTTEXTMSG( (SOCBCastTextMsg) mes );
                break;

            /**
             * someone is sitting down
             */
            case SOCMessage.SITDOWN:
                handleSITDOWN( (SOCSitDown) mes );
                break;

            /**
             * receive a board layout
             */
            case SOCMessage.BOARDLAYOUT:
                handleBOARDLAYOUT( (SOCBoardLayout) mes );
                break;

            /**
             * receive a board layout (new format, as of 20091104 (v 1.1.08))
             */
            case SOCMessage.BOARDLAYOUT2:
                handleBOARDLAYOUT2( (SOCBoardLayout2) mes );
                break;

            /**
             * message that the game is starting
             */
            case SOCMessage.STARTGAME:
                handleSTARTGAME( (SOCStartGame) mes );
                break;

            /**
             * update the state of the game
             */
            case SOCMessage.GAMESTATE:
                handleGAMESTATE( (SOCGameState) mes );
                break;

            /**
             * set the current turn
             */
            case SOCMessage.SETTURN:
                handleGAMEELEMENT( ga, GEType.CURRENT_PLAYER, ((SOCSetTurn) mes).getPlayerNumber() );
                break;

            /**
             * set who the first player is
             */
            case SOCMessage.FIRSTPLAYER:
                handleGAMEELEMENT( ga, GEType.FIRST_PLAYER, ((SOCFirstPlayer) mes).getPlayerNumber() );
                break;

            /**
             * update who's turn it is
             */
            case SOCMessage.TURN:
                handleTURN( (SOCTurn) mes );
                break;

            /**
             * receive player information
             */
            case SOCMessage.PLAYERELEMENT:
                handlePLAYERELEMENT( (SOCPlayerElement) mes );
                break;

            /**
             * receive player information.
             * Added 2017-12-10 for v2.0.00.
             */
            case SOCMessage.PLAYERELEMENTS:
                handlePLAYERELEMENTS( (SOCPlayerElements) mes );
                break;

            /**
             * update game element information.
             * Added 2017-12-24 for v2.0.00.
             */
            case SOCMessage.GAMEELEMENTS:
                handleGAMEELEMENTS( (SOCGameElements) mes );
                break;

            /**
             * receive resource count
             */
            case SOCMessage.RESOURCECOUNT:
                handleRESOURCECOUNT( (SOCResourceCount) mes );
                break;

            /**
             * receive player's last settlement location.
             * Added 2017-12-23 for v2.0.00.
             */
            case SOCMessage.LASTSETTLEMENT:
                SOCDisplaylessPlayerClient.handleLASTSETTLEMENT
                    ( (SOCLastSettlement) mes, client.games.get( ((SOCLastSettlement) mes).getGame() ) );
                break;

            /**
             * the latest dice result
             */
            case SOCMessage.DICERESULT:
                handleDICERESULT( (SOCDiceResult) mes );
                break;

            /**
             * a player built something
             */
            case SOCMessage.PUTPIECE:
                handlePUTPIECE( (SOCPutPiece) mes );
                break;

            /**
             * the current player has cancelled an initial settlement,
             * or has tried to place a piece illegally.
             */
            case SOCMessage.CANCELBUILDREQUEST:
                handleCANCELBUILDREQUEST( (SOCCancelBuildRequest) mes );
                break;

            /**
             * the robber or pirate moved
             */
            case SOCMessage.MOVEROBBER:
                handleMOVEROBBER( (SOCMoveRobber) mes );
                break;

            /**
             * prompt this player to discard
             */
            case SOCMessage.DISCARDREQUEST:
                handleDISCARDREQUEST( (SOCDiscardRequest) mes );
                break;

            /**
             * prompt this player to choose a player to rob
             */
            case SOCMessage.CHOOSEPLAYERREQUEST:
                handleCHOOSEPLAYERREQUEST( (SOCChoosePlayerRequest) mes );
                break;

            /**
             * Prompt this player to choose to rob cloth or rob resources.
             * Added 2012-11-17 for v2.0.00.
             */
            case SOCMessage.CHOOSEPLAYER:
                handleCHOOSEPLAYER( (SOCChoosePlayer) mes );
                break;

            /**
             * a player has made a bank/port trade
             */
            case SOCMessage.BANKTRADE:
<<<<<<< HEAD
                handleBANKTRADE( (SOCBankTrade) mes );
=======
                handleBANKTRADE((SOCBankTrade) mes, isPractice);
>>>>>>> fc859787
                break;

            /**
             * a player has made an offer
             */
            case SOCMessage.MAKEOFFER:
                handleMAKEOFFER( (SOCMakeOffer) mes );
                break;

            /**
             * a player has cleared her offer
             */
            case SOCMessage.CLEAROFFER:
                handleCLEAROFFER( (SOCClearOffer) mes );
                break;

            /**
             * a player has rejected an offer,
             * or server has disallowed our trade-related request.
             */
            case SOCMessage.REJECTOFFER:
                handleREJECTOFFER( (SOCRejectOffer) mes );
                break;

            /**
             * a player has accepted a trade offer
             */
            case SOCMessage.ACCEPTOFFER:
                handleACCEPTOFFER( (SOCAcceptOffer) mes );
                break;

            /**
             * the trade message needs to be cleared
             */
            case SOCMessage.CLEARTRADEMSG:
                handleCLEARTRADEMSG( (SOCClearTradeMsg) mes );
                break;

            /**
             * the current number of development cards
             */
            case SOCMessage.DEVCARDCOUNT:
                handleGAMEELEMENT( ga, GEType.DEV_CARD_COUNT, ((SOCDevCardCount) mes).getNumDevCards() );
                break;

            /**
             * a dev card action, either draw, play, or add to hand
             */
            case SOCMessage.DEVCARDACTION:
                handleDEVCARDACTION( isPractice, (SOCDevCardAction) mes );
                break;

            /**
             * set the flag that tells if a player has played a
             * development card this turn
             */
            case SOCMessage.SETPLAYEDDEVCARD:
                handleSETPLAYEDDEVCARD( (SOCSetPlayedDevCard) mes );
                break;

            /**
             * receive a list of all the potential settlements for a player
             */
            case SOCMessage.POTENTIALSETTLEMENTS:
                handlePOTENTIALSETTLEMENTS( (SOCPotentialSettlements) mes );
                break;

            /**
             * handle the change face message
             */
            case SOCMessage.CHANGEFACE:
                handleCHANGEFACE( (SOCChangeFace) mes );
                break;

            /**
             * handle the reject connection message
             */
            case SOCMessage.REJECTCONNECTION:
                handleREJECTCONNECTION( (SOCRejectConnection) mes );
                break;

            /**
             * handle the longest road message
             */
            case SOCMessage.LONGESTROAD:
                handleGAMEELEMENT( ga, GEType.LONGEST_ROAD_PLAYER, ((SOCLongestRoad) mes).getPlayerNumber() );
                break;

            /**
             * handle the largest army message
             */
            case SOCMessage.LARGESTARMY:
                handleGAMEELEMENT( ga, GEType.LARGEST_ARMY_PLAYER, ((SOCLargestArmy) mes).getPlayerNumber() );
                break;

            /**
             * handle the seat lock state message
             */
            case SOCMessage.SETSEATLOCK:
                handleSETSEATLOCK( (SOCSetSeatLock) mes );
                break;

            /**
             * handle the roll dice prompt message
             * (it is now x's turn to roll the dice)
             */
            case SOCMessage.ROLLDICEPROMPT:
                handleROLLDICEPROMPT( (SOCRollDicePrompt) mes );
                break;

            /**
             * handle board reset (new game with same players, same game name, new layout).
             */
            case SOCMessage.RESETBOARDAUTH:
                handleRESETBOARDAUTH( (SOCResetBoardAuth) mes );
                break;

            /**
             * another player is requesting a board reset: we must vote
             */
            case SOCMessage.RESETBOARDVOTEREQUEST:
                handleRESETBOARDVOTEREQUEST( (SOCResetBoardVoteRequest) mes );
                break;

            /**
             * another player has voted on a board reset request
             */
            case SOCMessage.RESETBOARDVOTE:
                handleRESETBOARDVOTE( (SOCResetBoardVote) mes );
                break;

            /**
             * voting complete, board reset request rejected
             */
            case SOCMessage.RESETBOARDREJECT:
                handleRESETBOARDREJECT( (SOCResetBoardReject) mes );
                break;

            /**
             * for game options (1.1.07)
             */
            case SOCMessage.GAMEOPTIONGETDEFAULTS:
                handleGAMEOPTIONGETDEFAULTS( (SOCGameOptionGetDefaults) mes, isPractice );
                break;

            case SOCMessage.GAMEOPTIONINFO:
                handleGAMEOPTIONINFO( (SOCGameOptionInfo) mes, isPractice );
                break;

            case SOCMessage.NEWGAMEWITHOPTIONS:
                handleNEWGAMEWITHOPTIONS( (SOCNewGameWithOptions) mes, isPractice );
                break;

            case SOCMessage.GAMESWITHOPTIONS:
                handleGAMESWITHOPTIONS( (SOCGamesWithOptions) mes, isPractice );
                break;

            /**
             * player stats (as of 20100312 (v 1.1.09))
             */
            case SOCMessage.PLAYERSTATS:
                handlePLAYERSTATS( (SOCPlayerStats) mes );
                break;

            /**
             * debug piece Free Placement (as of 20110104 (v 1.1.12))
             */
            case SOCMessage.DEBUGFREEPLACE:
                handleDEBUGFREEPLACE( (SOCDebugFreePlace) mes );
                break;

            /**
             * generic 'simple request' response from the server.
             * Added 2013-02-19 for v1.1.18.
             */
            case SOCMessage.SIMPLEREQUEST:
                handleSIMPLEREQUEST( (SOCSimpleRequest) mes );
                break;

            /**
             * generic "simple action" announcements from the server.
             * Added 2013-09-04 for v1.1.19.
             */
            case SOCMessage.SIMPLEACTION:
                handleSIMPLEACTION( (SOCSimpleAction) mes );
                break;

            /**
             * game server text and announcements.
             * Added 2013-09-05 for v2.0.00.
             */
            case SOCMessage.GAMESERVERTEXT:
                handleGAMESERVERTEXT( (SOCGameServerText) mes );
                break;

            /**
             * All players' dice roll result resources.
             * Added 2013-09-20 for v2.0.00.
             */
            case SOCMessage.DICERESULTRESOURCES:
                handleDICERESULTRESOURCES( (SOCDiceResultResources) mes );
                break;

            /**
             * move a previous piece (a ship) somewhere else on the board.
             * Added 2011-12-05 for v2.0.00.
             */
            case SOCMessage.MOVEPIECE:
                handleMOVEPIECE( (SOCMovePiece) mes );
                break;

            /**
             * remove a piece (a ship) from the board in certain scenarios.
             * Added 2013-02-19 for v2.0.00.
             */
            case SOCMessage.REMOVEPIECE:
                handleREMOVEPIECE( (SOCRemovePiece) mes );
                break;

            /**
             * reveal a hidden hex on the board.
             * Added 2012-11-08 for v2.0.00.
             */
            case SOCMessage.REVEALFOGHEX:
                handleREVEALFOGHEX( (SOCRevealFogHex) mes );
                break;

            /**
             * update a village piece's value on the board (cloth remaining).
             * Added 2012-11-16 for v2.0.00.
             */
            case SOCMessage.PIECEVALUE:
                handlePIECEVALUE( (SOCPieceValue) mes );
                break;

            /**
             * Text that a player has been awarded Special Victory Point(s).
             * Added 2012-12-21 for v2.0.00.
             */
            case SOCMessage.SVPTEXTMSG:
                handleSVPTEXTMSG( (SOCSVPTextMessage) mes );
                break;

            /**
             * a special inventory item action: either add or remove,
             * or we cannot play our requested item.
             * Added 2013-11-26 for v2.0.00.
             */
            case SOCMessage.INVENTORYITEMACTION:
                handleINVENTORYITEMACTION( (SOCInventoryItemAction) mes );
                break;

            /**
             * Special Item change announcements.
             * Added 2014-04-16 for v2.0.00.
             */
            case SOCMessage.SETSPECIALITEM:
                handleSETSPECIALITEM( client.games, (SOCSetSpecialItem) mes );
                break;

            /**
             * Localized i18n strings for game items.
             * Added 2015-01-11 for v2.0.00.
             */
            case SOCMessage.LOCALIZEDSTRINGS:
                handleLOCALIZEDSTRINGS( (SOCLocalizedStrings) mes, isPractice );
                break;

            /**
             * Updated scenario info.
             * Added 2015-09-21 for v2.0.00.
             */
            case SOCMessage.SCENARIOINFO:
                handleSCENARIOINFO( (SOCScenarioInfo) mes, isPractice );
                break;

            /**
             * Report Robbery.
             * Added 2020-09-15 for v2.4.50.
             */
            case SOCMessage.REPORTROBBERY:
                handleREPORTROBBERY
                    ((SOCReportRobbery) mes, client.games.get(((SOCMessageForGame) mes).getGame()));
                break;

            /**
             * Player has Picked Resources.
             * Added 2020-12-14 for v2.4.50.
             */
            case SOCMessage.PICKRESOURCES:
                handlePICKRESOURCES
                    ((SOCPickResources) mes, client.games.get(((SOCMessageForGame) mes).getGame()));
                break;

            }  // switch (mes.getType())
        }
        catch( Throwable th )
        {
            System.out.println( "SOCPlayerClient treat ERROR - " + th.getMessage() );
            th.printStackTrace();
            System.out.println( "  For message: " + mes );
        }

    }  // treat

    /**
     * Handle the "version" message, server's version report.
     * Ask server for game-option info if client's version differs.
     * If remote, store the server's version for {@link #getServerVersion(SOCGame)}
     * and display the version on the main panel.
     * (Local server's version is always {@link Version#versionNumber()}.)
     *
     * @param isPractice Is the server {@link ClientNetwork#practiceServer}, not remote?  Client can be connected
     *                only to one at a time.
     * @param mes  the message
     * @since 1.1.00
     */
    private void handleVERSION( final boolean isPractice, SOCVersion mes )
    {
        D.ebugPrintlnINFO( "handleVERSION: " + mes );
        int vers = mes.getVersionNumber();

        if (!isPractice)
        {
            client.sVersion = vers;
            client.sFeatures = (vers >= SOCFeatureSet.VERSION_FOR_SERVERFEATURES)
                ? new SOCFeatureSet( mes.feats )
                : new SOCFeatureSet( true, true );

            client.getMainDisplay().showVersion( vers, mes.getVersionString(), mes.getBuild(), client.sFeatures );
        }

        // If we ever require a minimum server version, would check that here.

        // Check known game options vs server's version. (added in 1.1.07)
        // Server's responses will add, remove or change our "known options".
        // In v2.0.00 and later, also checks for game option localized descriptions.
        // In v2.4.50 and later, also checks for 3rd-party game opts.

        final int cliVersion = Version.versionNumber();
        final boolean sameVersion = (client.sVersion == cliVersion);
        final boolean withTokenI18n =
            (client.cliLocale != null) && (isPractice || (client.sVersion >= SOCStringManager.VERSION_FOR_I18N))
                && !("en".equals( client.cliLocale.getLanguage() ) && "US".equals( client.cliLocale.getCountry() ));
        SOCGameOptionSet opts3p =
            ((client.sVersion >= cliVersion) && !isPractice)
                ? client.tcpServGameOpts.knownOpts.optionsWithFlag( SOCGameOption.FLAG_3RD_PARTY, 0 )
                : null;   // sVersion < cliVersion, so SOCGameOptionSet.optionsNewerThanVersion will find any 3rd-party opts

        if (((!isPractice) && (client.sVersion > cliVersion))
            || ((isPractice || sameVersion) && (withTokenI18n || (opts3p != null))))
        {
            // Newer server: Ask it to list any options we don't know about yet.
            // Same version: Ask for all localized option descs if available.
            // Also ask about any 3rd-party options known at client.

            final SOCGameOptionGetInfos ogiMsg;
            if (opts3p != null)
            {
                ArrayList<String> olist = new ArrayList<>( opts3p.keySet() );
                if (!sameVersion)
                    olist.add( SOCGameOptionGetInfos.OPTKEY_GET_ANY_CHANGES );
                ogiMsg = new SOCGameOptionGetInfos( olist, withTokenI18n, false );
                // sends opts and maybe "?I18N"
            }
            else
            {
                ogiMsg = new SOCGameOptionGetInfos( null, withTokenI18n, withTokenI18n && sameVersion );
                // sends "-" and/or "?I18N"
            }

            if (!isPractice)
                client.getMainDisplay().optionsRequested();
            gms.put( ogiMsg.toCmd(), isPractice );
        }
        else if ((client.sVersion < cliVersion) && !isPractice)
        {
            if (client.sVersion >= SOCNewGameWithOptions.VERSION_FOR_NEWGAMEWITHOPTIONS)
            {
                // Older server: Look for options created or changed since server's version
                // (and any 3rd-party options).
                // Ask it what it knows about them.

                SOCGameOptionSet knownOpts = client.tcpServGameOpts.knownOpts;
                if (knownOpts == null)
                {
                    knownOpts = SOCGameOptionSet.getAllKnownOptions();
                    client.tcpServGameOpts.knownOpts = knownOpts;
                }

                List<SOCGameOption> tooNewOpts =
                    knownOpts.optionsNewerThanVersion( client.sVersion, false, false );

                if ((tooNewOpts != null) && (client.sVersion < SOCGameOption.VERSION_FOR_LONGER_OPTNAMES))
                {
                    // Server is older than 2.0.00; we can't send it any long option names.
                    // Remove them from our set of options usable for games on that server.

                    Iterator<SOCGameOption> opi = tooNewOpts.iterator();
                    while (opi.hasNext())
                    {
                        final SOCGameOption op = opi.next();
                        //TODO i18n how to?
                        if ((op.key.length() > 3) || op.key.contains( "_" ))
                        {
                            knownOpts.remove( op.key );
                            opi.remove();
                        }
                    }
                    if (tooNewOpts.isEmpty())
                        tooNewOpts = null;
                }

                if (tooNewOpts != null)
                {
                    client.getMainDisplay().optionsRequested();
                    gms.put( new SOCGameOptionGetInfos( tooNewOpts, withTokenI18n ).toCmd(), isPractice );
                }
                else if (withTokenI18n)
                {
                    // server is older than client but understands i18n: request gameopt localized strings

                    gms.put( new SOCGameOptionGetInfos( null, true, false ).toCmd(), false );  // sends opt list "-,?I18N"
                }
            }
            else
            {
                // server is too old to understand options. Can't happen with local practice srv,
                // because that's our version (it runs from our own JAR file).

                client.tcpServGameOpts.noMoreOptions( true );
                client.tcpServGameOpts.knownOpts = null;
            }
        }
        else
        {
            // client.sVersion == cliVersion, so we have same info/code as server for getAllKnownOptions, scenarios, etc
            // and found nothing else to ask about (i18n, 3rd-party gameopts).

            // For practice games, knownOpts may already be initialized, so check vs null.
            ServerGametypeInfo opts = (isPractice ? client.practiceServGameOpts : client.tcpServGameOpts);
            if (opts.knownOpts == null)
                opts.knownOpts = SOCGameOptionSet.getAllKnownOptions();
            opts.noMoreOptions( isPractice );  // defaults not known unless it's practice

            if (!(withTokenI18n || isPractice))
            {
                // won't need i18n strings: set flags so we won't ask server later for scenario details
                opts.allScenStringsReceived = true;
                opts.allScenInfoReceived = true;
            }
        }
    }

    /**
     * handle the {@link SOCStatusMessage "status"} message.
     * Used for server events, also used if player tries to join a game
     * but their nickname is not OK.
     *<P>
     * Also used (v1.1.19 and newer) as a reply to {@link SOCAuthRequest} sent
     * before showing {@link NewGameOptionsFrame}, so check whether the
     * {@link SOCPlayerClient#isNGOFWaitingForAuthStatus isNGOFWaitingForAuthStatus client.isNGOFWaitingForAuthStatus}
     * flag is set.
     *
     * @param mes  the message
     * @param isPractice from practice server, not remote server?
     */
    protected void handleSTATUSMESSAGE( SOCStatusMessage mes, final boolean isPractice )
    {
        int sv = mes.getStatusValue();
        String statusText = mes.getStatus();

        if ((sv == SOCStatusMessage.SV_OK_SET_NICKNAME))
        {
            sv = SOCStatusMessage.SV_OK;

            final int i = statusText.indexOf( SOCMessage.sep2_char );
            if (i > 0)
            {
                client.nickname = statusText.substring( 0, i );
                statusText = statusText.substring( i + 1 );
                client.getMainDisplay().setNickname( client.nickname );

                // SV_OK_SET_NICKNAME won't ever come from to the practice server;
                // leave client.practiceNickname unchanged.
            }
        }

        final boolean srvDebugMode;
        if (isPractice || (client.sVersion >= 2000))
        {
            final boolean svIsOKDebug = (sv == SOCStatusMessage.SV_OK_DEBUG_MODE_ON);
            srvDebugMode = svIsOKDebug;
            if (svIsOKDebug)
                sv = SOCStatusMessage.SV_OK;
        }
        else
        {
            srvDebugMode = statusText.toLowerCase().contains( "debug" );
        }

        client.getMainDisplay().showStatus( statusText, (sv == SOCStatusMessage.SV_OK), srvDebugMode );

        // Are we waiting for auth response in order to show NGOF?
        if ((!isPractice) && client.isNGOFWaitingForAuthStatus)
        {
            client.isNGOFWaitingForAuthStatus = false;

            if (sv == SOCStatusMessage.SV_OK)
            {
                client.gotPassword = true;

                EventQueue.invokeLater( new Runnable()
                {
                    public void run()
                    {
                        client.getMainDisplay().gameWithOptionsBeginSetup( false, true );
                    }
                } );
            }
        }

        switch (sv)
        {
        case SOCStatusMessage.SV_PW_WRONG:
            client.getMainDisplay().focusPassword();
            break;

        case SOCStatusMessage.SV_NEWGAME_OPTION_VALUE_TOONEW:
        {
            // Extract game name and failing game-opt keynames,
            // and pop up an error message window.
            String errMsg;
            StringTokenizer st = new StringTokenizer( statusText, SOCMessage.sep2 );
            try
            {
                String gameName = null;
                ArrayList<String> optNames = new ArrayList<>();
                errMsg = st.nextToken();
                gameName = st.nextToken();
                while (st.hasMoreTokens())
                    optNames.add( st.nextToken() );

                StringBuilder opts = new StringBuilder();
                final SOCGameOptionSet knowns =
                    (isPractice) ? client.practiceServGameOpts.knownOpts : client.tcpServGameOpts.knownOpts;
                for (String oname : optNames)
                {
                    opts.append( '\n' );
                    SOCGameOption oinfo = null;
                    if (knowns != null)
                        oinfo = knowns.get( oname );
                    if (oinfo != null)
                        oname = oinfo.getDesc();
                    opts.append( client.strings.get( "options.error.valuesproblem.which", oname ) );
                }
                errMsg = client.strings.get( "options.error.valuesproblem", gameName, errMsg, opts.toString() );
            }
            catch( Throwable t )
            {
                errMsg = statusText;  // fallback, not expected to happen
            }

            client.getMainDisplay().showErrorDialog( errMsg, client.strings.get( "base.cancel" ) );
        }
        break;

        case SOCStatusMessage.SV_GAME_CLIENT_FEATURES_NEEDED:
        {
            // Extract game name and missing client feature keynames,
            // and pop up an error message window.
            String errMsg;
            StringTokenizer st = new StringTokenizer( statusText, SOCMessage.sep2 );
            try
            {
                errMsg = st.nextToken();
                final String gameName = st.nextToken();
                final String featsList = (st.hasMoreTokens()) ? st.nextToken() : "?";
                final String msgKey = (client.doesGameExist( gameName, true ))
                    ? "pcli.gamelist.client_feats.cannot_join"
                    // "Cannot create game {0}\nThis client does not have required feature(s): {1}"
                    : "pcli.gamelist.client_feats.cannot_create";
                // "Cannot join game {0}\nThis client does not have required feature(s): {1}"
                errMsg = client.strings.get( msgKey, gameName, featsList );
            }
            catch( Throwable t )
            {
                errMsg = statusText;  // fallback, not expected to happen
            }

            client.getMainDisplay().showErrorDialog( errMsg, client.strings.get( "base.cancel" ) );
        }
        break;

        case SOCStatusMessage.SV_SERVER_SHUTDOWN:
        {
            handleBCASTTEXTMSG( statusText );
            client.getNet().ex = new RuntimeException( statusText );
            client.shutdownFromNetwork();
        }
        break;

        }
    }

    /**
     * handle the "join channel authorization" message
     * @param mes  the message
     */
    protected void handleJOINCHANNELAUTH( SOCJoinChannelAuth mes )
    {
        client.gotPassword = true;
        client.getMainDisplay().channelJoined( mes.getChannel() );
    }

    /**
     * handle the "join channel" message
     * @param mes  the message
     */
    protected void handleJOINCHANNEL( SOCJoinChannel mes )
    {
        client.getMainDisplay().channelJoined( mes.getChannel(), mes.getNickname() );
    }

    /**
     * handle the "channel members" message
     * @param mes  the message
     */
    protected void handleCHANNELMEMBERS( SOCChannelMembers mes )
    {
        client.getMainDisplay().channelMemberList( mes.getChannel(), mes.getMembers() );
    }

    /**
     * handle the "new channel" message
     * @param mes  the message
     */
    protected void handleNEWCHANNEL( SOCNewChannel mes )
    {
        client.getMainDisplay().channelCreated( mes.getChannel() );
    }

    /**
     * handle the "list of channels" message; this message indicates that
     * we're newly connected to the server, and is sent even if the server
     * isn't using {@link SOCFeatureSet#SERVER_CHANNELS}: Server connection is complete.
     * Unless {@code isPractice}, show {@link #MAIN_PANEL}.
     * @param mes  the message
     * @param isPractice is the server actually {@link ClientNetwork#practiceServer} (practice game)?
     */
    protected void handleCHANNELS( final SOCChannels mes, final boolean isPractice )
    {
        EventQueue.invokeLater( new Runnable()
        {
            public void run()
            {
                MainDisplay mdisp = client.getMainDisplay();
                mdisp.channelList( mes.getChannels(), isPractice );
                mdisp.repaintGameAndChannelLists();
            }
        } );
    }

    /**
     * Handle a broadcast text message. Calls {@link #handleBCASTTEXTMSG(String)}.
     * @param mes  the message
     */
    protected void handleBCASTTEXTMSG( SOCBCastTextMsg mes )
    {
        handleBCASTTEXTMSG( mes.getText() );
    }

    /**
     * Handle a broadcast message containing text as if it were {@link SOCBCastTextMsg}.
     * @param txt  the message text
     * @since 2.1.00
     */
    protected void handleBCASTTEXTMSG( final String txt )
    {
        EventQueue.invokeLater( new Runnable()
        {
            public void run()
            {
                client.getMainDisplay().chatMessageBroadcast( txt );

                for (PlayerClientListener pcl : client.getClientListeners().values())
                    pcl.messageBroadcast( txt );
            }
        } );
    }

    /**
     * handle a text message received in a channel
     * @param mes  the message
     * @see #handleGAMETEXTMSG(SOCGameTextMsg)
     */
    protected void handleCHANNELTEXTMSG( SOCChannelTextMsg mes )
    {
        client.getMainDisplay().chatMessageReceived( mes.getChannel(), mes.getNickname(), mes.getText() );
    }

    /**
     * handle the "leave channel" message
     * @param mes  the message
     */
    protected void handleLEAVECHANNEL( SOCLeaveChannel mes )
    {
        client.getMainDisplay().channelLeft( mes.getChannel(), mes.getNickname() );
    }

    /**
     * handle the "delete channel" message
     * @param mes  the message
     */
    protected void handleDELETECHANNEL( SOCDeleteChannel mes )
    {
        final String chName = mes.getChannel();

        EventQueue.invokeLater( new Runnable()
        {
            public void run()
            {
                client.getMainDisplay().channelDeleted( chName );
            }
        } );
    }

    /**
     * handle the "list of games" message
     * @param mes  the message
     */
    protected void handleGAMES( final SOCGames mes, final boolean isPractice )
    {
        // Any game's name in this msg may start with the "unjoinable" prefix
        // SOCGames.MARKER_THIS_GAME_UNJOINABLE.
        // We'll recognize and remove it in methods called from here.

        List<String> gameNames = mes.getGames();

        if (!isPractice)  // practiceServer's gameoption data is set up in handleVERSION
        {
            if (client.serverGames == null)
                client.serverGames = new SOCGameList( client.tcpServGameOpts.knownOpts );
            client.serverGames.addGames( gameNames, Version.versionNumber() );

            // No more game-option info will be received,
            // because that's always sent before game names are sent.
            // We may still ask for GAMEOPTIONGETDEFAULTS if asking to create a game,
            // but that will happen when user clicks that button, not yet.
            client.tcpServGameOpts.noMoreOptions( false );
        }

        // update displayed list on AWT event thread, not network message thread,
        // to ensure right timing for repaint to avoid appearing empty.
        EventQueue.invokeLater( new Runnable()
        {
            public void run()
            {
                for (String gn : mes.getGames())
                    client.addToGameList( gn, null, false );

                client.getMainDisplay().repaintGameAndChannelLists();
            }
        } );
    }

    /**
     * handle the "join game authorization" message: create new {@link SOCGame} and
     * {@link SOCPlayerInterface} so user can join the game
     * @param mes  the message
     * @param isPractice  if server is practiceServer (not normal tcp network)
     * @throws IllegalStateException if board size {@link SOCGameOption} "_BHW" isn't defined (unlikely internal error)
     */
    protected void handleJOINGAMEAUTH( SOCJoinGameAuth mes, final boolean isPractice )
        throws IllegalStateException
    {
        client.gotPassword = true;

        final SOCGameOptionSet knownOpts =
            ((isPractice) ? client.practiceServGameOpts : client.tcpServGameOpts).knownOpts;
        final String gaName = mes.getGame();
        SOCGameOptionSet gameOpts;
        if (isPractice)
        {
            gameOpts = client.getNet().practiceServer.getGameOptions( gaName );
            if (gameOpts != null)
                gameOpts = new SOCGameOptionSet( gameOpts, false ); // so _BHW change here won't change practiceServ's copy
        }
        else
        {
            if (client.serverGames != null)
                gameOpts = client.serverGames.parseGameOptions( gaName );
            else
                gameOpts = null;
        }

        final int bh = mes.getBoardHeight(), bw = mes.getBoardWidth();
        if ((bh != 0) || (bw != 0))
        {
            // Encode board size to pass through game constructor.
            // gameOpts won't be null, because bh, bw are from SOCBoardLarge which requires a gameopt to use.
            SOCGameOption opt = knownOpts.getKnownOption( "_BHW", true );
            if (opt == null)
                throw new IllegalStateException( "Internal error: Game opt _BHW not known" );
            opt.setIntValue( (bh << 8) | bw );
            if (gameOpts == null)
                gameOpts = new SOCGameOptionSet();  // unlikely: no-opts board has 0 height,width in message
            gameOpts.put( opt );
        }

        SOCGame ga = new SOCGame( gaName, gameOpts, knownOpts );
        if (ga != null)
        {
            ga.isPractice = isPractice;
            ga.serverVersion = (isPractice) ? Version.versionNumber() : client.sVersion;

            PlayerClientListener clientListener =
                client.getMainDisplay().gameJoined( ga, mes.getLayoutVS(), client.getGameReqLocalPrefs().get( gaName ) );
            client.getClientListeners().put( gaName, clientListener );
            client.games.put( gaName, ga );
        }
    }

    /**
     * handle the "join game" message
     * @param mes  the message
     */
    protected void handleJOINGAME( SOCJoinGame mes )
    {
        final String gn = mes.getGame();
        final String name = mes.getNickname();
        if (name == null)
            return;

        PlayerClientListener pcl = client.getClientListener( gn );
        pcl.playerJoined( name );
    }

    /**
     * handle the "leave game" message
     * @param mes  the message
     */
    protected void handleLEAVEGAME( SOCLeaveGame mes )
    {
        String gn = mes.getGame();
        SOCGame ga = client.games.get( gn );
        if (ga == null)
            return;

        final String name = mes.getNickname();
        final SOCPlayer player = ga.getPlayer( name );

        // Give the listener a chance to clean up while the player is still in the game
        PlayerClientListener pcl = client.getClientListener( gn );
        pcl.playerLeft( name, player );

        if (player != null)
        {
            //  This user was not a spectator.
            //  Remove first from listener, then from game data.
            ga.removePlayer( name, false );
        }
    }

    /**
     * handle the "new game" message
     * @param mes  the message
     */
    protected void handleNEWGAME( SOCNewGame mes, final boolean isPractice )
    {
        // Run in network message thread, not AWT event thread,
        // in case client is about to be auth'd to join this game:
        // messages must take effect in the order sent

        client.addToGameList( mes.getGame(), null, !isPractice );
    }

    /**
     * handle the "delete game" message
     * @param mes  the message
     */
    protected void handleDELETEGAME( SOCDeleteGame mes, final boolean isPractice )
    {
        final String gaName = mes.getGame();

        // run on AWT event thread, not network thread, to avoid occasional ArrayIndexOutOfBoundsException
        // console stack trace (javax.swing.DefaultListModel.getElementAt) after deleteFromGameList

        EventQueue.invokeLater( new Runnable()
        {
            public void run()
            {
                final MainDisplay mdisp = client.getMainDisplay();
                if (!mdisp.deleteFromGameList( gaName, isPractice, false ))
                    mdisp.deleteFromGameList( gaName, isPractice, true );

                PlayerClientListener pcl = client.getClientListener( gaName );
                if (pcl != null)
                    pcl.gameDisconnected( true, null );
            }
        } );
    }

    /**
     * handle the "game members" message, the server's hint that it's almost
     * done sending us the complete game state in response to JOINGAME.
     * @param mes  the message
     */
    protected void handleGAMEMEMBERS( final SOCGameMembers mes )
    {
        PlayerClientListener pcl = client.getClientListener( mes.getGame() );
        pcl.membersListed( mes.getMembers() );
    }

    /**
     * handle the "game stats" message
     */
    protected void handleGAMESTATS( SOCGameStats mes )
    {
        String ga = mes.getGame();
        int[] scores = mes.getScores();

        // If we're playing in a game, update the scores. (SOCPlayerInterface)
        // This is used to show the true scores, including hidden
        // victory-point cards, at the game's end.
        client.updateGameEndStats( ga, scores );
    }

    /**
     * handle the "game text message" message.
     * Messages not from Server go to the chat area.
     * Messages from Server go to the game text window.
     * Urgent messages from Server (starting with ">>>") also go to the chat area,
     * which has less activity, so they are harder to miss.
     *
     * @param mes  the message
     * @see #handleGAMESERVERTEXT(SOCGameServerText)
     * @see #handleCHANNELTEXTMSG(SOCChannelTextMsg)
     */
    protected void handleGAMETEXTMSG( SOCGameTextMsg mes )
    {
        PlayerClientListener pcl = client.getClientListener( mes.getGame() );
        if (pcl == null)
            return;

        String fromNickname = mes.getNickname();
        if (fromNickname.equals( SOCGameTextMsg.SERVERNAME ))  // for pre-2.0.00 servers not using SOCGameServerText
            fromNickname = null;
        pcl.messageReceived( fromNickname, mes.getText() );
    }

    /**
     * handle the "player sitting down" message
     * @param mes  the message
     */
    protected void handleSITDOWN( final SOCSitDown mes )
    {
        /**
         * tell the game that a player is sitting
         */
        final SOCGame ga = client.games.get( mes.getGame() );
        if (ga == null)
            return;

        final int pn = mes.getPlayerNumber();
        final String plName = mes.getNickname();
        SOCPlayer player = null;

        ga.takeMonitor();
        try
        {
            ga.addPlayer( plName, pn );
            player = ga.getPlayer( pn );
            player.setRobotFlag( mes.isRobot(), false );
        }
        catch( Exception e )
        {
            System.out.println( "Exception caught - " + e );
            e.printStackTrace();

            return;
        }
        finally
        {
            ga.releaseMonitor();
        }

        final boolean playerIsClient = client.getNickname( ga.isPractice ).equals( plName );

        if (playerIsClient
            && (ga.isPractice || (client.sVersion >= SOCDevCardAction.VERSION_FOR_SITDOWN_CLEARS_INVENTORY)))
        {
            // server is about to send our dev-card inventory contents
            player.getInventory().clear();
        }

        /**
         * tell the GUI that a player is sitting
         */
        PlayerClientListener pcl = client.getClientListener( mes.getGame() );
        pcl.playerSitdown( pn, plName );

        /**
         * if player is client, use face icon from last requested change instead of default
         * (this is so that an old face isn't requested anew); skip if reset.
         */
        if (playerIsClient && !ga.isBoardReset())
        {
            player.setFaceId( client.lastFaceChange );
            gms.changeFace( ga, client.lastFaceChange );
        }
    }

    /**
     * Handle the old "board layout" message (original 4-player board, no options).
     * Most game boards will call {@link #handleBOARDLAYOUT2(SOCBoardLayout2)} instead.
     * @param mes  the message
     */
    protected void handleBOARDLAYOUT( SOCBoardLayout mes )
    {
        final String gaName = mes.getGame();
        SOCGame ga = client.games.get( gaName );
        if (ga == null)
            return;

        SOCDisplaylessPlayerClient.handleBOARDLAYOUT( mes, ga );

        PlayerClientListener pcl = client.getClientListener( gaName );
        if (pcl != null)
            pcl.boardLayoutUpdated();
    }

    /**
     * echo the server ping, to ensure we're still connected.
     * Ping may be a keepalive check or an attempt to kick by another
     * client with the same nickname; may call
     * {@link SOCPlayerClient#shutdownFromNetwork()} if so.
     *<P>
     * (message ignored before v1.1.08)
     * @since 1.1.08
     */
    private void handleSERVERPING( SOCServerPing mes, final boolean isPractice )
    {
        int timeval = mes.getSleepTime();
        if (timeval != -1)
        {
            gms.put( mes.toCmd(), isPractice );
        }
        else
        {
            client.getNet().ex = new RuntimeException( client.strings.get( "pcli.error.kicked.samename" ) );
            // "Kicked by player with same name."
            client.shutdownFromNetwork();
        }
    }

    /**
     * Handle the "board layout" message, in its usual format.
     * (Some simple games can use the old {@link #handleBOARDLAYOUT(SOCBoardLayout)} instead.)
     * @param mes  the message
     * @since 1.1.08
     */
    protected void handleBOARDLAYOUT2( SOCBoardLayout2 mes )
    {
        final String gaName = mes.getGame();
        if (SOCDisplaylessPlayerClient.handleBOARDLAYOUT2( mes, client.games.get( gaName ) ))
        {
            PlayerClientListener pcl = client.getClientListener( gaName );
            if (pcl != null)
                pcl.boardLayoutUpdated();
        }
    }

    /**
     * handle the "start game" message
     * @param mes  the message
     */
    protected void handleSTARTGAME( SOCStartGame mes )
    {
        PlayerClientListener pcl = client.getClientListener( mes.getGame() );
        final SOCGame ga = client.games.get( mes.getGame() );
        if ((pcl == null) || (ga == null))
            return;

        if (ga.getGameState() == SOCGame.NEW)
            // skip gameStarted call if handleGAMESTATE already called it
            pcl.gameStarted();
    }

    /**
     * Handle the "game state" message; calls {@link #handleGAMESTATE(SOCGame, int)}.
     * @param mes  the message
     */
    protected void handleGAMESTATE( SOCGameState mes )
    {
        SOCGame ga = client.games.get( mes.getGame() );
        if (ga == null)
            return;

        handleGAMESTATE( ga, mes.getState() );
    }

    /**
     * Handle game state message: Update {@link SOCGame} and {@link PlayerClientListener} if any.
     * Call for any message type which contains a Game State field.
     *<P>
     * Checks current {@link SOCGame#getGameState()}; if current state is {@link SOCGame#NEW NEW}
     * and {@code newState != NEW}, calls {@link PlayerClientListener#gameStarted()} before
     * its usual {@link PlayerClientListener#gameStateChanged(int)} call.
     *
     * @param ga  Game to update state; not null
     * @param newState  New state from message, like {@link SOCGame#ROLL_OR_CARD}, or 0. Does nothing if 0.
     * @see #handleGAMESTATE(SOCGameState)
     * @since 2.0.00
     */
    protected void handleGAMESTATE( final SOCGame ga, final int newState )
    {
        if (newState == 0)
            return;

        final boolean gameStarted = (ga.getGameState() == SOCGame.NEW) && (newState != SOCGame.NEW);

        ga.setGameState( newState );

        PlayerClientListener pcl = client.getClientListener( ga.getName() );
        if (pcl == null)
            return;

        if (gameStarted)
        {
            // call here, not just in handleSTARTGAME, in case we joined a game in progress
            pcl.gameStarted();
        }
        pcl.gameStateChanged( newState );
    }

    /**
     * handle the "turn" message
     * @param mes  the message
     */
    protected void handleTURN( SOCTurn mes )
    {
        final String gaName = mes.getGame();
        SOCGame ga = client.games.get( gaName );
        if (ga == null)
            return;

        handleGAMESTATE( ga, mes.getGameState() );

        final int pnum = mes.getPlayerNumber();
        ga.setCurrentPlayerNumber( pnum );
        ga.updateAtTurn();
        PlayerClientListener pcl = client.getClientListener( mes.getGame() );
        pcl.playerTurnSet( pnum );
    }

    /**
     * handle the "player information" message: Finds game and its {@link PlayerClientListener} by name
     * and calls {@link #handlePLAYERELEMENT(PlayerClientListener, SOCGame, SOCPlayer, int, int, PEType, int, boolean)}
     * @param mes  the message
     * @since 2.0.00
     */
    protected void handlePLAYERELEMENTS( SOCPlayerElements mes )
    {
        final SOCGame ga = client.games.get( mes.getGame() );
        if (ga == null)
            return;

        final PlayerClientListener pcl = client.getClientListener( mes.getGame() );
        final int pn = mes.getPlayerNumber();
        final SOCPlayer pl = (pn != -1) ? ga.getPlayer( pn ) : null;
        final int action = mes.getAction();
        final int[] etypes = mes.getElementTypes(), amounts = mes.getAmounts();

        for (int i = 0; i < etypes.length; ++i)
            handlePLAYERELEMENT
                ( pcl, ga, pl, pn, action, PEType.valueOf( etypes[i] ), amounts[i], false );
    }

    /**
     * handle the "player information" message: Finds game and its {@link PlayerClientListener} by name
     * and calls {@link #handlePLAYERELEMENT(PlayerClientListener, SOCGame, SOCPlayer, int, int, PEType, int, boolean)}
     * @param mes  the message
     */
    protected void handlePLAYERELEMENT( SOCPlayerElement mes )
    {
        final SOCGame ga = client.games.get( mes.getGame() );
        if (ga == null)
            return;

        final int pn = mes.getPlayerNumber();
        final int action = mes.getAction(), amount = mes.getAmount();
        final PEType etype = PEType.valueOf( mes.getElementType() );

        handlePLAYERELEMENT
            ( client.getClientListener( mes.getGame() ), ga, null, pn, action, etype, amount, mes.isNews() );
    }

    /**
     * Handle a player information update from a {@link SOCPlayerElement} or {@link SOCPlayerElements} message.
     * Update game information, then update {@code pcl} display if appropriate.
     *<P>
     * To update game information, defaults to calling
     * {@link SOCDisplaylessPlayerClient#handlePLAYERELEMENT_simple(SOCGame, SOCPlayer, int, int, PEType, int, String)}
     * for elements that don't need special handling for this client class.
     *
     * @param pcl  PlayerClientListener for {@code ga}, to update display if not null
     * @param ga   Game to update; does nothing if null
     * @param pl   Player to update; some elements take null. If null and {@code pn != -1}, will find {@code pl}
     *     using {@link SOCGame#getPlayer(int) ga.getPlayer(pn)}.
     * @param pn   Player number from message (sometimes -1 for none or all)
     * @param action   {@link SOCPlayerElement#SET}, {@link SOCPlayerElement#GAIN GAIN},
     *     or {@link SOCPlayerElement#LOSE LOSE}
     * @param etype  Element type, such as {@link PEType#SETTLEMENTS} or {@link PEType#NUMKNIGHTS}.
     *     Does nothing if {@code null}.
     * @param amount  The new value to set, or the delta to gain/lose
     * @param isNews  True if message's isNews() flag is set; used when calling
     *     {@link PlayerClientListener#playerElementUpdated(SOCPlayer, soc.client.PlayerClientListener.UpdateType, boolean, boolean)}
     * @since 2.0.00
     */
    private void handlePLAYERELEMENT
    ( final PlayerClientListener pcl, final SOCGame ga, SOCPlayer pl, final int pn,
        final int action, final PEType etype, final int amount, final boolean isNews )
    {
        if ((ga == null) || (etype == null))
            return;

        if ((pl == null) && (pn != -1))
            pl = ga.getPlayer( pn );

        PlayerClientListener.UpdateType utype = null;  // If not null, update this type's amount display

        switch (etype)
        {
        case ROADS:
            SOCDisplaylessPlayerClient.handlePLAYERELEMENT_numPieces
                ( pl, action, SOCPlayingPiece.ROAD, amount );
            utype = PlayerClientListener.UpdateType.Road;
            break;

        case SETTLEMENTS:
            SOCDisplaylessPlayerClient.handlePLAYERELEMENT_numPieces
                ( pl, action, SOCPlayingPiece.SETTLEMENT, amount );
            utype = PlayerClientListener.UpdateType.Settlement;
            break;

        case CITIES:
            SOCDisplaylessPlayerClient.handlePLAYERELEMENT_numPieces
                ( pl, action, SOCPlayingPiece.CITY, amount );
            utype = PlayerClientListener.UpdateType.City;
            break;

        case SHIPS:
            SOCDisplaylessPlayerClient.handlePLAYERELEMENT_numPieces
                ( pl, action, SOCPlayingPiece.SHIP, amount );
            utype = PlayerClientListener.UpdateType.Ship;
            break;

        case NUMKNIGHTS:
            // PLAYERELEMENT(NUMKNIGHTS) is sent after a Soldier card is played.
        {
            final SOCPlayer oldLargestArmyPlayer = ga.getPlayerWithLargestArmy();
            SOCDisplaylessPlayerClient.handlePLAYERELEMENT_numKnights
                ( ga, pl, action, amount );
            utype = PlayerClientListener.UpdateType.Knight;

            // Check for change in largest-army player; update handpanels'
            // LARGESTARMY and VICTORYPOINTS counters if so, and
            // announce with text message.
            pcl.largestArmyRefresh( oldLargestArmyPlayer, ga.getPlayerWithLargestArmy() );
        }

        break;

        case CLAY:
            SOCDisplaylessPlayerClient.handlePLAYERELEMENT_numRsrc
                ( pl, action, SOCResourceConstants.CLAY, amount );
            utype = PlayerClientListener.UpdateType.Clay;
            break;

        case ORE:
            SOCDisplaylessPlayerClient.handlePLAYERELEMENT_numRsrc
                ( pl, action, SOCResourceConstants.ORE, amount );
            utype = PlayerClientListener.UpdateType.Ore;
            break;

        case SHEEP:
            SOCDisplaylessPlayerClient.handlePLAYERELEMENT_numRsrc
                ( pl, action, SOCResourceConstants.SHEEP, amount );
            utype = PlayerClientListener.UpdateType.Sheep;
            break;

        case WHEAT:
            SOCDisplaylessPlayerClient.handlePLAYERELEMENT_numRsrc
                ( pl, action, SOCResourceConstants.WHEAT, amount );
            utype = PlayerClientListener.UpdateType.Wheat;
            break;

        case WOOD:
            SOCDisplaylessPlayerClient.handlePLAYERELEMENT_numRsrc
                ( pl, action, SOCResourceConstants.WOOD, amount );
            utype = PlayerClientListener.UpdateType.Wood;
            break;

        case UNKNOWN_RESOURCE:
            /**
             * Note: if losing unknown resources, we first
             * convert player's known resources to unknown resources,
             * then remove mes's unknown resources from player.
             */
            SOCDisplaylessPlayerClient.handlePLAYERELEMENT_numRsrc
                ( pl, action, SOCResourceConstants.UNKNOWN, amount );
            utype = PlayerClientListener.UpdateType.Unknown;
            break;

        case ASK_SPECIAL_BUILD:
            SOCDisplaylessPlayerClient.handlePLAYERELEMENT_simple
                ( ga, pl, pn, action, etype, amount, null );
            // This case is not really an element update, so route as a 'request'
            pcl.requestedSpecialBuild( pl );
            break;

        case RESOURCE_COUNT:
            if (amount != pl.getResources().getTotal())
            {
                SOCResourceSet rsrcs = pl.getResources();
/*
                if (D.ebugOn)
                {
                    pi.print(">>> RESOURCE COUNT ERROR: "+mes.getCount()+ " != "+rsrcs.getTotal());
                }
*/
                boolean isClientPlayer = pl.getName().equals( client.getNickname( ga.isPractice ) );

                //
                //  fix it
                //

                if (!isClientPlayer)
                {
                    rsrcs.clear();
                    rsrcs.setAmount( amount, SOCResourceConstants.UNKNOWN );
                    pcl.playerResourcesUpdated( pl );
                }
            }
            break;

        case NUM_PICK_GOLD_HEX_RESOURCES:
            SOCDisplaylessPlayerClient.handlePLAYERELEMENT_simple
                ( ga, pl, pn, action, etype, amount, null );
            pcl.requestedGoldResourceCountUpdated( pl, 0 );
            break;

        case SCENARIO_SVP:
            pl.setSpecialVP( amount );
            utype = PlayerClientListener.UpdateType.SpecialVictoryPoints;
            break;

        case SCENARIO_CLOTH_COUNT:
            if (pn != -1)
            {
                pl.setCloth( amount );
            }
            else
            {
                ((SOCBoardLarge) (ga.getBoard())).setCloth( amount );
            }
            utype = PlayerClientListener.UpdateType.Cloth;
            break;

        case SCENARIO_WARSHIP_COUNT:
            SOCDisplaylessPlayerClient.handlePLAYERELEMENT_simple
                ( ga, pl, pn, action, etype, amount, null );
            utype = PlayerClientListener.UpdateType.Warship;
            break;

        default:
            SOCDisplaylessPlayerClient.handlePLAYERELEMENT_simple
                ( ga, pl, pn, action, etype, amount, null );
        }

        if ((pcl != null) && (utype != null))
        {
            if (!isNews)
                pcl.playerElementUpdated( pl, utype, false, false );
            else if (action == SOCPlayerElement.GAIN)
                pcl.playerElementUpdated( pl, utype, true, false );
            else
                pcl.playerElementUpdated( pl, utype, false, true );
        }
    }

    /**
     * Handle the GameElements message: Finds game by name, and loops calling
     * {@link #handleGAMEELEMENT(SOCGame, GEType, int)}.
     * @param mes  the message
     * @since 2.0.00
     */
    protected void handleGAMEELEMENTS( final SOCGameElements mes )
    {
        final SOCGame ga = client.games.get( mes.getGame() );
        if (ga == null)
            return;

        final int[] etypes = mes.getElementTypes(), values = mes.getValues();
        for (int i = 0; i < etypes.length; ++i)
            handleGAMEELEMENT( ga, GEType.valueOf( etypes[i] ), values[i] );
    }

    /**
     * Update one game element field from a {@link SOCGameElements} message,
     * then update game's {@link PlayerClientListener} display if appropriate.
     *<P>
     * To update game information, calls
     * {@link SOCDisplaylessPlayerClient#handleGAMEELEMENT(SOCGame, GEType, int)}.
     *
     * @param ga   Game to update; does nothing if null
     * @param etype  Element type, such as {@link GEType#ROUND_COUNT} or {@link GEType#DEV_CARD_COUNT}.
     *     Does nothing if {@code null}.
     * @param value  The new value to set
     * @since 2.0.00
     */
    @SuppressWarnings("incomplete-switch")
    protected void handleGAMEELEMENT
    ( final SOCGame ga, final GEType etype, final int value )
    {
        if ((ga == null) || (etype == null))
            return;

        final PlayerClientListener pcl = client.getClientListener( ga.getName() );

        // A few etypes need to give PCL the old and new values.
        // For those, update game state and PCL together and return.
        if (pcl != null)
        {
            switch (etype)
            {
            // SOCGameElements.ROUND_COUNT:
            // Doesn't need a case here because it's sent only during joingame;
            // SOCBoardPanel will check ga.getRoundCount() as part of joingame

            case LARGEST_ARMY_PLAYER:
            {
                SOCPlayer oldLargestArmyPlayer = ga.getPlayerWithLargestArmy();
                SOCDisplaylessPlayerClient.handleGAMEELEMENT( ga, etype, value );
                SOCPlayer newLargestArmyPlayer = ga.getPlayerWithLargestArmy();

                // Update player victory points; check for and announce change in largest army
                pcl.largestArmyRefresh( oldLargestArmyPlayer, newLargestArmyPlayer );

                return;
            }

            case LONGEST_ROAD_PLAYER:
            {
                SOCPlayer oldLongestRoadPlayer = ga.getPlayerWithLongestRoad();
                SOCDisplaylessPlayerClient.handleGAMEELEMENT( ga, etype, value );
                SOCPlayer newLongestRoadPlayer = ga.getPlayerWithLongestRoad();

                // Update player victory points; check for and announce change in longest road
                pcl.longestRoadRefresh( oldLongestRoadPlayer, newLongestRoadPlayer );

                return;
            }
            }
        }

        SOCDisplaylessPlayerClient.handleGAMEELEMENT( ga, etype, value );

        if (pcl == null)
            return;

        switch (etype)
        {
        case DEV_CARD_COUNT:
            pcl.devCardDeckUpdated();
            break;

        case CURRENT_PLAYER:
            pcl.playerTurnSet( value );
            break;
        }
    }

    /**
     * handle "resource count" message
     * @param mes  the message
     */
    protected void handleRESOURCECOUNT( SOCResourceCount mes )
    {
        final SOCGame ga = client.games.get( mes.getGame() );
        if (ga == null)
            return;

        handlePLAYERELEMENT
            ( client.getClientListener( mes.getGame() ), ga, null, mes.getPlayerNumber(),
                SOCPlayerElement.SET, PEType.RESOURCE_COUNT, mes.getCount(), false );
    }

    /**
     * handle the "dice result" message
     * @param mes  the message
     */
    protected void handleDICERESULT( SOCDiceResult mes )
    {
        final String gameName = mes.getGame();
        SOCGame ga = client.games.get( gameName );
        if (ga == null)
            return;

        final int cpn = ga.getCurrentPlayerNumber();
        SOCPlayer p = null;
        if (cpn >= 0)
            p = ga.getPlayer( cpn );

        final int roll = mes.getResult();
        final SOCPlayer player = p;

        // update game state
        ga.setCurrentDice( roll );

        // notify listener
        PlayerClientListener listener = client.getClientListener( gameName );
        listener.diceRolled( player, roll );
    }

    /**
     * handle the "put piece" message
     * @param mes  the message
     */
    protected void handlePUTPIECE( SOCPutPiece mes )
    {
        SOCGame ga = client.games.get( mes.getGame() );
        if (ga == null)
            return;

        final SOCPlayer player = ga.getPlayer( mes.getPlayerNumber() );
        final int coord = mes.getCoordinates();
        final int ptype = mes.getPieceType();

        PlayerClientListener pcl = client.getClientListener( mes.getGame() );
        if (pcl == null)
            return;
        pcl.playerPiecePlaced( player, coord, ptype );
    }

    /**
     * handle the rare "cancel build request" message; usually not sent from
     * server to client.
     *<P>
     * - When sent from client to server, CANCELBUILDREQUEST means the player has changed
     *   their mind about spending resources to build a piece.  Only allowed during normal
     *   game play (PLACING_ROAD, PLACING_SETTLEMENT, or PLACING_CITY).
     *<P>
     *  When sent from server to client:
     *<P>
     * - During game startup (START1B or START2B): <BR>
     *       Sent from server, CANCELBUILDREQUEST means the current player
     *       wants to undo the placement of their initial settlement.
     *<P>
     * - During piece placement (PLACING_ROAD, PLACING_CITY, PLACING_SETTLEMENT,
     *                           PLACING_FREE_ROAD1 or PLACING_FREE_ROAD2):
     *<P>
     *      Sent from server, CANCELBUILDREQUEST means the player has sent
     *      an illegal PUTPIECE (bad building location). Humans can probably
     *      decide a better place to put their road, but robots must cancel
     *      the build request and decide on a new plan.
     *<P>
     *      Our client can ignore this case, because the server also sends a text
     *      message that the human player is capable of reading and acting on.
     *      For convenience, during initial placement
     *      {@link PlayerClientListener#buildRequestCanceled(SOCPlayer)}
     *      is called to reset things like {@link SOCBoardPanel} hovering pieces.
     *
     * @param mes  the message
     * @since 1.1.00
     */
    protected void handleCANCELBUILDREQUEST( SOCCancelBuildRequest mes )
    {
        SOCGame ga = client.games.get( mes.getGame() );
        if (ga == null)
            return;

        final int ptype = mes.getPieceType();
        final SOCPlayer pl = ga.getPlayer( ga.getCurrentPlayerNumber() );

        if (ptype >= SOCPlayingPiece.SETTLEMENT)
        {
            final int sta = ga.getGameState();
            if ((sta != SOCGame.START1B) && (sta != SOCGame.START2B) && (sta != SOCGame.START3B))
            {
                // The human player gets a text message from the server informing
                // about the bad piece placement.  So, we can ignore this message type.
                return;
            }

            if (ptype == SOCPlayingPiece.SETTLEMENT)
            {
                SOCSettlement pp = new SOCSettlement( pl, pl.getLastSettlementCoord(), null );
                ga.undoPutInitSettlement( pp );
            }
        }
/*
        else
        {
            // ptype is -3 (SOCCancelBuildRequest.INV_ITEM_PLACE_CANCEL)
        }
*/

        PlayerClientListener pcl = client.getClientListener( mes.getGame() );
        pcl.buildRequestCanceled( pl );
    }

    /**
     * handle the "robber moved" or "pirate moved" message.
     * @param mes  the message
     */
    protected void handleMOVEROBBER( SOCMoveRobber mes )
    {
        SOCGame ga = client.games.get( mes.getGame() );
        if (ga == null)
            return;

        /**
         * Note: Don't call ga.moveRobber() because that will call the
         * functions to do the stealing.  We just want to say where
         * the robber moved without seeing if something was stolen.
         */
        int newHex = mes.getCoordinates();
        final boolean isPirate = (newHex <= 0);
        if (!isPirate)
        {
            ga.getBoard().setRobberHex( newHex, true );
        }
        else
        {
            newHex = -newHex;
            ((SOCBoardLarge) ga.getBoard()).setPirateHex( newHex, true );
        }

        PlayerClientListener pcl = client.getClientListener( mes.getGame() );
        pcl.robberMoved( newHex, isPirate );
    }

    /**
     * handle the "discard request" message
     * @param mes  the message
     */
    protected void handleDISCARDREQUEST( SOCDiscardRequest mes )
    {
        PlayerClientListener pcl = client.getClientListener( mes.getGame() );
        pcl.requestedDiscard( mes.getNumberOfDiscards() );
    }

    /**
     * handle the "choose player request" message
     * @param mes  the message
     */
    protected void handleCHOOSEPLAYERREQUEST( SOCChoosePlayerRequest mes )
    {
        SOCGame game = client.games.get( mes.getGame() );
        final int maxPl = game.maxPlayers;
        final boolean[] ch = mes.getChoices();

        List<SOCPlayer> choices = new ArrayList<>();
        for (int i = 0; i < maxPl; i++)
        {
            if (ch[i])
            {
                SOCPlayer p = game.getPlayer( i );
                choices.add( p );
            }
        }

        PlayerClientListener pcl = client.getClientListener( mes.getGame() );
        pcl.requestedChoosePlayer( choices, mes.canChooseNone() );
    }

    /**
     * The server wants this player to choose to rob cloth or rob resources,
     * after moving the pirate ship.  Added 2012-11-17 for v2.0.00.
     */
    protected void handleCHOOSEPLAYER( SOCChoosePlayer mes )
    {
        SOCGame ga = client.games.get( mes.getGame() );
        int victimPlayerNumber = mes.getChoice();
        SOCPlayer player = ga.getPlayer( victimPlayerNumber );

        PlayerClientListener pcl = client.getClientListener( mes.getGame() );
        pcl.requestedChooseRobResourceType( player );
    }

    /**
     * Handle the "report robbery" message.
     * @param mes  the message
     * @param ga  game object for {@link SOCMessageForGame#getGame() mes.getGame()}
     * @since 2.4.50
     */
    protected void handleREPORTROBBERY( final SOCReportRobbery mes, SOCGame ga )
    {
        SOCDisplaylessPlayerClient.handleREPORTROBBERY( mes, ga );

        PlayerClientListener pcl = client.getClientListener( mes.getGame() );
        if (pcl != null)
            pcl.reportRobbery
                ( mes.perpPN, mes.victimPN, mes.resType, mes.resSet, mes.peType,
                    mes.isGainLose, mes.amount, mes.victimAmount, mes.extraValue );
    }

    /**
     * handle the "bank trade" message from a v2.0.00 or newer server.
     * @param mes  the message
     * @param isPractice  Is the server {@link ClientNetwork#practiceServer}, not remote?
     * @since 2.0.00
     */
<<<<<<< HEAD
    protected void handleBANKTRADE( final SOCBankTrade mes )
=======
    protected void handleBANKTRADE(final SOCBankTrade mes, final boolean isPractice)
>>>>>>> fc859787
    {
        if (isPractice || (client.sVersion >= SOCBankTrade.VERSION_FOR_SKIP_PLAYERELEMENTS))
            if (! SOCDisplaylessPlayerClient.handleBANKTRADE(client.games, mes))
                return;

        final String gaName = mes.getGame();
<<<<<<< HEAD
        final SOCGame ga = client.games.get( gaName );
        if (ga == null)
            return;
        PlayerClientListener pcl = client.getClientListener( gaName );
        if (pcl == null)
            return;

        final int pn = mes.getPlayerNumber();
        if (pn >= 0)
            pcl.playerBankTrade( ga.getPlayer( pn ), mes.getGiveSet(), mes.getGetSet() );
        else
            pcl.playerTradeDisallowed( -1, (pn == SOCBankTrade.PN_REPLY_NOT_YOUR_TURN) );
=======
        final SOCGame ga = client.games.get(gaName);  // non-null because SOCDisplaylessPlayerClient returned true
        PlayerClientListener pcl = client.getClientListener(gaName);
        if (pcl == null)
            return;

        pcl.playerBankTrade(ga.getPlayer(mes.getPlayerNumber()), mes.getGiveSet(), mes.getGetSet());
>>>>>>> fc859787
    }

    /**
     * handle the "make offer" message
     * @param mes  the message
     */
    protected void handleMAKEOFFER( final SOCMakeOffer mes )
    {
        final String gaName = mes.getGame();
        final SOCGame ga = client.games.get( gaName );
        if (ga == null)
            return;

        SOCTradeOffer offer = mes.getOffer();
        final int fromPN = offer.getFrom();
<<<<<<< HEAD
        SOCPlayer from;
        if (fromPN >= 0)
        {
            from = ga.getPlayer( fromPN );
            from.setCurrentOffer( offer );
        }
        else
        {
            from = null;
        }
=======
        SOCPlayer from = ga.getPlayer(fromPN);
        from.setCurrentOffer(offer);
>>>>>>> fc859787

        PlayerClientListener pcl = client.getClientListener( gaName );
        pcl.requestedTrade( from, fromPN );
    }

    /**
     * handle the "clear offer" message
     * @param mes  the message
     */
    protected void handleCLEAROFFER( final SOCClearOffer mes )
    {
        final SOCGame ga = client.games.get( mes.getGame() );
        if (ga == null)
            return;

        final int pn = mes.getPlayerNumber();
        SOCPlayer player = null;
        if (pn != -1)
        {
            player = ga.getPlayer( pn );
            player.setCurrentOffer(null);
        } else {
            for (int i = 0; i < ga.maxPlayers; ++i)
                ga.getPlayer( i ).setCurrentOffer( null );
        }

        PlayerClientListener pcl = client.getClientListener( mes.getGame() );
        pcl.requestedTradeClear( player, false );
    }

    /**
     * handle the "reject offer"/"disallowed trade" message
     * @param mes  the message
     */
    protected void handleREJECTOFFER( SOCRejectOffer mes )
    {
<<<<<<< HEAD
        SOCGame ga = client.games.get( mes.getGame() );
        SOCPlayer player = ga.getPlayer( mes.getPlayerNumber() );

        PlayerClientListener pcl = client.getClientListener( mes.getGame() );
        pcl.requestedTradeRejection( player );
=======
        SOCGame ga = client.games.get(mes.getGame());
        final int pn = mes.getPlayerNumber();
        SOCPlayer player = (pn >= 0) ? ga.getPlayer(pn) : null;

        PlayerClientListener pcl = client.getClientListener(mes.getGame());

        int rc = mes.getReasonCode();
        switch (rc)
        {
        case 0:
            pcl.requestedTradeRejection(player);
            break;

        case SOCRejectOffer.REASON_NOT_YOUR_TURN:
            pcl.playerTradeDisallowed(-1, false, true);
            break;

        case SOCRejectOffer.REASON_CANNOT_MAKE_OFFER:
            pcl.playerTradeDisallowed(pn, true, false);
            break;

        default:
            pcl.playerTradeDisallowed(pn, false, false);
        }
>>>>>>> fc859787
    }

    /**
     * handle the "accept offer" message
     * @param mes  the message
     * @since 2.0.00
     */
    protected void handleACCEPTOFFER( final SOCAcceptOffer mes )
    {
        final String gaName = mes.getGame();
        final SOCGame ga = client.games.get( gaName );
        if (ga == null)
            return;
        PlayerClientListener pcl = client.getClientListener( gaName );
        if (pcl == null)
            return;

<<<<<<< HEAD
        final int offeringPN = mes.getOfferingNumber(), acceptingPN = mes.getAcceptingNumber();
        if (acceptingPN >= 0)
            pcl.playerTradeAccepted( ga.getPlayer( offeringPN ), ga.getPlayer( acceptingPN ) );
        else
            pcl.playerTradeDisallowed( offeringPN, false );
=======
        pcl.playerTradeAccepted
            (ga.getPlayer(mes.getOfferingNumber()), ga.getPlayer(mes.getAcceptingNumber()));
>>>>>>> fc859787
    }

    /**
     * handle the "clear trade message" message
     * @param mes  the message
     */
    protected void handleCLEARTRADEMSG( SOCClearTradeMsg mes )
    {
        SOCGame ga = client.games.get( mes.getGame() );
        int pn = mes.getPlayerNumber();
        SOCPlayer player = null;
        if (pn != -1)
            player = ga.getPlayer( pn );

        PlayerClientListener pcl = client.getClientListener( mes.getGame() );
        pcl.requestedTradeReset( player );
    }

    /**
     * Handle the "development card action" message, which may have multiple cards.
     * Updates game data by calling {@link #handleDEVCARDACTION(SOCGame, SOCPlayer, boolean, int, int)},
     * then calls {@link PlayerClientListener#playerDevCardsUpdated(SOCPlayer, boolean)}.
     *<P>
     * If message is about the player's own cards at end of game when server reveals all VP cards
     * ({@link SOCDevCardAction#ADD_OLD} in state {@link SOCGame#OVER}),
     * returns immediately and doesn't call those methods.
     *
     * @param mes  the message
     */
    protected void handleDEVCARDACTION( final boolean isPractice, final SOCDevCardAction mes )
    {
        SOCGame ga = client.games.get( mes.getGame() );
        if (ga == null)
            return;

        final int pn = mes.getPlayerNumber();
<<<<<<< HEAD
        final SOCPlayer player = ga.getPlayer( pn );
        final PlayerClientListener pcl = client.getClientListener( mes.getGame() );
        final int clientPN = (pcl != null) ? pcl.getClientPlayerNumber() : -2;  // not -1: message may have that
=======
        final SOCPlayer player = ga.getPlayer(pn);
        final PlayerClientListener pcl = client.getClientListener(mes.getGame());
        final boolean isClientPlayer = (pcl != null) && (pn >= 0) && (pn == pcl.getClientPlayerNumber());
>>>>>>> fc859787
        final int act = mes.getAction();

        if (isClientPlayer && (act == SOCDevCardAction.ADD_OLD) && (ga.getGameState() == SOCGame.OVER))
        {
            return;
        }

        final List<Integer> ctypes = mes.getCardTypes();
        if (ctypes != null)
        {
            for (final int ctype : ctypes)
<<<<<<< HEAD
                handleDEVCARDACTION( ga, player, act, ctype );
        }
        else
        {
=======
                handleDEVCARDACTION(ga, player, isClientPlayer, act, ctype);
        } else {
>>>>>>> fc859787
            int ctype = mes.getCardType();
            if ((!isPractice) && (client.sVersion < SOCDevCardConstants.VERSION_FOR_RENUMBERED_TYPES))
            {
                if (ctype == SOCDevCardConstants.KNIGHT_FOR_VERS_1_X)
                    ctype = SOCDevCardConstants.KNIGHT;
                else if (ctype == SOCDevCardConstants.UNKNOWN_FOR_VERS_1_X)
                    ctype = SOCDevCardConstants.UNKNOWN;
            }
<<<<<<< HEAD
            handleDEVCARDACTION( ga, player, act, ctype );
=======

            handleDEVCARDACTION(ga, player, isClientPlayer, act, ctype);
>>>>>>> fc859787
        }

        if (pcl != null)
            pcl.playerDevCardsUpdated( player, (act == SOCDevCardAction.ADD_OLD) );
    }

    /**
     * Handle one dev card's game data update for {@link #handleDEVCARDACTION(boolean, SOCDevCardAction)}.
     * In case this is part of a list of cards, does not call
     * {@link PlayerClientListener#playerDevCardsUpdated(SOCPlayer, boolean)}: Caller must do so afterwards.
     * For {@link SOCDevCardAction#PLAY}, calls {@link SOCPlayer#updateDevCardsPlayed(int)}.
     *
     * @param ga  Game being updated
     * @param player  Player in {@code ga} being updated
     * @param isClientPlayer  True if {@code player} is our client playing in {@code ga}
     * @param act  Action being done: {@link SOCDevCardAction#DRAW}, {@link SOCDevCardAction#PLAY PLAY},
     *     {@link SOCDevCardAction#ADD_OLD ADD_OLD}, or {@link SOCDevCardAction#ADD_NEW ADD_NEW}
     * @param ctype  Type of development card from {@link SOCDevCardConstants}
     * @see SOCDisplaylessPlayerClient#handleDEVCARDACTION(SOCGame, SOCPlayer, int, int)
     */
<<<<<<< HEAD
    private void handleDEVCARDACTION
    ( final SOCGame ga, final SOCPlayer player, final int act, final int ctype )
=======
    protected void handleDEVCARDACTION
        (final SOCGame ga, final SOCPlayer player, final boolean isClientPlayer, final int act, final int ctype)
>>>>>>> fc859787
    {
        // if you change this method, consider changing SOCDisplaylessPlayerClient.handleDEVCARDACTION too

        switch (act)
        {
        case SOCDevCardAction.DRAW:
            player.getInventory().addDevCard( 1, SOCInventory.NEW, ctype );
            break;

        case SOCDevCardAction.PLAY:
            player.getInventory().removeDevCard( SOCInventory.OLD, ctype );
            player.updateDevCardsPlayed( ctype );
            break;

        case SOCDevCardAction.ADD_OLD:
            player.getInventory().addDevCard( 1, SOCInventory.OLD, ctype );
            break;

        case SOCDevCardAction.ADD_NEW:
            player.getInventory().addDevCard( 1, SOCInventory.NEW, ctype );
            break;
        }
    }

    /**
     * handle the "set played dev card flag" message
     * @param mes  the message
     */
    protected void handleSETPLAYEDDEVCARD( SOCSetPlayedDevCard mes )
    {
        SOCGame ga = client.games.get( mes.getGame() );
        if (ga == null)
            return;

        SOCDisplaylessPlayerClient.handlePLAYERELEMENT_simple
            ( ga, null, mes.getPlayerNumber(), SOCPlayerElement.SET,
                PEType.PLAYED_DEV_CARD_FLAG, mes.hasPlayedDevCard() ? 1 : 0, null );
    }

    /**
     * Handle the "Player has Picked Resources" message by updating player resource data.
     * @param mes  the message
     * @param ga  Game to update
     * @since 2.4.50
     */
    public void handlePICKRESOURCES
        (final SOCPickResources mes, final SOCGame ga)
    {
        if (! SOCDisplaylessPlayerClient.handlePICKRESOURCES(mes, ga))
            return;

        PlayerClientListener pcl = client.getClientListener(ga.getName());
        if (pcl != null)
            pcl.playerPickedResources
                (ga.getPlayer(mes.getPlayerNumber()), mes.getResources(), mes.getReasonCode());
    }

    /**
     * handle the "list of potential settlements" message
     * @param mes  the message
     * @throws IllegalStateException if the board has
     *     {@link SOCBoardLarge#getAddedLayoutPart(String) SOCBoardLarge.getAddedLayoutPart("AL")} != {@code null} but
     *     badly formed (node list number 0, or a node list number not followed by a land area number).
     *     This Added Layout Part is rarely used, and that would be discovered quickly while testing
     *     the board layout that contained it (see TestBoardLayout.testSingleLayout).
     */
    protected void handlePOTENTIALSETTLEMENTS( SOCPotentialSettlements mes )
        throws IllegalStateException
    {
        final String gaName = mes.getGame();
        SOCDisplaylessPlayerClient.handlePOTENTIALSETTLEMENTS( mes, client.games.get( gaName ) );

        PlayerClientListener pcl = client.getClientListener( gaName );
        if (pcl != null)
            pcl.boardPotentialsUpdated();
    }

    /**
     * handle the "change face" message
     * @param mes  the message
     */
    protected void handleCHANGEFACE( SOCChangeFace mes )
    {
        SOCGame ga = client.games.get( mes.getGame() );
        if (ga == null)
            return;

        SOCPlayer player = ga.getPlayer( mes.getPlayerNumber() );
        PlayerClientListener pcl = client.getClientListener( mes.getGame() );
        player.setFaceId( mes.getFaceId() );
        pcl.playerFaceChanged( player, mes.getFaceId() );
    }

    /**
     * handle the "reject connection" message
     * @param mes  the message
     */
    protected void handleREJECTCONNECTION( SOCRejectConnection mes )
    {
        client.getNet().disconnect();

        client.getMainDisplay().showErrorPanel( mes.getText(), (client.getNet().ex_P == null) );
    }

    /**
     * handle the "set seat lock" message
     * @param mes  the message
     */
    protected void handleSETSEATLOCK( SOCSetSeatLock mes )
    {
        final String gaName = mes.getGame();
        SOCGame ga = client.games.get( gaName );
        if (ga == null)
            return;

        final SOCGame.SeatLockState[] sls = mes.getLockStates();
        if (sls == null)
            ga.setSeatLock( mes.getPlayerNumber(), mes.getLockState() );
        else
            ga.setSeatLocks( sls );

        PlayerClientListener pcl = client.getClientListener( gaName );
        pcl.seatLockUpdated();
    }

    /**
     * handle the "roll dice prompt" message;
     *   if we're in a game and we're the dice roller,
     *   either set the auto-roll timer, or prompt to roll or choose card.
     *
     * @param mes  the message
     * @since 1.1.00
     */
    protected void handleROLLDICEPROMPT( SOCRollDicePrompt mes )
    {
        PlayerClientListener pcl = client.getClientListener( mes.getGame() );
        if (pcl == null)
            return;  // Not one of our games

        pcl.requestedDiceRoll( mes.getPlayerNumber() );
    }

    /**
     * handle board reset
     * (new game with same players, same game name, new layout).
     * Create new Game object, destroy old one.
     * For human players, the reset message will be followed
     * with others which will fill in the game state.
     * For robots, they must discard game state and ask to re-join.
     *
     * @param mes  the message
     *
     * @see soc.server.SOCServer#resetBoardAndNotify(String, int)
     * @see soc.game.SOCGame#resetAsCopy()
     * @since 1.1.00
     */
    protected void handleRESETBOARDAUTH( SOCResetBoardAuth mes )
    {
        String gname = mes.getGame();
        SOCGame ga = client.games.get( gname );
        if (ga == null)
            return;  // Not one of our games
        PlayerClientListener pcl = client.getClientListener( mes.getGame() );
        if (pcl == null)
            return;  // Not one of our games

        SOCGame greset = ga.resetAsCopy();
        greset.isPractice = ga.isPractice;
        client.games.put( gname, greset );
        pcl.boardReset( greset, mes.getRejoinPlayerNumber(), mes.getRequestingPlayerNumber() );
        ga.destroyGame();
    }

    /**
     * a player is requesting a board reset: we must update
     * local game state, and vote unless we are the requester.
     *
     * @param mes  the message
     * @since 1.1.00
     */
    protected void handleRESETBOARDVOTEREQUEST( SOCResetBoardVoteRequest mes )
    {
        String gname = mes.getGame();
        SOCGame ga = client.games.get( gname );
        if (ga == null)
            return;  // Not one of our games
        PlayerClientListener pcl = client.getClientListener( mes.getGame() );
        if (pcl == null)
            return;  // Not one of our games

        SOCPlayer player = ga.getPlayer( mes.getRequestingPlayer() );
        pcl.boardResetVoteRequested( player );
    }

    /**
     * another player has voted on a board reset request: display the vote.
     *
     * @param mes  the message
     * @since 1.1.00
     */
    protected void handleRESETBOARDVOTE( SOCResetBoardVote mes )
    {
        String gname = mes.getGame();
        SOCGame ga = client.games.get( gname );
        if (ga == null)
            return;  // Not one of our games
        PlayerClientListener pcl = client.getClientListener( mes.getGame() );
        if (pcl == null)
            return;  // Not one of our games

        SOCPlayer player = ga.getPlayer( mes.getPlayerNumber() );
        pcl.boardResetVoteCast( player, mes.getPlayerVote() );
    }

    /**
     * voting complete, board reset request rejected
     *
     * @param mes  the message
     * @since 1.1.00
     */
    protected void handleRESETBOARDREJECT( SOCResetBoardReject mes )
    {
        String gname = mes.getGame();
        SOCGame ga = client.games.get( gname );
        if (ga == null)
            return;  // Not one of our games
        PlayerClientListener pcl = client.getClientListener( mes.getGame() );
        if (pcl == null)
            return;  // Not one of our games

        pcl.boardResetVoteRejected();
    }

    /**
     * process the "game option get defaults" message.
     * If any default option's keyname is unknown, ask the server.
     * @see ServerGametypeInfo
     * @since 1.1.07
     */
    private void handleGAMEOPTIONGETDEFAULTS( SOCGameOptionGetDefaults mes, final boolean isPractice )
    {
        ServerGametypeInfo servOpts;
        if (isPractice)
            servOpts = client.practiceServGameOpts;
        else
            servOpts = client.tcpServGameOpts;

        final List<String> unknowns;
        synchronized (servOpts)
        {
            // receiveDefaults sets opts.defaultsReceived, may set opts.allOptionsReceived
            unknowns = servOpts.receiveDefaults
                ( SOCGameOption.parseOptionsToMap( mes.getOpts(), servOpts.knownOpts ) );
        }

        if (unknowns != null)
        {
            if (!isPractice)
                client.getMainDisplay().optionsRequested();

            gms.put( new SOCGameOptionGetInfos( unknowns, client.wantsI18nStrings( isPractice ), false ).toCmd(), isPractice );
        }
        else
        {
            servOpts.newGameWaitingForOpts = false;
            client.getMainDisplay().optionsReceived( servOpts, isPractice );
        }
    }

    /**
     * process the "game option info" message
     * by calling {@link ServerGametypeInfo#receiveInfo(SOCGameOptionInfo)}.
     * If all are now received, possibly show game info/options window for new game or existing game.
     *<P>
     * For a summary of the flags and variables involved with game options,
     * and the client/server interaction about their values, see
     * {@link ServerGametypeInfo}.
     *<P>
     * When first connected to a server having a different version, the client negotiates available options.
     * To avoid hanging on this process because of a very slow network or bug,
     * {@link SwingMainDisplay.GameOptionsTimeoutTask} can eventually call this
     * method to signal that all options have been received.
     *
     * @since 1.1.07
     */
    /*package*/ void handleGAMEOPTIONINFO( SOCGameOptionInfo mes, final boolean isPractice )
    {
        ServerGametypeInfo opts;
        if (isPractice)
            opts = client.practiceServGameOpts;
        else
            opts = client.tcpServGameOpts;

        boolean hasAllNow;
        synchronized (opts)
        {
            hasAllNow = opts.receiveInfo( mes );
        }

        boolean isDash = mes.getOptionNameKey().equals( "-" );  // I18N OK: do not localize "-" or any other keyname
        client.getMainDisplay().optionsReceived( opts, isPractice, isDash, hasAllNow );
    }

    /**
     * process the "new game with options" message
     * @since 1.1.07
     */
    private void handleNEWGAMEWITHOPTIONS( final SOCNewGameWithOptions mes, final boolean isPractice )
    {
        // Note: Must run in network message thread, not AWT event thread,
        // in case client is about to be auth'd to join this game:
        // messages must take effect in the order sent

        String gname = mes.getGame();
        final String opts = mes.getOptionsString();

        boolean canJoin = (mes.getMinVersion() <= Version.versionNumber());
        if (gname.charAt( 0 ) == SOCGames.MARKER_THIS_GAME_UNJOINABLE)
        {
            gname = gname.substring( 1 );
            canJoin = false;
        }

        client.getMainDisplay().addToGameList( !canJoin, gname, opts, !isPractice );
    }

    /**
     * handle the "list of games with options" message
     * @since 1.1.07
     */
    private void handleGAMESWITHOPTIONS( SOCGamesWithOptions mes, final boolean isPractice )
    {
        // Any game's name in this msg may start with the "unjoinable" prefix
        // SOCGames.MARKER_THIS_GAME_UNJOINABLE.
        // This is recognized and removed in mes.getGameList.

        final SOCGameList msgGames = mes.getGameList
            ( (isPractice ? client.practiceServGameOpts : client.tcpServGameOpts).knownOpts );
        if (msgGames == null)
            return;

        if (!isPractice)  // practice gameoption data is set up in handleVERSION;
        {                  // practice srv's gamelist is reached through practiceServer obj.
            if (client.serverGames == null)
                client.serverGames = msgGames;
            else
                client.serverGames.addGames( msgGames, Version.versionNumber() );

            // No more game-option info will be received,
            // because that's always sent before game names are sent.
            // We may still ask for GAMEOPTIONGETDEFAULTS if asking to create a game,
            // but that will happen when user clicks that button, not yet.
            client.tcpServGameOpts.noMoreOptions( false );
        }

        // update displayed list on AWT event thread, not network message thread,
        // to ensure right timing for repaint to avoid appearing empty.
        EventQueue.invokeLater( new Runnable()
        {
            public void run()
            {
                final MainDisplay mdisp = client.getMainDisplay();

                for (String gaName : msgGames.getGameNames())
                    mdisp.addToGameList
                        ( msgGames.isUnjoinableGame( gaName ), gaName, msgGames.getGameOptionsString( gaName ), false );

                mdisp.repaintGameAndChannelLists();
            }
        } );

    }

    /**
     * Localized i18n strings for game items.
     * Added 2015-01-11 for v2.0.00.
     * @param isPractice  Is the server {@link ClientNetwork#practiceServer}, not remote?
     */
    private void handleLOCALIZEDSTRINGS( final SOCLocalizedStrings mes, final boolean isPractice )
    {
        final SOCGameOptionSet knownOpts =
            ((isPractice) ? client.practiceServGameOpts : client.tcpServGameOpts).knownOpts;
        final List<String> strs = mes.getParams();
        final String type = strs.get( 0 );

        if (type.equals( SOCLocalizedStrings.TYPE_GAMEOPT ))
        {
            final int L = strs.size();
            for (int i = 1; i < L; i += 2)
            {
                SOCGameOption opt = knownOpts.getKnownOption( strs.get( i ), false );
                if (opt != null)
                {
                    final String desc = strs.get( i + 1 );
                    if ((desc != null) && (desc.length() > 0))
                        opt.setDesc( desc );
                }
            }

        }
        else if (type.equals( SOCLocalizedStrings.TYPE_SCENARIO ))
        {
            client.localizeGameScenarios
                ( strs, true, mes.isFlagSet( SOCLocalizedStrings.FLAG_SENT_ALL ), isPractice );
        }
        else
        {
            System.err.println( "L4916: Unknown localized string type " + type );
        }
    }

    /**
     * Updated scenario info.
     * Added 2015-09-21 for v2.0.00.
     * @param isPractice  Is the server {@link ClientNetwork#practiceServer}, not remote?
     */
    private void handleSCENARIOINFO( final SOCScenarioInfo mes, final boolean isPractice )
    {
        ServerGametypeInfo opts;
        if (isPractice)
            opts = client.practiceServGameOpts;
        else
            opts = client.tcpServGameOpts;

        if (mes.noMoreScens)
        {
            synchronized (opts)
            {
                opts.allScenStringsReceived = true;
                opts.allScenInfoReceived = true;
            }
        }
        else
        {
            final String scKey = mes.getScenarioKey();

            if (mes.isKeyUnknown)
                SOCScenario.removeUnknownScenario( scKey );
            else
                SOCScenario.addKnownScenario( mes.getScenario() );

            synchronized (opts)
            {
                opts.scenKeys.add( scKey );  // OK if was already present from received localized strings
            }
        }
    }

    /**
     * handle the "player stats" message
     * @since 1.1.09
     */
    private void handlePLAYERSTATS( SOCPlayerStats mes )
    {
        PlayerClientListener pcl = client.getClientListener( mes.getGame() );
        if (pcl == null)
            return;  // Not one of our games

        final int stype = mes.getStatType();
        if (stype != SOCPlayerStats.STYPE_RES_ROLL)
            return;  // not recognized in this version

        final int[] rstat = mes.getParams();

        EnumMap<PlayerClientListener.UpdateType, Integer> stats
            = new EnumMap<>( PlayerClientListener.UpdateType.class );
        stats.put( PlayerClientListener.UpdateType.Clay, rstat[SOCResourceConstants.CLAY] );
        stats.put( PlayerClientListener.UpdateType.Ore, rstat[SOCResourceConstants.ORE] );
        stats.put( PlayerClientListener.UpdateType.Sheep, rstat[SOCResourceConstants.SHEEP] );
        stats.put( PlayerClientListener.UpdateType.Wheat, rstat[SOCResourceConstants.WHEAT] );
        stats.put( PlayerClientListener.UpdateType.Wood, rstat[SOCResourceConstants.WOOD] );
        if (rstat.length > SOCResourceConstants.GOLD_LOCAL)
        {
            final int n = rstat[SOCResourceConstants.GOLD_LOCAL];
            if (n != 0)
                stats.put( PlayerClientListener.UpdateType.GoldGains, n );
        }
        pcl.playerStats( stats );
    }

    /**
     * Handle the server's debug piece placement on/off message.
     * @since 1.1.12
     */
    private void handleDEBUGFREEPLACE( SOCDebugFreePlace mes )
    {
        PlayerClientListener pcl = client.getClientListener( mes.getGame() );
        if (pcl == null)
            return;  // Not one of our games

        pcl.debugFreePlaceModeToggled( mes.getCoordinates() == 1 );
    }

    /**
     * Handle server responses from the "simple request" handler.
     * @since 1.1.18
     */
    private void handleSIMPLEREQUEST( SOCSimpleRequest mes )
    {
        PlayerClientListener pcl = client.getClientListener( mes.getGame() );
        if (pcl == null)
            return;  // Not one of our games

        SOCDisplaylessPlayerClient.handleSIMPLEREQUEST( client.games, mes );  // update any game state
        pcl.simpleRequest( mes.getPlayerNumber(), mes.getRequestType(), mes.getValue1(), mes.getValue2() );
    }

    /**
     * Handle "simple action" announcements from the server.
     * @since 1.1.19
     */
    @SuppressWarnings("fallthrough")
    private void handleSIMPLEACTION( final SOCSimpleAction mes )
    {
        final String gaName = mes.getGame();
        PlayerClientListener pcl = client.getClientListener( gaName );
        if (pcl == null)
            return;  // Not one of our games

        final int atype = mes.getActionType();
        switch (atype)
        {
        case SOCSimpleAction.SC_PIRI_FORT_ATTACK_RESULT:
            // present the server's response to a Pirate Fortress Attack request
            pcl.scen_SC_PIRI_pirateFortressAttackResult( false, mes.getValue1(), mes.getValue2() );
            break;

        case SOCSimpleAction.BOARD_EDGE_SET_SPECIAL:
            // fall through: displayless sets game data, pcl.simpleAction displays updated board layout

        case SOCSimpleAction.TRADE_PORT_REMOVED:
            SOCDisplaylessPlayerClient.handleSIMPLEACTION( client.games, mes );  // calls ga.removePort(..)
            // fall through so pcl.simpleAction updates displayed board

        case SOCSimpleAction.DEVCARD_BOUGHT:
            // fall through
        case SOCSimpleAction.RSRC_TYPE_MONOPOLIZED:
            pcl.simpleAction( mes.getPlayerNumber(), atype, mes.getValue1(), mes.getValue2() );
            break;

        case SOCSimpleAction.DICE_RESULTS_FULLY_SENT:
            // game data updates are sent in preceding messages, can ignore this one
            break;

        default:
            // ignore unknown types
            {
                final int mesPN = mes.getPlayerNumber();
                if ((mesPN >= 0) && (mesPN == pcl.getClientPlayerNumber()))
                    System.err.println
                        ("handleSIMPLEACTION: Unknown type ignored: " + atype + " in game " + gaName);
            }
        }
    }

    /**
     * Handle game server text and announcements.
     * @see #handleGAMETEXTMSG(SOCGameTextMsg)
     * @since 2.0.00
     */
    protected void handleGAMESERVERTEXT( SOCGameServerText mes )
    {
        PlayerClientListener pcl = client.getClientListener( mes.getGame() );
        if (pcl == null)
            return;

        pcl.messageReceived( null, mes.getText() );
    }

    /**
     * Handle all players' dice roll result resources.  Looks up the game,
     * players gain resources, and announces results.
     * @since 2.0.00
     */
    protected void handleDICERESULTRESOURCES( final SOCDiceResultResources mes )
    {
        SOCGame ga = client.games.get( mes.getGame() );
        if (ga == null)
            return;

        PlayerClientListener pcl = client.getClientListener( mes.getGame() );
        if (pcl == null)
            return;

        SOCDisplaylessPlayerClient.handleDICERESULTRESOURCES( mes, ga, null, true );
        pcl.diceRolledResources( mes.playerNum, mes.playerRsrc );

        // handle total counts here, visually updating any discrepancies
        final int n = mes.playerNum.size();
        for (int i = 0; i < n; ++i)
            handlePLAYERELEMENT
                ( client.getClientListener( mes.getGame() ), ga, null, mes.playerNum.get( i ),
                    SOCPlayerElement.SET, PEType.RESOURCE_COUNT, mes.playerResTotal.get( i ), false );
    }

    /**
     * Handle moving a piece (a ship) around on the board.
     * @since 2.0.00
     */
    private void handleMOVEPIECE( SOCMovePiece mes )
    {
        final String gaName = mes.getGame();
        SOCGame ga = client.games.get( gaName );
        if (ga == null)
            return;  // Not one of our games

        PlayerClientListener pcl = client.getClientListener( mes.getGame() );
        if (pcl == null)
            return;
        SOCPlayer player = ga.getPlayer( mes.getPlayerNumber() );
        pcl.playerPieceMoved( player, mes.getFromCoord(), mes.getToCoord(), mes.getPieceType() );
    }

    /**
     * Handle removing a piece (a ship) from the board in certain scenarios.
     * @since 2.0.00
     */
    private void handleREMOVEPIECE( SOCRemovePiece mes )
    {
        final String gaName = mes.getGame();
        SOCGame ga = client.games.get( gaName );
        if (ga == null)
            return;  // Not one of our games

        PlayerClientListener pcl = client.getClientListener( mes.getGame() );
        if (pcl == null)
            return;
        SOCPlayer player = ga.getPlayer( mes.getParam1() );
        pcl.playerPieceRemoved( player, mes.getParam3(), mes.getParam2() );
    }

    /**
     * Reveal a hidden hex on the board.
     * @since 2.0.00
     */
    protected void handleREVEALFOGHEX( final SOCRevealFogHex mes )
    {
        final String gaName = mes.getGame();
        SOCGame ga = client.games.get( gaName );
        if (ga == null)
            return;  // Not one of our games
        if (!ga.hasSeaBoard)
            return;  // should not happen

        ga.revealFogHiddenHex( mes.getParam1(), mes.getParam2(), mes.getParam3() );

        PlayerClientListener pcl = client.getClientListener( gaName );
        if (pcl == null)
            return;  // Not one of our games
        pcl.boardUpdated();
    }

    /**
     * Update a village piece's value on the board (cloth remaining) in _SC_CLVI,
     * or a pirate fortress's strength in _SC_PIRI.
     * @since 2.0.00
     */
    protected void handlePIECEVALUE( final SOCPieceValue mes )
    {
        final String gaName = mes.getGame();
        SOCGame ga = client.games.get( gaName );
        if (ga == null)
            return;  // Not one of our games
        if (!ga.hasSeaBoard)
            return;  // should not happen

        final int coord = mes.getParam2();
        final int pv = mes.getParam3();
        SOCPlayingPiece updatePiece = null;  // if not null, call pcl.pieceValueUpdated

        if (ga.isGameOptionSet( SOCGameOptionSet.K_SC_CLVI ))
        {
            SOCVillage vi = ((SOCBoardLarge) (ga.getBoard())).getVillageAtNode( coord );
            if (vi != null)
            {
                vi.setCloth( pv );
                updatePiece = vi;
            }
        }
        else if (ga.isGameOptionSet( SOCGameOptionSet.K_SC_PIRI ))
        {
            SOCFortress fort = ga.getFortress( coord );
            if (fort != null)
            {
                fort.setStrength( pv );
                updatePiece = fort;
            }
        }

        if (updatePiece != null)
        {
            PlayerClientListener pcl = client.getClientListener( gaName );
            if (pcl != null)
                pcl.pieceValueUpdated( updatePiece );
        }
    }

    /**
     * Text that a player has been awarded Special Victory Point(s).
     * The server will also send a {@link SOCPlayerElement} with the SVP total.
     * Also sent for each player's SVPs when client is joining a game in progress.
     * @since 2.0.00
     */
    protected void handleSVPTEXTMSG( final SOCSVPTextMessage mes )
    {
        final String gaName = mes.getGame();
        SOCGame ga = client.games.get( gaName );
        if (ga == null)
            return;  // Not one of our games
        final SOCPlayer pl = ga.getPlayer( mes.pn );
        if (pl == null)
            return;

        pl.addSpecialVPInfo( mes.svp, mes.desc );
        PlayerClientListener pcl = client.getClientListener( gaName );
        if (pcl == null)
            return;

        pcl.playerSVPAwarded( pl, mes.svp, mes.desc );
    }

    /**
     * Update player inventory. Refresh our display. If it's a reject message, give feedback to the user.
     * @since 2.0.00
     */
    private void handleINVENTORYITEMACTION( final SOCInventoryItemAction mes )
    {
        final boolean isReject = SOCDisplaylessPlayerClient.handleINVENTORYITEMACTION
            ( client.games, mes );

        PlayerClientListener pcl = client.getClientListener( mes.getGame() );
        if (pcl == null)
            return;

        if (isReject)
        {
            pcl.invItemPlayRejected( mes.itemType, mes.reasonCode );
        }
        else
        {
            SOCGame ga = client.games.get( mes.getGame() );
            if (ga != null)
            {
                final SOCPlayer pl = ga.getPlayer( mes.playerNumber );
                pcl.playerDevCardsUpdated
                    ( pl, (mes.action == SOCInventoryItemAction.ADD_PLAYABLE) );
                if (mes.action == SOCInventoryItemAction.PLAYED)
                    pcl.playerCanCancelInvItemPlay( pl, mes.canCancelPlay );
            }
        }
    }

    /**
     * Handle the "set special item" message.
     * Calls {@link SOCDisplaylessPlayerClient#handleSETSPECIALITEM(Map, SOCSetSpecialItem)},
     * then calls {@link PlayerClientListener} to update the game display.
     *
     * @param games  Games the client is playing
     * @param mes  the message
     * @since 2.0.00
     */
    private void handleSETSPECIALITEM( final Map<String, SOCGame> games, SOCSetSpecialItem mes )
    {
        // update game data:

        SOCDisplaylessPlayerClient.handleSETSPECIALITEM( games, mes );

        final PlayerClientListener pcl = client.getClientListener( mes.getGame() );
        if (pcl == null)
            return;

        final SOCGame ga = client.games.get( mes.getGame() );
        if (ga == null)
            return;

        // update displays:

        final String typeKey = mes.typeKey;
        final int gi = mes.gameItemIndex, pi = mes.playerItemIndex, pn = mes.playerNumber;
        final SOCPlayer pl = ((pn != -1) && (pi != -1)) ? ga.getPlayer( pn ) : null;

        switch (mes.op)
        {
        case SOCSetSpecialItem.OP_SET:
            // fall through
        case SOCSetSpecialItem.OP_CLEAR:
            pcl.playerSetSpecialItem( typeKey, ga, pl, gi, pi, (mes.op == SOCSetSpecialItem.OP_SET) );
            break;

        case SOCSetSpecialItem.OP_PICK:
            // fall through
        case SOCSetSpecialItem.OP_DECLINE:
            pcl.playerPickSpecialItem( typeKey, ga, pl, gi, pi, (mes.op == SOCSetSpecialItem.OP_PICK),
                mes.coord, mes.level, mes.sv );
            break;

        case SOCSetSpecialItem.OP_SET_PICK:
            // fall through
        case SOCSetSpecialItem.OP_CLEAR_PICK:
            pcl.playerSetSpecialItem( typeKey, ga, pl, gi, pi, (mes.op == SOCSetSpecialItem.OP_SET_PICK) );
            pcl.playerPickSpecialItem( typeKey, ga, pl, gi, pi, true,
                mes.coord, mes.level, mes.sv );
            break;
        }
    }

}  // class MessageHandler<|MERGE_RESOLUTION|>--- conflicted
+++ resolved
@@ -74,14 +74,6 @@
     private SOCPlayerClient client;
     private GameMessageSender gms;
 
-<<<<<<< HEAD
-    MessageHandler( SOCPlayerClient client )
-    {
-        if (client == null)
-            throw new IllegalArgumentException( "client is null" );
-        this.client = client;
-        gms = client.getGameMessageSender();
-=======
     /**
      * Create a MessageHandler.
      * Must call {@link #init(SOCPlayerClient)} for initial setup before
@@ -105,7 +97,6 @@
     {
         if (cli == null)
             throw new IllegalArgumentException("client is null");
->>>>>>> fc859787
 
         this.client = cli;
         gms = cli.getGameMessageSender();
@@ -463,11 +454,7 @@
              * a player has made a bank/port trade
              */
             case SOCMessage.BANKTRADE:
-<<<<<<< HEAD
-                handleBANKTRADE( (SOCBankTrade) mes );
-=======
                 handleBANKTRADE((SOCBankTrade) mes, isPractice);
->>>>>>> fc859787
                 break;
 
             /**
@@ -2183,38 +2170,19 @@
      * @param isPractice  Is the server {@link ClientNetwork#practiceServer}, not remote?
      * @since 2.0.00
      */
-<<<<<<< HEAD
-    protected void handleBANKTRADE( final SOCBankTrade mes )
-=======
     protected void handleBANKTRADE(final SOCBankTrade mes, final boolean isPractice)
->>>>>>> fc859787
     {
         if (isPractice || (client.sVersion >= SOCBankTrade.VERSION_FOR_SKIP_PLAYERELEMENTS))
             if (! SOCDisplaylessPlayerClient.handleBANKTRADE(client.games, mes))
                 return;
 
         final String gaName = mes.getGame();
-<<<<<<< HEAD
-        final SOCGame ga = client.games.get( gaName );
-        if (ga == null)
-            return;
+        final SOCGame ga = client.games.get(gaName);  // non-null because SOCDisplaylessPlayerClient returned true
         PlayerClientListener pcl = client.getClientListener( gaName );
         if (pcl == null)
             return;
 
-        final int pn = mes.getPlayerNumber();
-        if (pn >= 0)
-            pcl.playerBankTrade( ga.getPlayer( pn ), mes.getGiveSet(), mes.getGetSet() );
-        else
-            pcl.playerTradeDisallowed( -1, (pn == SOCBankTrade.PN_REPLY_NOT_YOUR_TURN) );
-=======
-        final SOCGame ga = client.games.get(gaName);  // non-null because SOCDisplaylessPlayerClient returned true
-        PlayerClientListener pcl = client.getClientListener(gaName);
-        if (pcl == null)
-            return;
-
         pcl.playerBankTrade(ga.getPlayer(mes.getPlayerNumber()), mes.getGiveSet(), mes.getGetSet());
->>>>>>> fc859787
     }
 
     /**
@@ -2230,21 +2198,8 @@
 
         SOCTradeOffer offer = mes.getOffer();
         final int fromPN = offer.getFrom();
-<<<<<<< HEAD
-        SOCPlayer from;
-        if (fromPN >= 0)
-        {
-            from = ga.getPlayer( fromPN );
-            from.setCurrentOffer( offer );
-        }
-        else
-        {
-            from = null;
-        }
-=======
         SOCPlayer from = ga.getPlayer(fromPN);
         from.setCurrentOffer(offer);
->>>>>>> fc859787
 
         PlayerClientListener pcl = client.getClientListener( gaName );
         pcl.requestedTrade( from, fromPN );
@@ -2281,18 +2236,11 @@
      */
     protected void handleREJECTOFFER( SOCRejectOffer mes )
     {
-<<<<<<< HEAD
         SOCGame ga = client.games.get( mes.getGame() );
-        SOCPlayer player = ga.getPlayer( mes.getPlayerNumber() );
-
-        PlayerClientListener pcl = client.getClientListener( mes.getGame() );
-        pcl.requestedTradeRejection( player );
-=======
-        SOCGame ga = client.games.get(mes.getGame());
         final int pn = mes.getPlayerNumber();
         SOCPlayer player = (pn >= 0) ? ga.getPlayer(pn) : null;
 
-        PlayerClientListener pcl = client.getClientListener(mes.getGame());
+        PlayerClientListener pcl = client.getClientListener( mes.getGame() );
 
         int rc = mes.getReasonCode();
         switch (rc)
@@ -2312,7 +2260,6 @@
         default:
             pcl.playerTradeDisallowed(pn, false, false);
         }
->>>>>>> fc859787
     }
 
     /**
@@ -2330,16 +2277,8 @@
         if (pcl == null)
             return;
 
-<<<<<<< HEAD
-        final int offeringPN = mes.getOfferingNumber(), acceptingPN = mes.getAcceptingNumber();
-        if (acceptingPN >= 0)
-            pcl.playerTradeAccepted( ga.getPlayer( offeringPN ), ga.getPlayer( acceptingPN ) );
-        else
-            pcl.playerTradeDisallowed( offeringPN, false );
-=======
         pcl.playerTradeAccepted
             (ga.getPlayer(mes.getOfferingNumber()), ga.getPlayer(mes.getAcceptingNumber()));
->>>>>>> fc859787
     }
 
     /**
@@ -2376,15 +2315,9 @@
             return;
 
         final int pn = mes.getPlayerNumber();
-<<<<<<< HEAD
         final SOCPlayer player = ga.getPlayer( pn );
         final PlayerClientListener pcl = client.getClientListener( mes.getGame() );
-        final int clientPN = (pcl != null) ? pcl.getClientPlayerNumber() : -2;  // not -1: message may have that
-=======
-        final SOCPlayer player = ga.getPlayer(pn);
-        final PlayerClientListener pcl = client.getClientListener(mes.getGame());
         final boolean isClientPlayer = (pcl != null) && (pn >= 0) && (pn == pcl.getClientPlayerNumber());
->>>>>>> fc859787
         final int act = mes.getAction();
 
         if (isClientPlayer && (act == SOCDevCardAction.ADD_OLD) && (ga.getGameState() == SOCGame.OVER))
@@ -2396,15 +2329,10 @@
         if (ctypes != null)
         {
             for (final int ctype : ctypes)
-<<<<<<< HEAD
-                handleDEVCARDACTION( ga, player, act, ctype );
+                handleDEVCARDACTION(ga, player, isClientPlayer, act, ctype);
         }
         else
         {
-=======
-                handleDEVCARDACTION(ga, player, isClientPlayer, act, ctype);
-        } else {
->>>>>>> fc859787
             int ctype = mes.getCardType();
             if ((!isPractice) && (client.sVersion < SOCDevCardConstants.VERSION_FOR_RENUMBERED_TYPES))
             {
@@ -2413,12 +2341,8 @@
                 else if (ctype == SOCDevCardConstants.UNKNOWN_FOR_VERS_1_X)
                     ctype = SOCDevCardConstants.UNKNOWN;
             }
-<<<<<<< HEAD
-            handleDEVCARDACTION( ga, player, act, ctype );
-=======
 
             handleDEVCARDACTION(ga, player, isClientPlayer, act, ctype);
->>>>>>> fc859787
         }
 
         if (pcl != null)
@@ -2439,13 +2363,8 @@
      * @param ctype  Type of development card from {@link SOCDevCardConstants}
      * @see SOCDisplaylessPlayerClient#handleDEVCARDACTION(SOCGame, SOCPlayer, int, int)
      */
-<<<<<<< HEAD
-    private void handleDEVCARDACTION
-    ( final SOCGame ga, final SOCPlayer player, final int act, final int ctype )
-=======
     protected void handleDEVCARDACTION
         (final SOCGame ga, final SOCPlayer player, final boolean isClientPlayer, final int act, final int ctype)
->>>>>>> fc859787
     {
         // if you change this method, consider changing SOCDisplaylessPlayerClient.handleDEVCARDACTION too
 
