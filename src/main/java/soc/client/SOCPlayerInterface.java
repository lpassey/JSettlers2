/**
 * Java Settlers - An online multiplayer version of the game Settlers of Catan
 * Copyright (C) 2003  Robert S. Thomas <thomas@infolab.northwestern.edu>
 * Portions of this file Copyright (C) 2007-2020 Jeremy D Monin <jeremy@nand.net>
 * Portions of this file Copyright (C) 2012-2013 Paul Bilnoski <paul@bilnoski.net>
 *     - UI layer refactoring, GameStatistics, type parameterization, GUI API updates, etc
 *
 * This program is free software; you can redistribute it and/or
 * modify it under the terms of the GNU General Public License
 * as published by the Free Software Foundation; either version 3
 * of the License, or (at your option) any later version.
 *
 * This program is distributed in the hope that it will be useful,
 * but WITHOUT ANY WARRANTY; without even the implied warranty of
 * MERCHANTABILITY or FITNESS FOR A PARTICULAR PURPOSE.  See the
 * GNU General Public License for more details.
 *
 * You should have received a copy of the GNU General Public License
 * along with this program.  If not, see <http://www.gnu.org/licenses/>.
 *
 * The maintainer of this program can be reached at jsettlers@nand.net
 **/
package soc.client;

import soc.client.stats.SOCGameStatistics;
import soc.debug.D;  // JM

import soc.game.SOCBoard;
import soc.game.SOCCity;
import soc.game.SOCFortress;
import soc.game.SOCGame;
import soc.game.SOCGameEvent;
import soc.game.SOCGameEventListener;
import soc.game.SOCGameOptionSet;
import soc.game.SOCInventory;
import soc.game.SOCInventoryItem;
import soc.game.SOCPlayer;
import soc.game.SOCPlayerEvent;
import soc.game.SOCPlayingPiece;
import soc.game.SOCResourceConstants;
import soc.game.SOCResourceSet;
import soc.game.SOCRoad;
import soc.game.SOCScenario;
import soc.game.SOCSettlement;
import soc.game.SOCShip;
import soc.game.SOCSpecialItem;
import soc.game.SOCTradeOffer;
import soc.game.SOCVillage;
import soc.message.SOCMessage;
import soc.message.SOCPlayerElement.PEType;
import soc.message.SOCBankTrade;     // for reply code constant
import soc.message.SOCPickResources;  // for reason code constants
import soc.message.SOCSimpleAction;  // for action type constants
import soc.message.SOCSimpleRequest;  // for request type constants
import soc.util.SOCStringManager;

import java.awt.Color;
import java.awt.Cursor;
import java.awt.Dialog;
import java.awt.Dimension;
import java.awt.DisplayMode;
import java.awt.EventQueue;
import java.awt.Font;
import java.awt.FontMetrics;
import java.awt.Frame;
import java.awt.Graphics;
import java.awt.Insets;
import java.awt.MenuItem;
import java.awt.PopupMenu;
import java.awt.TextArea;
import java.awt.TextComponent;
import java.awt.Window;
import java.awt.datatransfer.Clipboard;
import java.awt.datatransfer.StringSelection;
import java.awt.event.ActionEvent;
import java.awt.event.ActionListener;
import java.awt.event.ComponentAdapter;
import java.awt.event.ComponentEvent;
import java.awt.event.FocusEvent;
import java.awt.event.FocusListener;
import java.awt.event.InputEvent;
import java.awt.event.KeyAdapter;
import java.awt.event.KeyEvent;
import java.awt.event.MouseAdapter;
import java.awt.event.MouseEvent;
import java.awt.event.MouseListener;
import java.awt.event.WindowAdapter;
import java.awt.event.WindowEvent;

import java.util.ArrayList;
import java.util.EnumMap;
import java.util.List;
import java.util.Map;
import java.util.MissingResourceException;
import java.util.StringTokenizer;
import java.util.Timer;  // SOCPlayerInterface also uses restartable javax.swing.Timer
import java.util.TimerTask;
import java.util.concurrent.ExecutorService;
import java.util.concurrent.Executors;

import java.io.PrintWriter;  // For chatPrintStackTrace
import java.io.StringWriter;

import javax.sound.sampled.LineUnavailableException;
import javax.swing.AbstractAction;
import javax.swing.ActionMap;
import javax.swing.InputMap;
import javax.swing.JButton;
import javax.swing.JComponent;
import javax.swing.JTextField;
import javax.swing.KeyStroke;
import javax.swing.border.EmptyBorder;
import javax.swing.event.DocumentEvent;
import javax.swing.event.DocumentListener;

/**
 * Window with interface for a player in one game of Settlers of Catan.
 * Contains {@link SOCBoardPanel board}, client's and other players' {@link SOCHandPanel hands},
 * chat interface, game message window, and the {@link SOCBuildingPanel building/buying panel}.
 *<P>
 * Players' {@link SOCHandPanel hands} start with player 0 at top-left, and go clockwise;
 * see {@link #doLayout()} for details. Component sizes including {@link SOCBoardPanel}
 * are recalculated by {@link #doLayout()} when the frame is resized.
 *<P>
 * When we join a game, the client will update visible game state by calling methods here like
 * {@link #addPlayer(String, int)}; when all this activity is complete, and the interface is
 * ready for interaction, the client calls {@link #began(List)}.
 *<P>
 * Has keyboard shortcuts for Accept/Reject/Counter trade offers, since v2.3.00.
 * See {@link TradeHotkeyActionListener} for details if adding others.
 *<P>
 * <B>Chat text history:</B>
 * Remembers chat text sent by client player to the game/server, including local debug commands.
 *<UL>
 * <LI> If text is exact copy of previously sent line, don't add another copy to history
 * <LI> Up arrow key browses back in time, Down browses forward (same direction as the chat output window)
 * <LI> While browsing history, can edit currently-displayed line in input field.
 *      Can then hit Enter to send, or continue browsing (changes are discarded).
 * <LI> At start of browsing (first Up arrow), saves current contents of chat input field.
 * <LI> When browsing Down past the most recent history, restores those saved contents.
 * <LI> When board is reset, keeps sent history but discards contents of the scrolling chat pane.
 *      After the reset, server sends a "recap" of recent chat text.
 *</UL>
 *
 * <B>Local preferences:</B>
 * For optional per-game preferences like {@link #PREF_SOUND_MUTE}, see {@code localPrefs} parameter in
 * the {@link #SOCPlayerInterface(String, MainDisplay, SOCGame, Map)} constructor javadoc.
 * The current game's prefs are shown and changed with {@link NewGameOptionsFrame}.
 * Local prefs are not saved persistently like client preferences
 * ({@link SOCPlayerClient#PREF_SOUND_ON} etc) are.
 *<P>
 * A separate {@link SOCPlayerClient} window holds the list of current games and channels.
 *<P>
 * Some requests, actions, and features need different behavior depending on the
 * server version we're connected to: check {@link SOCPlayerClient#getServerVersion(SOCGame)}
 * if needed.
 *
 * @author Robert S. Thomas
 */
@SuppressWarnings("serial")
public class SOCPlayerInterface extends Frame
    implements ActionListener, MouseListener, SOCGameEventListener,
        PlayerClientListener.NonBlockingDialogDismissListener
{
    /**
     * Boolean per-game preference to mute all sound effects in this game.
     * For use with constructor's {@code localPrefs} parameter. Default value is {@code false}.
     * @see #isSoundMuted()
     * @see SOCPlayerClient#PREF_SOUND_ON
     * @since 1.2.00
     */
    public static final String PREF_SOUND_MUTE = "soundMute";

    /**
     * Basic minimum frame width for a 4-player game.
     * Used for {@link #width_base} and user preference {@link SOCPlayerClient#PREF_PI__WIDTH}.
     * @since 1.2.00
     */
    private static final int WIDTH_MIN_4PL = 830;

    /**
     * Basic minimum frame height for a 4-player game.
     * Used for {@link #height_base} and user preference {@link SOCPlayerClient#PREF_PI__HEIGHT}.
     * @since 1.2.00
     */
    private static final int HEIGHT_MIN_4PL = 650;

    /** i18n text strings */
    private static final SOCStringManager strings = SOCStringManager.getClientManager();

    /**
     * Minimum frame width calculated in constructor from this game's player count and board,
     * based on {@link #WIDTH_MIN_4PL} and {@link #displayScale}.
     * Optional board layout part Visual Shift ("VS") may increase {@link #boardPanel}'s size
     * and {@code width_base}.
     * @see #height_base
     * @see #widthOrig
     * @since 1.2.00
     */
    private int width_base;

    /**
     * Minimum frame height calculated in constructor from this game's player count and board,
     * based on {@link #HEIGHT_MIN_4PL} and {@link #displayScale}.
     * Optional board layout part Visual Shift ("VS") may increase {@link #boardPanel}'s size
     * and {@code height_base}.
     * @see #width_base
     * @see #heightOrig
     * @since 1.2.00
     */
    private int height_base;

    /**
     * Frame's original width, as calculated in constructor.
     * Used with {@link #wasResized} in {@link #frameResizeDone()}.
     *
     * @see #heightOrig
     * @see #width_base
     * @since 2.0.00
     */
    private int widthOrig;

    /**
     * Frame's original height, as calculated in constructor.
     * Used with {@link #wasResized} in {@link #frameResizeDone()}.
     *
     * @see #widthOrig
     * @see #height_base
     * @since 2.0.00
     */
    private int heightOrig;

    /**
     * For high-DPI displays, what scaling factor to use? Unscaled is 1.
     * @since 2.0.00
     */
    /*package*/ final int displayScale;

    /**
     * the board display
     */
    protected SOCBoardPanel boardPanel;

    /**
     * Is this game using the 6-player board?
     * Checks {@link SOCGame#maxPlayers}.
     * @since 1.1.08
     */
    private final boolean is6player;

    /**
     * Is this game using developer Game Option {@link SOCGameOptionSet#K_PLAY_FO PLAY_FO}?
     * If so, all {@link SOCHandPanel}s will show dev cards/inventory details
     * ({@link #isGameObservableVP}) and each resource type amount (brick, ore, ...).
     * @since 2.4.50
     */
    protected final boolean isGameFullyObservable;

    /**
     * Is this game using developer Game Option {@link SOCGameOptionSet#K_PLAY_VPO PLAY_VPO}
     * or {@link #isGameFullyObservable}? If so, all {@link SOCHandPanel}s will show dev cards/inventory details.
     * @since 2.4.50
     */
    protected final boolean isGameObservableVP;

    /**
     * For perf/display-bugs during component layout (OSX firefox),
     * show only background color in {@link #update(Graphics)} when true.
     * @since 1.1.06
     */
    private boolean layoutNotReadyYet;

    /**
     * True only if window size has been changed from {@link #widthOrig} x {@link #heightOrig}.
     * Prevents rewriting/changing size prefs unnecessarily in {@link #frameResizeDone()}.
     * (This flag is needed in case it's changed back to that size afterwards.)
     * @since 2.0.00
     */
    private boolean wasResized;

    /**
     * To avoid sound-effect spam while receiving board layout info
     * when starting a game or joining a game in progress, track whether
     * {@link #began(List)} has been called.
     *<P>
     * Reminder: When starting a new game, some PUTPIECE messages
     * may be sent after {@code began(..)}, but these will all be sent
     * while game state is &lt; {@link SOCGame#START1A}.
     * @since 1.2.00
     */
    private boolean hasCalledBegan;

    /**
     * True if we've already shown {@link #game}'s scenario's
     * descriptive text in a popup window when the client joined,
     * or if the game has no scenario.
     * Checked in {@link #doLayout()}.
     * Shown just once, not shown again at {@link #resetBoard(SOCGame, int, int)}.
     * @since 2.0.00
     */
    private boolean didGameScenarioPopupCheck;

    //========================================================
    /**
     * Text/chat fields begin here
     */
    //========================================================

    /**
     * The input line where player can type chat text.
     * History is stored in {@link #textInputHistory}.
     * @see #textInputIsInitial
     */
    private JTextField textInput;

    /**
     * History for chat text sent to server from {@link #textInput}.
     * For UI/behavior, see class javadoc.
     *
     *<UL>
     * <LI> Each line must be a non-empty string
     * <LI> Newly sent lines are added to the end (highest index)
     * <LI> Element 0 is reserved for "unsent" contents of {@link #textInput},
     *      to avoid losing that with an accidental up-arrow keypress
     * <LI> During browsing, {@link #textInputHistoryBrowsePos} tracks displayed index.
     *      Sending a line resets that index to 0.
     * <LI> Not thread-safe: Changed only on AWT event thread
     *</UL>
     * @since 2.2.00
     */
    private final List<String> textInputHistory;

    /**
     * Currently displayed position while browsing chat text history;
     * otherwise 0. See {@link #textInputHistory} for details.
     * @since 2.2.00
     */
    private int textInputHistoryBrowsePos;

    /**
     * {@link #textInput} not yet typed into; display prompt message.
     *
     * @see #textInputHasSent
     * @see #TEXTINPUT_INITIAL_PROMPT_MSG
     * @since 1.1.00
     */
    protected boolean textInputIsInitial;

    /**
     * At least one text chat line has been sent by the player.
     * Don't show the initial prompt message if the text field
     * becomes blank again.
     *
     * @see #textInput
     * @see #TEXTINPUT_INITIAL_PROMPT_MSG
     * @since 1.1.00
     */
    protected boolean textInputHasSent;

    /**
     * Number of change-of-turns during game, after which
     * the initial prompt message fades to light grey.
     *
     * @see #textInput
     * @see #textInputGreyCountFrom
     * @since 1.1.00
     */
    protected int textInputGreyCountdown;

    /**
     * Initial value (20 turns) for textInputGreyCountdown
     *
     * @see #textInputGreyCountdown
     * @since 1.1.00
     */
    protected static int textInputGreyCountFrom = 20;

    /**
     * Not yet typed-in; display prompt message.
     *
     * @see #textInput
     * @since 1.1.00
     */
    public static final String TEXTINPUT_INITIAL_PROMPT_MSG
        = strings.get( "interface.type.here.chat" );  // "Type here to chat."

    /**
     * Used for responding to chat textfield changes by setting/clearing prompt message,
     * and up/down arrow keys for history.
     *
     * @see #textInput
     * @since 1.1.00
     */
    protected SOCPITextfieldListener textInputListener;

    /**
     * where text is displayed.
     * In the 6-player layout, size expands when hovered over with mouse.
     * @see #textDisplaysLargerTemp
     */
    protected SnippingTextArea textDisplay;

    /**
     * where chat text is displayed.
     * In the 6-player layout, size expands when hovered over with mouse.
     * @see #textDisplaysLargerTemp
     */
    protected SnippingTextArea chatDisplay;

    /**
     * If any text area is clicked in a 6-player game, give
     * focus to the text input box; for use with {@link #mouseClicked(MouseEvent)}.
     * This is for ease-of-use because these boxes move/expand in
     * the 6-player board just as the mouse is near them, so it's
     * more difficult to click on the text input box.
     *<P>
     * If the user actually wants to click in the text box instead,
     * they can click there again 1 second after the text displays
     * are made larger.
     *<P>
     * When the text fields are un-expanded because the mouse moves away from them,
     * that timer is reset to 0, and the next click will again give focus
     * to the input text box.
     * @since 1.1.13
     */
    private long textDisplaysLargerWhen;

    /**
     * In the {@link #is6player 6-player} layout, the text display fields
     * ({@link #textDisplay}, {@link #chatDisplay}) aren't as large.
     * When this flag is set, they've temporarily been made larger.
     * @see SOCPITextDisplaysLargerTask
     * @see #textDisplaysLargerWhen
     * @since 1.1.08
     */
    private boolean textDisplaysLargerTemp;

    /**
     * When set, must return text display field sizes to normal in {@link #doLayout()}
     * after a previous {@link #textDisplaysLargerTemp} flag set.
     * @since 1.1.08
     */
    private boolean textDisplaysLargerTemp_needsLayout;

    /**
     * Mouse hover flags, for use on 6-player board with {@link #textDisplaysLargerTemp}.
     *<P>
     * Set/cleared in {@link #mouseEntered(MouseEvent)}, {@link #mouseExited(MouseEvent)}.
     * @see SOCPITextDisplaysLargerTask
     * @since 1.1.08
     */
    private boolean textInputHasMouse, textDisplayHasMouse, chatDisplayHasMouse;

    /**
     * In 6-player games, text areas temporarily zoom when the mouse is over them.
     * On windows, the scrollbars aren't considered part of the text areas, so
     * we get a mouseExited when user is trying to scroll the text area.
     * Workaround: Instead of looking for mouseExited, look for mouseEntered on
     * handpanels or boardpanel.
     * @see #textDisplaysLargerTemp
     * @see #sbFixBHasMouse
     */
    private boolean sbFixNeeded;

    /**
     * Mouse hover flags, for use on 6-player board with {@link #textDisplaysLargerTemp}
     * and {@link #sbFixNeeded}. Used only on platforms (windows) where the scrollbar isn't
     * considered part of the textarea and triggers a mouseExited.
     *<P>
     * Set/cleared in {@link #mouseEntered(MouseEvent)}, {@link #mouseExited(MouseEvent)}.
     * @see SOCPITextDisplaysLargerTask
     * @since 1.1.08
     */
    private boolean sbFixLHasMouse, sbFixRHasMouse, sbFixBHasMouse;

    //========================================================
    /**
     * End of text/chat fields
     */
    //========================================================

    /**
     * interface for building pieces
     */
    protected SOCBuildingPanel buildingPanel;

    /**
     * the display for the players' hands.
     * Hands start at top-left and go clockwise.
     * @see #clientHand
     */
    protected SOCHandPanel[] hands;

    /**
     * Tracks our own hand within {@link #hands hands[]}, if we are
     * active in a game.  Null otherwise.
     * Set by {@link SOCHandPanel}'s removePlayer() and addPlayer() methods
     * by calling {@link #setClientHand(SOCHandPanel)}.
     * @see #clientHandPlayerNum
     * @see #isClientCurrentPlayer()
     * @see #bankTradeWasFromTradePanel
     * @since 1.1.00
     */
    protected SOCHandPanel clientHand;

    /**
     * Player ID of {@link #clientHand}, or -1.
     * Set by {@link SOCHandPanel}'s removePlayer() and addPlayer() methods
     * by calling {@link #setClientHand(SOCHandPanel)}.
     * @see #isClientCurrentPlayer()
     * @since 1.1.00
     */
    private int clientHandPlayerNum;  // the field for this in some other packages is called ourPN or ourPlayerNumber

    /**
     * If true, client player's most recent bank/port trade request was sent from their handpanel's
     * Trade Offer panel. So if trade is approved by server, should clear that panel's values to 0.
     * If false, that request was sent from another interface element.
     * @since 2.0.00
     */
    boolean bankTradeWasFromTradePanel;  // package-level access for SOCHandPanel

    /**
     * the player colors. Indexes from 0 to {@link SOCGame#maxPlayers} - 1.
     * Initialized in constructor.
     * @see #getPlayerColor(int, boolean)
     */
    protected Color[] playerColors, playerColorsGhost;

    /**
     * Color to use when painting borders when in high-contrast mode; {@code null} otherwise.
     * Used by {@link #paintBordersHandColumn(Graphics, SOCHandPanel)}.
     * Will be the system foreground color, for contrast against panel backgrounds.
     * When {@code null}, uses {@link Graphics#clearRect(int, int, int, int)} to clear to background color instead.
     * @since 2.0.00
     */
    private final Color highContrastBorderColor;

    /**
     * the client main display that spawned us
     */
    protected final MainDisplay mainDisplay;

    protected final SOCPlayerClient client;

    /**
     * the game associated with this interface. Not null. This reference changes if board is reset.
     */
    protected SOCGame game;

    /**
     * If true, {@link #updateAtGameState()} has been called at least once,
     * or the constructor was called with a non-zero {@link SOCGame#getGameState()}.
     * If false, the 'known' game state (from the constructor) is 0.
     * @since 1.2.00
     */
    private boolean knowsGameState;

    /**
     * Flag to ensure interface will be updated later when the first actual turn
     * begins (state changes from {@link SOCGame#START2B} or {@link SOCGame#START3B}
     * to {@link SOCGame#ROLL_OR_CARD}). Initially set in {@link #startGame()} while leaving
     * state {@link SOCGame#NEW}. Checked/cleared in {@link #updateAtGameState()}.
     * @since 1.1.00
     */
    protected boolean gameIsStarting;

    /**
     * Flag to set true if game has been deleted while we're observing it,
     * or was stopped by a server or network error. Is set in {@link #gameDisconnected(boolean, String)}.
     * @since 1.2.01
     */
    protected boolean gameHasErrorOrDeletion;

    /**
     * Optional board layout "visual shift and trim" (Added Layout Part "VS") to use
     * when sizing and laying out the game's {@link SOCBoardPanel}, or {@code null}.
     * @see SOCBoardPanel#getExtraSizeFromBoard(boolean)
     * @since 2.0.00
     */
    private final int[] layoutVS;

    /**
     * this other player has requested a board reset; voting is under way.
     * Null if no board reset vote is under way.
     *
     * @see soc.server.SOCServer#resetBoardAndNotify(String, int)
     * @since 1.1.00
     */
    protected SOCHandPanel boardResetRequester;

    /**
     * Board reset voting: If voting is active and we haven't yet voted,
     * track our dialog; this lets us dispose of it if voting is cancelled.
     * @since 1.1.00
     */
    protected ResetBoardVoteDialog boardResetVoteDia;

    /** Is one or more {@link SOCHandPanel} (of other players) showing a
     *  "Discarding..." or "Picking resource..." message?
     * @since 1.1.00
     */
    private boolean showingPlayerDiscardOrPick;

    /**
     * Synchronize access to {@link #showingPlayerDiscardOrPick}
     * and {@link #showingPlayerDiscardOrPick_task}
     * @since 1.1.00
     */
    private Object showingPlayerDiscardOrPick_lock;

    /**
     * Task reference, in case need to cancel. May be null if not {@link #showingPlayerDiscardOrPick}.
     * @since 1.1.00
     */
    private SOCPIDiscardOrPickMsgTask showingPlayerDiscardOrPick_task;

    /**
     * For frame resize, a restarting timer to call {@link #frameResizeDone()}
     * once instead of repeatedly as the user drags the frame edges.
     * Usually {@code null} when not in the middle of resizing.
     *<P>
     * This field is only read and set/cleared from AWT/swing threads,
     * but is volatile just in case.
     * @since 1.2.00
     */
    private volatile javax.swing.Timer frameResizeDoneTimer;

    /**
     * number of columns in the text output area
     */
    protected int ncols;

    /**
     * width of text output area in pixels
     */
    protected int npix;

    /**
     * Size of our window from {@link #getSize()}, not excluding insets.
     * Determined in {@link #doLayout()}, or null.
     * @since 1.1.11
     */
    private Dimension prevSize;

    /**
     * Have we resized the board, and thus need to repaint the borders
     * between panels?  Determined in {@link #doLayout()}.
     * @since 1.1.11
     */
    private boolean needRepaintBorders;

    /**
     * True if sound effects in this particular game interface are muted.
     * For more details see {@link #isSoundMuted()}.
     * @since 1.2.00
     */
    private boolean soundMuted;

    /**
     * Starting value of the countdown to auto-reject bot trades.
     * For more details see {@link #getBotTradeRejectSec()}.
     *<P>
     * Default value -8 is negative because the countdown is disabled by default.
     * Another value can be specified in our constructor's {@code localPrefs} param.
     * @since 1.2.00
     */
    private int botTradeRejectSec = UserPreferences.getPref
        ( SOCPlayerClient.PREF_BOT_TRADE_REJECT_SEC, -8 );

    /**
     * The dialog for getting what resources the player wants to discard or gain.
     */
    protected SOCDiscardOrGainResDialog discardOrGainDialog;

    /**
     * the dialog for choosing a player from which to steal
     */
    protected SOCChoosePlayerDialog choosePlayerDialog;

    /**
     * the dialog for choosing a resource to monopolize
     */
    protected SOCMonopolyDialog monopolyDialog;

    private SOCGameStatistics gameStats;

    /**
     * Sound prompt at start of player's turn (roll or play card).
     * Generated at first call to constructor.
     * @since 1.2.00
     */
    private static byte[] SOUND_BEGIN_TURN;

    /**
     * Sound made when a piece is placed.
     * Generated at first call to constructor.
     * @since 1.2.00
     */
    private static byte[] SOUND_PUT_PIECE;

    /**
     * Alert chime for when resources have been stolen or player must choose which ones to discard.
     * Generated at first call to constructor.
     * @since 1.2.00
     */
    static byte[] SOUND_RSRC_LOST;

    /**
     * Alert chime for when free resources are gained from a gold hex or a scenario-specific event.
     * Generated at first call to constructor.
     * @since 2.0.00
     */
    static byte[] SOUND_RSRC_GAINED_FREE;

    /**
     * Sound prompt when trade is offered to client player.
     * Generated at first call to constructor.
     * @since 1.2.01
     */
    static byte[] SOUND_OFFERED_TRADE;

    private final ClientBridge clientListener;

    /**
     * Thread executor to queue and play {@link #playSound(byte[])} using {@link PIPlaySound}s.
     * @since 1.2.00
     */
    private static final ExecutorService soundQueueThreader = Executors.newSingleThreadExecutor();

    /**
     * Non-blocking dialog created for scenario or game event, for {@link #isNonBlockingDialogVisible()}.
     *<P>
     * Currently assumes only one field is needed to track such dialogs,
     * because no current scenario has more than one type of event which would
     * need concurrent tracking.
     * @since 2.0.00
     */
    volatile Dialog nbdForEvent;

    /**
     * Add one hotkey's bindings to an {@link InputMap}.
     * Hotkey shortcuts always respond to Ctrl + letter, and also Cmd on MacOSX or Alt on Windows.
     * On Windows, also calls {@link JButton#setMnemonic(int) btn.setMnemonic(vkChar)}.
     * @param im  InputMap to add to
     * @param vkChar  Unmasked key to use, like {@link KeyEvent#VK_R}
     * @param eventStr  Unique event to pair InputMap to ActionMap, like {@code "hotkey_roll"}
     * @param btn  Button, to call {@link JButton#setMnemonic(int)} for Alt + {@code vkChar};
     *     {@code null} if there's no associated button and on Windows this method should
     *     directly add the mapping with {@link InputEvent#ALT_DOWN_MASK}
     * @see #removeHotkeysInputMap_one(InputMap, int)
     * @since 2.3.00
     */
    /* package */
    static void addHotkeysInputMap_one(
        final InputMap im, final int vkChar, final String eventStr, final JButton btn )
    {
        im.put( KeyStroke.getKeyStroke( vkChar, InputEvent.CTRL_DOWN_MASK ), eventStr );

        if (SOCPlayerClient.IS_PLATFORM_WINDOWS)
        {
            // also respond to Alt on win32/win64;
            // setMnemonic works only on the Windows L&F; does nothing on MacOSX for Cmd
            if (btn != null)
                btn.setMnemonic( vkChar );
            else
                im.put( KeyStroke.getKeyStroke( vkChar, InputEvent.ALT_DOWN_MASK ), eventStr );
        }
        else if (SOCPlayerClient.IS_PLATFORM_MAC_OSX)
        {
            // also respond to Cmd on MacOSX
            im.put( KeyStroke.getKeyStroke( vkChar, InputEvent.META_DOWN_MASK ), eventStr );
        }
    }

    /**
     * Remove one hotkey's bindings from an {@link InputMap}.
     * Will clear bindings for Ctrl + letter, and also Cmd on MacOSX or Alt on Windows,
     * by setting their action to {@code "none"}.
     * @param im  InputMap to remove from
     * @param vkChar  Unmasked key to use, like {@link KeyEvent#VK_R}
     * @see #addHotkeysInputMap_one(InputMap, int, String, JButton)
     * @since 2.3.00
     */
    /* package */
    static void removeHotkeysInputMap_one
    ( final InputMap im, final int vkChar )
    {
        KeyStroke[] ksMods = new KeyStroke[2];
        ksMods[0] = KeyStroke.getKeyStroke( vkChar, InputEvent.CTRL_DOWN_MASK );
        if (SOCPlayerClient.IS_PLATFORM_WINDOWS)
            ksMods[1] = KeyStroke.getKeyStroke( vkChar, InputEvent.ALT_DOWN_MASK );
        else if (SOCPlayerClient.IS_PLATFORM_MAC_OSX)
            ksMods[1] = KeyStroke.getKeyStroke( vkChar, InputEvent.META_DOWN_MASK );

        for (final KeyStroke ks : ksMods)
            if (ks != null)
                im.put( ks, "none" );
    }

    /**
     * Create and show a new player interface.
     * If the game options have a {@link SOCScenario} description, it will be shown now in a popup
     * by {@link #showScenarioInfoDialog()}.
     *
     * @param title  title for this interface - game name
     * @param md     the client main display that spawned us
     * @param ga     the game associated with this interface; must not be {@code null}
     * @param layoutVS  Optional board layout "visual shift and trim" (Added Layout Part "VS")
     *     to use when sizing and laying out the new game's {@link SOCBoardPanel}, or {@code null}
     * @param localPrefs  optional map of per-game local preferences to use in this {@code SOCPlayerInterface},
     *     or {@code null}. Preference name keys are {@link #PREF_SOUND_MUTE}, etc.
     *     Values for boolean prefs should be {@link Boolean#TRUE} or {@code .FALSE}.
     *     If provided in the Map, value for {@link SOCPlayerClient#PREF_BOT_TRADE_REJECT_SEC}
     *     (positive or negative) is used to call {@link #setBotTradeRejectSec(int)}.
     * @throws IllegalArgumentException if a {@code localPrefs} value isn't the expected type
     *     ({@link Integer} or {@link Boolean}) based on its key's javadoc.
     */
    public SOCPlayerInterface
    ( String title, MainDisplay md, SOCGame ga, final int[] layoutVS, final Map<String, Object> localPrefs )
        throws IllegalArgumentException
    {
        super( strings.get( "interface.title.game", title )
            + (ga.isPractice ? "" : " [" + md.getClient().getNickname( false ) + "]") );
        // "Settlers of Catan Game: {0}"

        layoutNotReadyYet = true;  // will set to false at end of doLayout
        setResizable( true );
        setLocationByPlatform( true );  // cascade, not all same hard-coded position as in v1.1.xx

        this.mainDisplay = md;
        // set displayScale from NGOF if pref is there, otherwise from MainDisplay startup
        {
            int ds = 0;
            Object pref = (localPrefs != null) ? (localPrefs.get( SOCPlayerClient.PREF_UI_SCALE_FORCE )) : null;
            if (pref instanceof Integer)
                ds = (Integer) pref;
            displayScale = ((ds > 0) && (ds <= 3)) ? ds : md.getDisplayScaleFactor();
        }
        client = md.getClient();
        game = ga;
        game.setGameEventListener( this );
        is6player = (game.maxPlayers > 4);
        isGameFullyObservable = game.isGameOptionSet( SOCGameOptionSet.K_PLAY_FO );
        isGameObservableVP = isGameFullyObservable || game.isGameOptionSet( SOCGameOptionSet.K_PLAY_VPO );

        knowsGameState = (game.getGameState() != 0);
        this.layoutVS = layoutVS;
<<<<<<< HEAD
        clientListener = new ClientBridge( this );
        gameStats = new SOCGameStatistics( game );
=======
        gameStats = new SOCGameStatistics(game);
        clientListener = createClientListenerBridge();

>>>>>>> 994f5bcb
        gameIsStarting = false;
        clientHand = null;
        clientHandPlayerNum = -1;

        if (localPrefs != null)
        {
            soundMuted = Boolean.TRUE.equals( localPrefs.get( PREF_SOUND_MUTE ) );

            String k = SOCPlayerClient.PREF_BOT_TRADE_REJECT_SEC;
            Object v = localPrefs.get( k );
            if (v != null)
            {
                if (v instanceof Integer)
                    botTradeRejectSec = (Integer) v;
                else
                    throw new IllegalArgumentException( "value not Integer: " + k );
            }
        }
        // else, soundMuted = false, botTradeRejectSec = its default (see declaration/initializer)

        showingPlayerDiscardOrPick = false;
        showingPlayerDiscardOrPick_lock = new Object();

        /**
         * initialize the player colors
         */
        playerColors = new Color[game.maxPlayers];
        playerColorsGhost = new Color[game.maxPlayers];
        playerColors[0] = new Color( 109, 124, 231 ); // grey-blue
        playerColors[1] = new Color( 231, 35, 35 ); // red
        playerColors[2] = new Color( 244, 238, 206 ); // off-white
        playerColors[3] = new Color( 249, 128, 29 ); // orange
        if (is6player)
        {
            playerColors[4] = new Color( 97, 151, 113 ); // almost same green as SwingMainDisplay.JSETTLERS_BG_GREEN #61AF71
            playerColors[5] = playerColors[3];  // orange
            playerColors[3] = new Color( 166, 88, 201 );  // violet
        }
        for (int i = 0; i < game.maxPlayers; ++i)
        {
            playerColorsGhost[i] = makeGhostColor( playerColors[i] );
        }

        /**
         * initialize the font and the foreground, and background colors
         */
        if (!SwingMainDisplay.isOSColorHighContrast())
        {
            highContrastBorderColor = null;
            setBackground( Color.BLACK );
            setForeground( Color.WHITE );
        }
        else
        {
            final Color[] sysColors = SwingMainDisplay.getForegroundBackgroundColors( false, true );
            highContrastBorderColor = sysColors[0];
        }
        setFont( new Font( "SansSerif", Font.PLAIN, 10 * displayScale ) );

        /** we're doing our own layout management */
        setLayout( null );

        initUIElements( true );

        /**
         * more initialization stuff
         */

        textInputHistory = new ArrayList<>();
        textInputHistory.add( "" );

        final Dimension boardExtraSize = boardPanel.getExtraSizeFromBoard( false );
        // add to minimum size, to make enough room for board height, width, layoutVS
        // use unscaled board-internal pixels, to simplify assumptions at this early part of init/layout setup

        int piHeight = HEIGHT_MIN_4PL;
        if ((is6player || game.hasSeaBoard) && SOCPlayerClient.IS_PLATFORM_WINDOWS)
            piHeight += 25;
        piHeight = (piHeight + boardExtraSize.height) * displayScale;
        height_base = piHeight;

        int piWidth = WIDTH_MIN_4PL;
        piWidth = (piWidth + boardExtraSize.width) * displayScale;
        width_base = piWidth;

        // check window frame size preference if set
        {
            int prefWidth = UserPreferences.getPref( SOCPlayerClient.PREF_PI__WIDTH, -1 );
            int prefHeight = (prefWidth != -1)
                ? UserPreferences.getPref( SOCPlayerClient.PREF_PI__HEIGHT, HEIGHT_MIN_4PL )
                : 0;
            if (prefWidth != -1)
            {
                prefWidth *= displayScale;
                prefHeight *= displayScale;

                if ((width_base != (WIDTH_MIN_4PL * displayScale))
                    || (height_base != (HEIGHT_MIN_4PL * displayScale)))
                {
                    // Pref size is based on minimum board size, but this game's board is bigger.
                    // This "scale-up" calc is the reverse of the one in frameResizeDone which scales down for
                    // getExtraSizeFromBoard; if you change it here, change it there too.
                    // (Unlike in frameResizeDone, this calc needs to apply displayScale)

                    piWidth = prefWidth + (boardExtraSize.width * displayScale);
                    piHeight = prefHeight + (boardExtraSize.height * displayScale);
                }
                else
                {
                    piWidth = prefWidth;
                    piHeight = prefHeight;
                }

                // Check vs max size for current screen
                try
                {
                    final DisplayMode mode = getGraphicsConfiguration().getDevice().getDisplayMode();
                    final int scWidth = mode.getWidth(), scHeight = mode.getHeight();
                    if (piWidth > scWidth)
                    {
                        if (piHeight > scHeight)
                        {
                            // Might be from resolution change: Keep ratio
                            final float scrnRatio = scWidth / scHeight, piRatio = piWidth / piHeight;
                            if (scrnRatio < piRatio)
                            {
                                // frame is wide, not tall: maximize width
                                piWidth = scWidth - 20;
                                piHeight = (int) (piWidth / piRatio);
                            }
                            else
                            {
                                // maximize height
                                piHeight = scHeight - 20;
                                piWidth = (int) (piHeight * piRatio);
                            }
                        }
                        else
                        {
                            // height is ok
                            piWidth = scWidth - 20;
                        }
                    }
                    else if (piHeight > scHeight)
                    {
                        // width is ok
                        piHeight = scHeight - 20;
                    }
                }
                catch( NullPointerException e )
                {
                }

            }
        }

        widthOrig = piWidth;
        heightOrig = piHeight;
        wasResized = false;
        setSize( piWidth, piHeight );
        validate();
        repaint();

        addComponentListener( new ComponentAdapter()
        {
            @Override
            public void componentResized( final ComponentEvent e )
            {
                if (layoutNotReadyYet || (e.getComponent() != SOCPlayerInterface.this) || !isVisible())
                    return;

                // use restartable timer in case of rapid fire during resize
                javax.swing.Timer t = frameResizeDoneTimer;
                if (t != null)
                {
                    t.restart();
                }
                else
                {
                    t = new javax.swing.Timer( 300, new ActionListener()
                    {
                        public void actionPerformed( ActionEvent ae )
                        {
                            frameResizeDoneTimer = null;
                            frameResizeDone();
                        }
                    } );
                    t.setRepeats( false );
                    frameResizeDoneTimer = t;
                    t.start();
                }
            }
        } );

        if (SOUND_BEGIN_TURN == null)
            soundQueueThreader.submit( new Runnable()
            {
                public void run()
                {
                    SOUND_BEGIN_TURN = Sounds.genChime( Sounds.NOTE_A5_HZ, 160, .38 );

                    byte[] buf = new byte[Sounds.bufferLen( 60 )];
                    Sounds.genChime( 140, 60, .15, buf, 0, false );
                    Sounds.genChime( 160, 50, .15, buf, 0, true );
                    Sounds.genChime( 240, 30, .2, buf, 0, true );
                    SOUND_PUT_PIECE = buf;

                    buf = new byte[Sounds.bufferLen( 120 + 90 )];
                    int i = Sounds.genChime( Sounds.NOTE_E4_HZ, 120, .9, buf, 0, false );
                    Sounds.genChime( Sounds.NOTE_C4_HZ, 90, .9, buf, i, false );
                    SOUND_RSRC_LOST = buf;

                    buf = new byte[Sounds.bufferLen( 120 + 90 )];
                    i = Sounds.genChime( Sounds.NOTE_C4_HZ, 120, .9, buf, 0, false );
                    Sounds.genChime( Sounds.NOTE_E4_HZ, 90, .9, buf, i, false );
                    SOUND_RSRC_GAINED_FREE = buf;

                    buf = new byte[Sounds.bufferLen( 120 + 120 )];
                    i = Sounds.genChime( Sounds.NOTE_B5_HZ, 120, .4, buf, 0, false );
                    Sounds.genChime( Sounds.NOTE_B5_HZ, 120, .4, buf, i, false );
                    SOUND_OFFERED_TRADE = buf;
                }
            } );

        /**
         * init is almost complete - when window appears and doLayout() is called,
         * it will reset mouse cursor from WAIT_CURSOR to normal (WAIT_CURSOR is
         * set in SOCPlayerClient.startPracticeGame or SwingMainDisplay.guardedActionPerform).
         * Then, if the game has any scenario description, it will be shown once in a popup
         * via showScenarioInfoDialog().
         */
    }

    /**
     * Factory method to create a new {@link ClientBridge}.
     * Third-party clients can use this to extend SOCPlayerInterface.
     * Is called during early part of construction, so most PI fields won't be initialized yet.
     * @return a new {@link ClientBridge} for this PlayerInterface
     * @since 2.4.50
     */
    protected ClientBridge createClientListenerBridge()
    {
        return new ClientBridge(this);
    }

    /**
     * Provide access to the client listener in case this class does not directly implement it.
     */
    public PlayerClientListener getClientListener()
    {
        return clientListener;
    }

    /**
     * Set up the user interface elements. Called for initial setup and board reset.
     * Creates all new components, adds them to layout.
     *<P>
     * Before v2.2.00 this method was {@code initInterfaceElements}.
     *
     * @param firstCall First setup call for this window; do global things
     *   such as windowListeners, not just component-specific things.
     */
    protected void initUIElements( final boolean firstCall )
    {
        final boolean isOSHighContrast = SwingMainDisplay.isOSColorHighContrast();

        /**
         * initialize the text input and display and add them to the interface.
         * Moved first so they'll be at top of the z-order, for use with textDisplaysLargerTemp.
         * In 6-player games, these text areas' sizes are "zoomed" larger temporarily when
         * the mouse hovers over them, for better visibility.
         */

        textDisplaysLargerTemp = false;
        textDisplaysLargerTemp_needsLayout = false;
        textDisplaysLargerWhen = 0L;
        textInputHasMouse = false;
        textDisplayHasMouse = false;
        chatDisplayHasMouse = false;
        sbFixNeeded = false;
        sbFixLHasMouse = false;
        sbFixRHasMouse = false;
        sbFixBHasMouse = false;
        if (firstCall && is6player)
            addMouseListener( this );  // react when mouse leaves the Frame

        final Font sans10Font = new Font( "SansSerif", Font.PLAIN, 10 * displayScale );

        textDisplay = new SnippingTextArea( "", 40, 80, TextArea.SCROLLBARS_VERTICAL_ONLY, 80 );
        textDisplay.setFont( sans10Font );
        if (!isOSHighContrast)
        {
            textDisplay.setBackground( SwingMainDisplay.DIALOG_BG_GOLDENROD );
            textDisplay.setForeground( Color.BLACK );
        }
        textDisplay.setEditable( false );
        add( textDisplay );
        if (is6player)
            textDisplay.addMouseListener( this );
        textComponentAddClipboardContextMenu( textDisplay );

        chatDisplay = new SnippingTextArea( "", 40, 80, TextArea.SCROLLBARS_VERTICAL_ONLY, 100 );
        chatDisplay.setFont( sans10Font );
        if (!isOSHighContrast)
        {
            chatDisplay.setBackground( SwingMainDisplay.DIALOG_BG_GOLDENROD );
            chatDisplay.setForeground( Color.BLACK );
        }
        chatDisplay.setEditable( false );
        if (is6player)
            chatDisplay.addMouseListener( this );
        add( chatDisplay );
        textComponentAddClipboardContextMenu( chatDisplay );

        textInput = new JTextField();
        if (SOCPlayerClient.IS_PLATFORM_MAC_OSX)
        {
            int px = displayScale;  // based on 1-pixel border
            textInput.setBorder( new EmptyBorder( px, px, px, px ) );  // avoid black background inside overly-thick border
        }
        textInput.setFont( sans10Font );
        textInputListener = new SOCPITextfieldListener( this );
        textInputHasSent = false;
        textInputHistoryBrowsePos = 0;  // reset position, keep contents
        textInputGreyCountdown = textInputGreyCountFrom;
        textInput.addKeyListener( textInputListener );
        textInput.getDocument().addDocumentListener( textInputListener );
        textInput.addFocusListener( textInputListener );

        FontMetrics fm = this.getFontMetrics( textInput.getFont() );
        textInput.setSize( SOCBoardPanel.PANELX, fm.getHeight() + 4 * displayScale );
        if (!isOSHighContrast)
        {
            textInput.setBackground( Color.WHITE );  // before v1.1.00 was new Color(255, 230, 162) aka DIALOG_BG_GOLDENROD
            textInput.setForeground( Color.BLACK );
        }
        else
        {
            final Color[] sysColors = SwingMainDisplay.getForegroundBackgroundColors( false, true );
            textInput.setBackground( sysColors[2] );
            textInput.setForeground( sysColors[0] );
        }
        textInputIsInitial = false;  // due to "please wait"
        textInput.setText( strings.get( "base.please.wait" ) );  // "Please wait..."
        add( textInput );
        textInput.addActionListener( this );
        if (is6player)
            textInput.addMouseListener( this );

        /**
         * initialize the player hand displays and add them to the interface
         */
        hands = new SOCHandPanel[game.maxPlayers];

        for (int i = 0; i < hands.length; i++)
        {
            SOCHandPanel hp = new SOCHandPanel( this, game.getPlayer( i ) );
            hands[i] = hp;
            hp.setSize( 180 * displayScale, 120 * displayScale );
            add( hp );
            ColorSquare blank = hp.getBlankStandIn();
            blank.setSize( hp.getSize() );
            add( blank );
        }

        /**
         * initialize the building interface and add it to the main interface
         */
        buildingPanel = new SOCBuildingPanel( this );
        buildingPanel.setSize( 200 * displayScale, SOCBuildingPanel.MINHEIGHT * displayScale );
        add( buildingPanel );

        /**
         * initialize the game board display and add it to the interface
         */
        boardPanel = new SOCBoardPanel( this, layoutVS );
        boardPanel.setBackground( new Color( 63, 86, 139 ) );  // sea blue; briefly visible at start before water tiles are drawn
        boardPanel.setForeground( Color.black );
        boardPanel.setFont( sans10Font );
        Dimension bpMinSz = boardPanel.getMinimumSize();
        boardPanel.setSize( bpMinSz.width * displayScale, bpMinSz.height * displayScale );
        add( boardPanel );
        if (game.isGameOptionDefined( "PL" ))
        {
            updatePlayerLimitDisplay( true, false, -1 );
            // Player data may not be received yet;
            // game is created empty, then SITDOWN messages are received from server.
            // gameState is at default 0 (NEW) during JOINGAMEAUTH and SITDOWN.
                // initUIElements is also called at board reset.
            // updatePlayerLimitDisplay will check the current gameState.
        }

        /**
         * In 6-player games, text areas temporarily zoom when the mouse is over them.
         * On windows, the scrollbars aren't considered part of the text areas, so
         * we get a mouseExited when user is trying to scroll the text area.
         * Workaround: Instead of looking for mouseExited, look for mouseEntered on
         * handpanels or boardpanel.
         */
        if (is6player)
        {
            if (SOCPlayerClient.IS_PLATFORM_WINDOWS)
            {
                sbFixNeeded = true;
                hands[0].addMouseListener( this );  // upper-left
                hands[1].addMouseListener( this );  // upper-right
                boardPanel.addMouseListener( this );
                // Note not just on firstCall,
                // because hands[] is initialized above.
            }
        }

        if (firstCall)
        {
            // If player requests window close, ask if they're sure, leave game if so
            addWindowListener( new PIWindowAdapter( mainDisplay, this ) );
        }

    }

    /**
     * Add client player hotkey bindings to PI's InputMap and ActionMap.
     * Because PI itself isn't a Swing component, we use JPanel {@link #buildingPanel}
     * which may one day get its own hotkeys. Also overrides {@link #textInput}'s Ctrl-A
     * to keep its functionality or accept the trade offer if all text is already selected.
     * @since 2.3.00
     */
    private void addHotkeysInputMap()
        throws IllegalStateException
    {
        final TradeHotkeyActionListener acceptTrade
            = new TradeHotkeyActionListener( TradeHotkeyActionListener.ACCEPT );

        final ActionMap am = buildingPanel.getActionMap();
        am.put( "hotkey_accept", acceptTrade );
        am.put( "hotkey_reject", new TradeHotkeyActionListener( TradeHotkeyActionListener.REJECT ) );
        am.put( "hotkey_counteroffer", new TradeHotkeyActionListener( TradeHotkeyActionListener.COUNTER ) );

        final InputMap im = buildingPanel.getInputMap( JComponent.WHEN_IN_FOCUSED_WINDOW );
        addHotkeysInputMap_one( im, KeyEvent.VK_A, "hotkey_accept", null );
        addHotkeysInputMap_one( im, KeyEvent.VK_J, "hotkey_reject", null );
        addHotkeysInputMap_one( im, KeyEvent.VK_C, "hotkey_counteroffer", null );

        textInput.getActionMap().put( "hotkey_selectAllOrTradeAccept", new AbstractAction()
        {
            /** If empty of text, or if all text's already selected, accept trade offer instead of re-selecting all. */
            public void actionPerformed( final ActionEvent e )
            {
                String txt = textInput.getText();
                final int L = (txt != null) ? txt.length() : 0;

                if ((L == 0) || ((textInput.getSelectionStart() == 0) && (textInput.getSelectionEnd() == L)))
                    acceptTrade.actionPerformed( e );
                else
                    textInput.selectAll();
            }
        } );
        addHotkeysInputMap_one
            ( textInput.getInputMap( JComponent.WHEN_FOCUSED ),
                KeyEvent.VK_A, "hotkey_selectAllOrTradeAccept", null );
    }

    /**
     * Add context menu to a TextField/TextArea for Select All and Copy to Clipboard.
     * Assumes {@code tfield} is read-only, not editable, so doesn't include Cut or Paste.
     *<P>
     * This menu is useful because the usual keyboard shortcuts (Ctrl-A, Ctrl-C)
     * were claimed by new Trade Offer keyboard shortcuts in v2.3.00.
     * Not needed for {@link #textInput} because that editable field can claim focus,
     * so the standard shortcuts work there.
     *<P>
     * The standard {@link TextArea} already has a menu for this on Windows, but not on MacOSX.
     * {@code TextArea} on Windows ignores this custom popup menu and keeps using that standard one.
     * Other platforms can use this one, they have no such standard menu.
     *
     * @param tfield Textfield to add to, like {@link #chatDisplay} or {@link #textDisplay}
     * @since 2.3.00
     */
    private void textComponentAddClipboardContextMenu( final TextComponent tfield )
    {
        final PopupMenu menu = new PopupMenu();

        MenuItem mi = new MenuItem( strings.get( "menu.copy" ) );  // "Copy"
        mi.addActionListener( new ActionListener()
        {
            public void actionPerformed( ActionEvent ae )
            {
                try
                {
                    final StringSelection data = new StringSelection( tfield.getSelectedText() );
                    final Clipboard cb = getToolkit().getSystemClipboard();
                    if (cb != null)
                        cb.setContents( data, data );
                }
                catch( Exception e )
                {
                }  // security, or clipboard unavailable
            }
        } );
        menu.add( mi );

        mi = new MenuItem( strings.get( "menu.select_all" ) );  // "Select All"
        mi.addActionListener( new ActionListener()
        {
            public void actionPerformed( ActionEvent ae )
            {
                tfield.selectAll();
                tfield.repaint();
            }
        } );
        menu.add( mi );

        tfield.add( menu );
        tfield.addMouseListener( new MouseAdapter()
        {
            // different platforms have different popupTriggers for their context menus,
            // so check several types of mouse event:
            public void mouseReleased( MouseEvent e )
            {
                mouseClicked( e );
            }

            public void mousePressed( MouseEvent e )
            {
                mouseClicked( e );
            }

            public void mouseClicked( MouseEvent e )
            {
                if (!e.isPopupTrigger())
                    return;

                e.consume();
                menu.show( tfield, e.getX(), e.getY() );
            }
        } );
    }

    /**
     * Overriden so the peer isn't painted, which clears background. Don't call
     * this directly, use {@link #repaint()} instead.
     * For performance and display-bug avoidance, checks {@link #layoutNotReadyYet} flag.
     */
    @Override
    public void update( Graphics g )
    {
        if (!layoutNotReadyYet)
        {
            paint( g );
        }
        else
        {
            g.clearRect( 0, 0, getWidth(), getHeight() );
        }
    }

    /**
     * Paint each component, after (if {@link #needRepaintBorders}) clearing stray pixels
     * from the borders between the components.
     * @since 1.1.11
     */
    @Override
    public void paint( Graphics g )
    {
        if (needRepaintBorders)
            paintBorders( g );

        super.paint( g );
    }

    /**
     * Paint the borders after a resize, and set {@link #needRepaintBorders} false.
     * {@link #prevSize} must be set before calling.
     * @param g  Graphics as passed to <tt>update()</tt>
     * @since 1.1.11
     */
    private void paintBorders( Graphics g )
    {
        if (prevSize == null)
            return;

        if (is6player)
        {
            paintBordersHandColumn( g, hands[5] );
            paintBordersHandColumn( g, hands[2] );
        }
        else
        {
            paintBordersHandColumn( g, hands[0] );
            paintBordersHandColumn( g, hands[1] );
        }
        int bw = 4 * displayScale;
        g.clearRect( boardPanel.getX(), boardPanel.getY() - bw, boardPanel.getWidth(), bw );

        needRepaintBorders = false;
    }

    /**
     * Paint the borders of one column of handpanels.
     * @param g  Graphics as passed to <tt>update()</tt>
     * @param middlePanel  The middle (6-player) or the bottom (4-player) handpanel in this column
     * @since 1.1.11
     */
    private void paintBordersHandColumn( Graphics g, SOCHandPanel middlePanel )
    {
        if (middlePanel == null)
            return;  // if called during board reset

        final int w = middlePanel.getWidth();  // handpanel's width
        final int winH = getHeight();
        final int bw = 4 * displayScale;  // border width

        final boolean isHighContrast;
        if (highContrastBorderColor != null)
        {
            g.setColor( highContrastBorderColor );
            isHighContrast = true;
        }
        else
        {
            isHighContrast = false;
        }

        // left side, entire height
        int x = middlePanel.getX();
        if (isHighContrast)
            g.fillRect( x - bw, 0, bw, winH );
        else
            g.clearRect( x - bw, 0, bw, winH );

        // right side, entire height
        x += w;
        if (isHighContrast)
            g.fillRect( x, 0, bw, winH );
        else
            g.clearRect( x, 0, bw, winH );

        // above middle panel
        x = middlePanel.getX();
        int y = middlePanel.getY();
        if (isHighContrast)
            g.fillRect( x, y - bw, w, bw );
        else
            g.clearRect( x, y - bw, w, bw );

        // below middle panel
        y += middlePanel.getHeight();
        if (isHighContrast)
            g.fillRect( x, y, w, bw );
        else
            g.clearRect( x, y, w, bw );
    }

    /**
     * @return the client that spawned us
     */
    public SOCPlayerClient getClient()
    {
        return mainDisplay.getClient();
    }

    /**
     * @return the client's main display associated with this interface
     * @since 2.0.00
     */
    public MainDisplay getMainDisplay()
    {
        return mainDisplay;
    }

    /**
     * Get the game displayed in this PlayerInterface. This reference changes if board is reset.
     * @return the game associated with this interface; not null
     */
    public SOCGame getGame()
    {
        return game;
    }

    public SOCGameStatistics getGameStats()
    {
        return gameStats;
    }

    /**
     * True if sound effects in this particular game interface are muted.
     * Checked by {@link #playSound(byte[])}. Changed with {@link #setSoundMuted(boolean)}.
     * Default value is {@code false}.
     * @return True if muted
     * @see #PREF_SOUND_MUTE
     * @see SOCPlayerClient#PREF_SOUND_ON
     * @since 1.2.00
     */
    public boolean isSoundMuted()
    {
        return soundMuted;
    }

    /**
     * Set or clear the {@link #isSoundMuted()} flag.
     * @param mute  True to set, false to clear
     * @since 1.2.00
     */
    public void setSoundMuted( boolean mute )
    {
        soundMuted = mute;
    }

    /**
     * Get this game interface's current setting for the starting value of the countdown to auto-reject bot trades,
     * from {@link SOCPlayerClient#PREF_BOT_TRADE_REJECT_SEC}.
     * If &gt; 0, {@link TradePanel} will start the countdown when any robot offers a trade.
     * Negative values or 0 turn off the auto-reject countdown feature, to keep the setting's
     * value for its "Options" dialog without also having a separate enabled/disabled flag.
     * @return This game interface's current setting, positive or negative, in seconds
     * @since 1.2.00
     */
    public int getBotTradeRejectSec()
    {
        return botTradeRejectSec;
    }

    /**
     * Set this game interface's current setting for the starting value of the countdown to auto-reject bot trades,
     * See {@link #getBotTradeRejectSec()} for details.
     * Does not update value of persistent preference {@link SOCPlayerClient#PREF_BOT_TRADE_REJECT_SEC}.
     * @param sec  New value, positive or negative, in seconds
     * @since 1.2.00
     */
    public void setBotTradeRejectSec( final int sec )
    {
        botTradeRejectSec = sec;
    }

    /**
     * @return the color of a player
     * @param pn  the player number
     */
    public Color getPlayerColor( int pn )
    {
        return getPlayerColor( pn, false );
    }

    /**
     * @return the normal or "ghosted" color of a player
     * @param pn  the player number
     * @param isGhost Do we want the "ghosted" color, not the normal color?
     * @since 1.1.00
     */
    public Color getPlayerColor( int pn, boolean isGhost )
    {
        if (isGhost)
            return playerColorsGhost[pn];
        else
            return playerColors[pn];
    }

    /**
     * @return a player's hand panel, or null if <tt>pn</tt> &lt; 0
     *
     * @param pn  the player's seat number
     *
     * @see #getClientHand()
     */
    public SOCHandPanel getPlayerHandPanel( final int pn )
    {
        if (pn < 0)
            return null;

        return hands[pn];
    }

    /**
     * @return the board panel
     */
    public SOCBoardPanel getBoardPanel()
    {
        return boardPanel;
    }

    /**
     * Get the timer for time-driven events in the interface.
     * Same timer as {@link MainDisplay#getEventTimer()}.
     *
     * @see SOCHandPanel#autoRollSetupTimer()
     * @see SOCBoardPanel#popupSetBuildRequest(int, int)
     * @since 1.1.00
     */
    public Timer getEventTimer()
    {
        return mainDisplay.getEventTimer();
    }

    /**
     * Callback for saving PI size preference when user is done resizing this window.
     * Uses current size, with scaling factor for 6-player and sea board games.
     *<P>
     * Call only if {@link #isVisible()} and ! {@link #layoutNotReadyYet}.
     *<P>
     * This method also gets called once after constructor and initial doLayout,
     * even though the user hasn't manually resized the window.
     *
     * @since 1.2.00
     */
    private void frameResizeDone()
    {
        final Dimension siz = getSize();
        int w = siz.width, h = siz.height;

        if (!wasResized)
        {
            if ((w == widthOrig) && (h == heightOrig))
            {
                return;  // <--- user hasn't changed it yet ---
            }

            wasResized = true;
        }

        // This "scale-down" calc is the reverse of the one in constructor which scales up for
        // getExtraSizeFromBoard; if you change it here, change it there too

        Dimension boardExtraSize = boardPanel.getExtraSizeFromBoard( true );
        w -= boardExtraSize.width;
        h -= boardExtraSize.height;

        if ((w < 100) || (h < 100))
            return;  // sanity check

        UserPreferences.putPref( SOCPlayerClient.PREF_PI__WIDTH, w / displayScale );
        UserPreferences.putPref( SOCPlayerClient.PREF_PI__HEIGHT, h / displayScale );
    }

    /**
     * The game's count of development cards remaining has changed.
     * Update the display.
     *<P>
     * See also {@link ClientBridge#simpleAction(int, int, int, int)} with {@link SOCSimpleAction#DEVCARD_BOUGHT}.
     * @since 1.1.00
     */
    public void updateDevCardCount()
    {
        buildingPanel.updateDevCardCount();
    }

    /**
     * The game's longest road or largest army may have changed.
     * Update each player's handpanel (victory points and longest-road/
     * largest-army indicator).  If it changed, print an announcement in
     * the message window.
     *<P>
     * Call this only after updating the SOCGame objects.
     *
     * @param isRoadNotArmy Longest-road, not largest-army, has just changed
     * @param oldp  Previous player with longest/largest, or null if none
     * @param newp  New player with longest/largest, or null if none
     * @since 1.1.00
     */
    public void updateLongestLargest
    ( boolean isRoadNotArmy, SOCPlayer oldp, SOCPlayer newp )
    {
        // Update handpanels
        final PlayerClientListener.UpdateType updateType;
        if (isRoadNotArmy)
            updateType = PlayerClientListener.UpdateType.LongestRoad;
        else
            updateType = PlayerClientListener.UpdateType.LargestArmy;

        for (int i = 0; i < game.maxPlayers; i++)
        {
            hands[i].updateValue( updateType );
            hands[i].updateValue( PlayerClientListener.UpdateType.VictoryPoints );
        }

        // Check for and announce change in largest army, or longest road
        if ((newp != oldp)
            && ((null != oldp) || (null != newp)))
        {
            final String changedObj;  // what was changed?  Key prefix will be combined below with .taken/.first/.lost
            if (isRoadNotArmy)
            {
                if (game.hasSeaBoard)
                    changedObj = "game.route.longest";  // "Longest trade route"
                else
                    changedObj = "game.road.longest";  // "Longest road"
            }
            else
            {
                changedObj = "game.army.largest";  // "Largest army"
            }

            final String msg;  // full sentence with change and players
            if (newp != null)
            {
                if (oldp != null)
                {
                    msg = strings.get( changedObj + ".taken", oldp.getName(), newp.getName() );
                    // "___ was taken from {0} by {1}."
                }
                else
                {
                    msg = strings.get( changedObj + ".first", newp.getName() );
                    // "___ was taken by {0}."
                }
            }
            else
            {
                msg = strings.get( changedObj + ".lost", oldp.getName() );
                // "___ was lost by {0}."
            }

            print( "* " + msg );
        }
    }

    /**
     * Show the maximum and available number of player positions,
     * if game parameter "PL" is less than {@link SOCGame#maxPlayers}.
     * Also, if {@code show} and {@code isGameStart}, check for game-is-full
     * and hide or show "sit down" buttons if necessary.
     *<P>
     * If the game has already started, and the client is playing in this game,
     * will not show this display (it overlays the board, which is in use).
     * It will still hide/show sit-here buttons if needed.
     * @param show show the text, or clear the display (at game start)?
     * @param isGameStart  True if calling from {@link #startGame()}; will be set true if gameState is {@link SOCGame#NEW}
     * @param playerLeaving The player number if a player is leaving the game, otherwise -1.
     * @since 1.1.07
     */
    private void updatePlayerLimitDisplay( final boolean show, boolean isGameStart, final int playerLeaving )
    {
        final int gstate = game.getGameState();
        final boolean clientSatAlready = (clientHand != null);
        boolean noTextOverlay = ((!show) || isGameStart
            || (clientSatAlready && ((gstate >= SOCGame.READY) || game.isBoardReset())));
        if (gstate == SOCGame.NEW)
            isGameStart = true;  // change this param only after setting noTextOverlay

        final int maxPl = game.getGameOptionIntValue( "PL" );
        if (maxPl == game.maxPlayers)
            noTextOverlay = true;

        int availPl = game.getAvailableSeatCount();
        if (playerLeaving != -1)
            ++availPl;  // Not yet vacant in game data

        if (noTextOverlay)
            boardPanel.setSuperimposedText( null, null );
        else
            boardPanel.setSuperimposedText
                ( strings.get( "interface.max.players", maxPl ),     // "Maximum players: {0}"
                    strings.get( "interface.seats.avail", availPl ) );  // ChoiceFormat: "1 seat available" / "{0} seats available"

        if (isGameStart || !clientSatAlready)
        {
            if (availPl == 0)
            {
                // No seats remain; remove all "sit here" buttons.
                // (If client has already sat, will leave them
                //  visible as robot "lock" buttons.)
                for (int i = 0; i < game.maxPlayers; i++)
                    hands[i].removeSitBut();
            }
            else if (playerLeaving != -1)
            {
                // Now there's a vacant seat again, re-add button,
                // either as "sit here" or "lock" as appropriate.
                // If availPl==1, there was previously 0 available,
                // so we must re-add at each vacant position.
                // The leaving player isn't vacant yet in the game data.
                hands[playerLeaving].addSitButton( clientSatAlready );
                if (availPl == 1)
                    for (int i = 0; i < game.maxPlayers; i++)
                        if (game.isSeatVacant( i ))
                            hands[i].addSitButton( clientSatAlready );
            }
        }
    }

    /**
     * If the player's hand panel is showing a message
     * (not a trade offer), clear and hide that message.
     *<P>
     * Before v2.0.00 this method was {@code clearTradeMsg}.
     *
     * @param pn  Player number, or -1 for all players
     * @see SOCHandPanel#hideMessage()
     * @since 1.1.12
     */
    void hideHandMessage( final int pn )
    {
        if (pn != -1)
            hands[pn].hideMessage();
        else
            for (int i = 0; i < game.maxPlayers; ++i)
                hands[i].hideMessage();
    }

    /**
     * Switch the game's {@link SOCGame#debugFreePlacement Debug Free Placement Mode}
     * on or off, as directed by the server.
     * @param setOn  Should the mode be turned on?
     * @see #setDebugFreePlacementPlayer(int)
     * @since 1.1.12
     */
    void setDebugFreePlacementMode( final boolean setOn )
    {
        try
        {
            if (!setOn)
                // reset the current player indicator: must call before turning off in game
                setDebugFreePlacementPlayer( clientHandPlayerNum );

            game.setDebugFreePlacement( setOn );

            if (!setOn)
                boardPanel.setPlayer( null );
            boardPanel.updateMode();  // will set or clear top text, which triggers a repaint
            buildingPanel.updateButtonStatus();
        }
        catch( IllegalStateException e )
        {
            textDisplay.append
                ( "*** Can't setDebugFreePlacement(" + setOn + ") for " + game.getName() + " in state " + game.getGameState() + "\n" );
        }
    }

    /**
     * Set the board's 'client player' for the Debug Paint Piece Mode.
     * Returns to the true client player when
     * {@link #setDebugFreePlacementMode(boolean) setDebugFreePlacementMode(false)}
     * is called.
     * @param pn Player number
     * @since 1.1.12
     */
    void setDebugFreePlacementPlayer( final int pn )
    {
        if (!game.isDebugFreePlacement())
            return;

        int prevPn = boardPanel.getPlayerNumber();
        if (pn == prevPn)
            return;

        boardPanel.setPlayer( game.getPlayer( pn ) );

        // update "current" player hilight
        getPlayerHandPanel( prevPn ).updateAtTurn();
        getPlayerHandPanel( pn ).updateAtTurn();
    }


    /**
     * @return the building panel
     */
    public SOCBuildingPanel getBuildingPanel()
    {
        return buildingPanel;
    }

    /** The client player's SOCHandPanel interface, if active in a game.
     *
     * @return our player's hand interface, or null if not in a game.
     * @see #isClientCurrentPlayer()
     * @see #isClientPlayer(SOCPlayer)
     * @see #getClientPlayer()
     * @see #getClientPlayerNumber()
     * @since 1.1.00
     */
    public SOCHandPanel getClientHand()
    {
        return clientHand;
    }

    /**
     * Update the client player's {@link SOCHandPanel} reference, for joining
     * or leaving a game. Also updates {@link #getClientPlayerNumber()}.
     *<P>
     * Called by {@link SOCHandPanel#removePlayer()} and {@link SOCHandPanel#addPlayer(String)}.
     *
     * @param h  The SOCHandPanel for us, or null if none (leaving).
     *     Will update {@link #getClientPlayerNumber()} from
     *     {@link SOCHandPanel#getPlayer() h.getPlayer()}{@link SOCPlayer#getPlayerNumber() .getPlayerNumber()},
     *     or -1 if null.
     * @see #getClientHand()
     * @since 1.1.00
     */
    public void setClientHand( SOCHandPanel h )
    {
        clientHand = h;
        if (h != null)
            clientHandPlayerNum = h.getPlayer().getPlayerNumber();
        else
            clientHandPlayerNum = -1;
    }

    /**
     * Is the client player active in this game, and the current player?
     * Assertion: If this returns true, {@link #getClientHand()} will return non-null.
     *<P>
     * Before v2.4.50 this method was {@code clientIsCurrentPlayer()}.
     *
     * @see #getClientPlayerNumber()
     * @see #isClientPlayer(SOCPlayer)
     * @since 1.1.00
     */
    public final boolean isClientCurrentPlayer()
    {
        if (clientHand == null)
            return false;
        else
            return clientHand.isClientAndCurrentPlayer();
    }

    /**
     * Client player's nickname used on the remote/TCP server or practice server,
     * depending on this game's {@link SOCGame#isPractice} flag.
     * Unlike {@link #getClientHand()} or {@link #getClientPlayer()},
     * this return value doesn't change before/after client player sits down.
     * @return Client player's nickname, from {@link SOCPlayerClient#getNickname(boolean)}
     * @since 2.3.00
     */
    public final String getClientNickname()
    {
        return client.getNickname( game.isPractice );
    }

    /**
     * If client player is seated and active in game, their player object.
     * Set by {@link #setClientHand(SOCHandPanel)}.
     * @return Client's player if active, or {@code null}
     * @see #getClientPlayerNumber()
     * @see #getClientHand()
     * @see #getClientNickname()
     * @since 2.3.00
     */
    public final SOCPlayer getClientPlayer()
    {
        return (clientHandPlayerNum >= 0) ? game.getPlayer( clientHandPlayerNum ) : null;
    }

    /**
     * If client player is seated and active in game, their player number.
     * Set by {@link #setClientHand(SOCHandPanel)}.
     *
     * @return client's player ID, or -1 if not seated
     * @see #isClientCurrentPlayer()
     * @see #getClientPlayer()
     * @see #getClientHand()
     * @see #getClientNickname()
     * @since 1.1.00
     */
    public final int getClientPlayerNumber()
    {
        return clientHandPlayerNum;
    }

    /**
     * Server has just sent a dice result message.
     * Call this after updating game state with the roll result.
     * Show the dice result in the game text panel and on the board.
     *
     * @param cp   Current player who rolled
     * @param roll The roll result, or 0
     * @since 2.0.00
     */
    public void showDiceResult( final SOCPlayer cp, final int roll )
    {
        if (roll > 0)
            print( strings.get( "game.roll.rolled.number", roll ) );  // "* Rolled a {0}."

        boardPanel.repaint();

        // only update stats for valid rolls
        if ((roll >= 2) && (roll <= 12) && (cp != null))
        {
            gameStats.diceRolled( new SOCGameStatistics.DiceRollEvent( roll, cp ) );
        }
    }

    /**
     * send the message that was just typed in
     */
    public void actionPerformed( ActionEvent e )
    {
        if (e.getSource() == textInput)
        {
            if (textInputIsInitial)
            {
                // Player hit enter while chat prompt is showing (TEXTINPUT_INITIAL_PROMPT_MSG).
                // Just clear the prompt so they can type what they want to say.
                textInputSetToInitialPrompt( false );
                textInput.setText( " " );  // Not completely empty, so TextListener won't re-set prompt.
                return;
            }

            String s = textInput.getText().trim();
            String sOverflow = null;

            if (!checkTextCharactersOrPopup( s, mainDisplay, this ))
                return;

            if (s.length() > 100)
            {
                // wrap long line at a word if possible
                int lastSpace = s.lastIndexOf( ' ', 100 );
                if (lastSpace == -1)
                    lastSpace = 100;
                sOverflow = s.substring( lastSpace ).trim();
                s = s.substring( 0, lastSpace ).trim();
            }
            else if (s.length() == 0)
            {
                return;
            }

            // Remove listeners for lower overhead on future typing
            if (!textInputHasSent)
            {
                textInputHasSent = true;
                if (textInputListener != null)
                    textInput.getDocument().removeDocumentListener( textInputListener );
            }

            /**
             * Clear field and send to game at server, or process as local debug command
             */

            textInput.setText( "" );

            // add to chat history, unless is repeat of previous item
            {
                final int S = textInputHistory.size();
                if ((S == 1) || !textInputHistory.get( S - 1 ).equals( s ))
                    textInputHistory.add( s );
                textInputHistoryBrowsePos = 0;
            }

            if (s.startsWith( "=*=" ))
            {
                String sLower = s.toLowerCase();
                boolean doSet;
                int i = sLower.indexOf( "show:" );
                if (i > 0)
                {
                    doSet = true;
                }
                else
                {
                    i = sLower.indexOf( "hide:" );
                    doSet = false;
                }
                if (i > 0)
                {
                    s = sLower.substring( i + 5 ).trim();
                    int flagnum;
                    if (s.equalsIgnoreCase( "all" ))
                    {
                        flagnum = -1;
                    }
                    else
                    {
                        try
                        {
                            flagnum = Integer.parseInt( s );
                        }
                        catch( NumberFormatException e2 )
                        {
                            chatPrintDebug
                                ( "Usage: =*= show: n  or =*= hide: n   where n is all or a number 0-9" ); //i18n?
                            return;
                        }
                    }
                    boardPanel.setDebugShowPotentialsFlag( flagnum, false, doSet );
                    return;
                }

                else if (sLower.indexOf( "showcoord" ) == 4)
                {
                    boardPanel.setDebugShowCoordsFlag( true );
                    return;
                }
                else if (sLower.indexOf( "hidecoord" ) == 4)
                {
                    boardPanel.setDebugShowCoordsFlag( false );
                    return;
                }
            }

            final String msg = s + '\n';
            if (!doLocalCommand( msg ))
                client.getGameMessageSender().sendText( game, msg );

            if (sOverflow != null)
            {
                textInput.setText( sOverflow );  // user can choose to re-send the rest
                textInput.setSelectionStart( 0 );  // clear highlight, so typing won't erase overflow
                textInput.setSelectionEnd( 0 );
                textInput.setCaretPosition( sOverflow.length() );
            }
        }
    }

    /**
     * Check characters in {@code txt} to see if they're allowed within a message to the server.
     * If not, show a modal {@link NotifyDialog} to let the user know what can't be sent.
     * Currently disallows only {@code '|'}, the message field delimiter ({@link SOCMessage#sep_char}).
     *
     * @param txt  Text to check; may be "" but not null
     * @param md       Player client's main display. Not null, required by NotifyDialog if shown
     * @param parent   Current game's player interface or channel window,
     *                 or another Frame or Dialog for our parent window,
     *                 or null to look for client's main Frame/Dialog as parent,
     *                 for NotifyDialog if shown
     * @return true if OK to send, false if a dialog was shown
     * @since 2.4.50
     */
    public static boolean checkTextCharactersOrPopup
    ( final String txt, final MainDisplay md, final Window parent )
    {
        if (txt.indexOf( SOCMessage.sep_char ) != -1)
        {
            NotifyDialog.createAndShow
                ( md, parent, strings.get( "interface.chat.text.no_pipe_symbol" ), null, true );
            // "Chat text can't contain the '|' symbol."
            return false;
        }

        return true;
    }

    /**
     * Handle local client commands for games.
     *<P>
     * Command names, after \ :
     *<UL>
     * <LI> For chat:
     * <UL>
     *  <LI> {@code ignore} <em>playerName</em>
     *  <LI> {@code unignore} <em>playerName</em>
     * </UL>
     * <LI> To pick a board location to send a bot {@code :consider-target} commands:
     * <UL>
     *  <LI> {@code clt-set} <em>robotName</em>
     *  <LI> {@code clt-road} <em>robotName</em>
     *  <LI> {@code clt-ship} <em>robotName</em>
     *  <LI> {@code clt-city} <em>robotName</em>
     * </UL>
     * <LI> To pick a board location to send a bot {@code :consider-move} commands:
     * <UL>
     *  <LI> {@code clm-set} <em>robotName</em>
     *  <LI> {@code clm-road} <em>robotName</em>
     *  <LI> {@code clm-ship} <em>robotName</em>
     *  <LI> {@code clm-city} <em>robotName</em>
     * </UL>
     *</UL>
     * Before 2.0.00 this method was {@code SOCPlayerClient.doLocalCommand(SOCGame, String)}.
     *
     * @param cmd  Local client command string, which starts with \
     * @return true if a command was handled, false if no command name was recognized
     * @since 2.0.00
     * @see SwingMainDisplay#doLocalCommand(String, String)
     */
    private boolean doLocalCommand( String cmd )
    {
        if (cmd.charAt( 0 ) != '\\')
            return false;

        if (cmd.startsWith( "\\ignore " ))
        {
            String name = cmd.substring( 8 );
            client.addToIgnoreList( name );
            print( "* Ignoring " + name );
            mainDisplay.printIgnoreList( this );

            return true;
        }
        else if (cmd.startsWith( "\\unignore " ))
        {
            String name = cmd.substring( 10 );
            client.removeFromIgnoreList( name );
            print( "* Unignoring " + name );
            mainDisplay.printIgnoreList( this );

            return true;
        }
        else if (cmd.startsWith( "\\clm-set " ))
        {
            doLocalCommand_botConsiderMode
                ( cmd.substring( 9 ), SOCBoardPanel.CONSIDER_LM_SETTLEMENT, "clm-set" );
            return true;
        }
        else if (cmd.startsWith( "\\clm-road " ))
        {
            doLocalCommand_botConsiderMode
                ( cmd.substring( 10 ), SOCBoardPanel.CONSIDER_LM_ROAD, "clm-road" );
            return true;
        }
        else if (cmd.startsWith( "\\clm-ship " ))
        {
            doLocalCommand_botConsiderMode
                ( cmd.substring( 10 ), SOCBoardPanel.CONSIDER_LM_SHIP, "clm-ship" );
            return true;
        }
        else if (cmd.startsWith( "\\clm-city " ))
        {
            doLocalCommand_botConsiderMode
                ( cmd.substring( 10 ), SOCBoardPanel.CONSIDER_LM_CITY, "clm-city" );
            return true;
        }
        else if (cmd.startsWith( "\\clt-set " ))
        {
            doLocalCommand_botConsiderMode
                ( cmd.substring( 9 ), SOCBoardPanel.CONSIDER_LT_SETTLEMENT, "clt-set" );
            return true;
        }
        else if (cmd.startsWith( "\\clt-road " ))
        {
            doLocalCommand_botConsiderMode
                ( cmd.substring( 10 ), SOCBoardPanel.CONSIDER_LT_ROAD, "clt-road" );
            return true;
        }
        else if (cmd.startsWith( "\\clt-ship " ))
        {
            doLocalCommand_botConsiderMode
                ( cmd.substring( 10 ), SOCBoardPanel.CONSIDER_LT_SHIP, "clt-ship" );
            return true;
        }
        else if (cmd.startsWith( "\\clt-city " ))
        {
            doLocalCommand_botConsiderMode
                ( cmd.substring( 10 ), SOCBoardPanel.CONSIDER_LT_CITY, "clt-city" );
            return true;
        }
        else
        {
            return false;
        }
    }

    /**
     * Handle {@link #doLocalCommand(String)} bot-debugging "consider" modes for {@link SOCBoardPanel}:
     * {@link SOCBoardPanel#CONSIDER_LM_SETTLEMENT}, {@link SOCBoardPanel#CONSIDER_LT_ROAD}, etc.
     * Gives feedback that mode has been set or {@code botPlName} not found in game.
     *
     * @param botPlName  Bot name to look for in game; will be trimmed
     * @param mode   {@link SOCBoardPanel} mode to set
     * @param modeNameKey  Mode name string key suffix to use in feedback: "clm-road", "clt-set", etc.
     *     For string lookup, will be prefixed with "interface.debug.bot.".
     * @since 2.0.00
     */
    private void doLocalCommand_botConsiderMode
    ( String botPlName, final int mode, final String modeNameKey )
    {
        botPlName = botPlName.trim();

        SOCPlayer pl = game.getPlayer( botPlName.trim() );
        if (pl != null)
        {
            boardPanel.setOtherPlayer( pl );
            boardPanel.setMode( mode );

            String modeName;
            try
            {
                modeName = strings.get( "interface.debug.bot." + modeNameKey );
                // interface.debug.bot.clt-set -> ":consider-target(settlement)"
            }
            catch( MissingResourceException e )
            {
                modeName = modeNameKey;
            }
            printKeyed( "interface.debug.bot.mode_prompt", modeName, botPlName );
            // "{0} mode for {1}: Click to indicate piece location."
        }
        else
        {
            printKeyed( "interface.debug.bot.not_found", botPlName );
            // "Can't find a player named {0}"
        }
    }

    /**
     * Leave this game and close this window.
     */
    public void leaveGame()
    {
        mainDisplay.leaveGame( game );
        if (clientHand != null)
            clientHand.removePlayer();  // cleanup, possibly close open non-modal dialogs, etc
        client.getGameMessageSender().leaveGame( game );

        dispose();
    }

    /**
     * Player wants to request to reset the board (same players, new game, new layout).
     * If acceptable, send request to server. If not, say so in text area.
     * Not acceptable if they've already done so this turn, or if voting
     * is active because another player called for a vote.
     *<P>
     * Board reset was added in version 1.1.00.  Older servers won't support it.
     * If this happens, give user a message.
     *<P>
     * Before resetting a practice game, have the user confirm the reset with a dialog box.
     * This is to prevent surprises if they click the "Restart" button at the end of a practice game,
     * which is the same button as the "Done" button at the end of a turn.
     *
     * @param confirmDialogFirst  If true, a practice game is over and the user should confirm the reset
     *            with a dialog box created and shown here.  If the game is just starting, no need to confirm.
     *            If true, assumes <tt>resetBoardRequest</tt> is being called from the AWT event thread.
     * @since 1.1.00
     */
    public void resetBoardRequest( final boolean confirmDialogFirst )
    {
        if (confirmDialogFirst)
        {
            EventQueue.invokeLater( new ResetBoardConfirmDialog( mainDisplay, this ) );
            return;
            // ResetBoardConfirmDialog will call resetBoardRequest(false) if its Restart button is clicked
        }

        if (client.getServerVersion( game ) < 1100)
        {
            textDisplay.append( "*** " + strings.get( "reset.server.support.too.old" ) + "\n" );
            // "This server does not support board reset, server is too old."
            return;
        }
        if (game.getResetVoteActive())
        {
            textDisplay.append( "*** " + strings.get( "reset.voting.already.active" ) + "\n" );
            // "Voting is already active. Try again when voting completes."
            return;
        }
        SOCPlayer pl = game.getPlayer( clientHandPlayerNum );
        if (!pl.hasAskedBoardReset())
            client.getGameMessageSender().resetBoardRequest( game );
        else
            textDisplay.append( "*** " + strings.get( "reset.you.may.ask.once" ) + "\n" );
        // "You may ask only once per turn to reset the board."
    }

    /**
     * Another player has voted on a board reset request.
     * Show the vote.
     * @since 1.1.00
     */
    public void resetBoardVoted( int pn, boolean vyes )
    {
        String voteMsg;
        if (vyes)
            voteMsg = strings.get( "reset.go.ahead" );   // "Go ahead."
        else
            voteMsg = strings.get( "base.no.thanks.sentenc" );  // "No thanks."
        printKeyed( "reset.x.has.voted", game.getPlayer( pn ).getName(), voteMsg );  // "* " + "{0} has voted: {1}"
        game.resetVoteRegister( pn, vyes );
        try
        {
            hands[pn].resetBoardSetMessage( voteMsg );
        }
        catch( IllegalStateException e )
        { /* ignore; discard message is showing */ }
    }

    /**
     * Voting complete, board reset was rejected.
     * Display text message and clear the offer.
     * @since 1.1.00
     */
    public void resetBoardRejected()
    {
        textDisplay.append( "*** " + strings.get( "reset.was.rejected" ) + "\n" );  // "The board reset was rejected."
        for (SOCHandPanel hand : hands)
        {
            // Clear all displayed votes
            try
            {
                hand.resetBoardSetMessage( null );
            }
            catch( IllegalStateException e )
            { /* ignore; discard message is showing */ }
        }
        boardResetRequester = null;
        if (boardResetVoteDia != null)
        {
            if (boardResetVoteDia.isShowing())
                boardResetVoteDia.disposeQuietly();
            boardResetVoteDia = null;
        }
        // Requester may have already been null, if we're the requester and it was rejected.
    }

    /**
     * Creates and shows a new ResetBoardVoteDialog.
     * If the game is over, the "Reset" button is the default;
     * otherwise, "No" is default.
     * Also announces the vote request (text) and sets boardResetRequester.
     * Dialog is shown in a separate thread, to continue message
     * treating and screen redraws as the other players vote.
     *<P>
     * If we are the requester, we update local game state
     * but don't vote.
     *
     * @param pnRequester Player number of the player requesting the board reset
     * @since 1.1.00
     */
    public void resetBoardAskVote( int pnRequester )
    {
        boolean gaOver = (game.getGameState() >= SOCGame.OVER);
        try
        {
            game.resetVoteBegin( pnRequester );
        }
        catch( RuntimeException re )
        {
            D.ebugPrintlnINFO( "resetBoardAskVote: Cannot: " + re );
            return;
        }
        boardResetRequester = hands[pnRequester];
        if (pnRequester != clientHandPlayerNum)
        {
            String pleaseMsg;
            if (gaOver)
                pleaseMsg = strings.get( "reset.restart.game" );  // "Restart Game?"
            else
                pleaseMsg = strings.get( "reset.board" );   // "Reset Board?"
            boardResetRequester.resetBoardSetMessage( pleaseMsg );

            String requester = game.getPlayer( pnRequester ).getName();
            boardResetVoteDia = new ResetBoardVoteDialog( mainDisplay, this, requester, gaOver );
            EventQueue.invokeLater( boardResetVoteDia );
            // Separate thread so ours is not tied up; this allows server
            // messages to be received, and screen to refresh, if other
            // players vote before we do, or if voting is cancelled.
        }
    }

    /** Callback from ResetBoardVoteDialog, to clear our reference when
     *  button is clicked and dialog is going away.
     * @since 1.1.00
     */
    private void resetBoardClearDia()
    {
        boardResetVoteDia = null;
    }

    /**
     * Print game text to announce either a bank/port trade, a player's new trade offer,
     * or an accepted and completed trade offer between two players.
     *<P>
     * For a bank/port trade, also enables client player's Undo Trade button.
     *
     * @param plFrom  Player making the trade offer or the bank/port/player trade
     * @param give  {@code plFrom} gives these resources
     * @param get   {@code plFrom} gets these resources
     * @param isOffer  True to announce a trade offer, false for a completed bank/port/player trade
     * @param plTo    For a completed trade offer between players, the player accepting the offer.
     *     {@code null} otherwise. Ignored if {@code isOffer}.
     * @see SOCHandPanel#updateCurrentOffer(boolean, boolean)
     * @since 2.0.00
     */
    public void printTradeResources
    ( final SOCPlayer plFrom, final SOCResourceSet give, final SOCResourceSet get,
        final boolean isOffer, final SOCPlayer plTo )
    {
        final String plName = plFrom.getName();

        if (isOffer)
        {
            if (client.getServerVersion( game ) >= SOCStringManager.VERSION_FOR_I18N)
                printKeyedSpecial( "trade.offered.rsrcs.for", plName, give, get );
            // "{0} offered to give {1,rsrcs} for {2,rsrcs}."
        }
        else if (plTo != null)
        {
            if (client.getServerVersion( game ) >= SOCStringManager.VERSION_FOR_I18N)
                printKeyedSpecial( "trade.gave.rsrcs.for.from.player", plName, give, get, plTo.getName() );
            // "{0} gave {1,rsrcs} for {2,rsrcs} from {3}."
        }
        else
        {
            // use total rsrc counts to determine bank or port
            final int giveTotal = give.getTotal(),
                getTotal = get.getTotal();
            final String msgKey;
            final int tradeFrom;  // 1 = "the bank" -- 4:1 trade; 2 = "a port" -- 3:1 or 2:1 trade
            if (giveTotal > getTotal)
            {
                msgKey = "trade.traded.rsrcs.for.from.bankport";  // "{0} traded {1,rsrcs} for {2,rsrcs} from {3,choice, 1#the bank|2#a port}."
                tradeFrom = ((giveTotal / getTotal) == 4) ? 1 : 2;
            }
            else
            {
                msgKey = "trade.traded.rsrcs.for.from.bankport.undoprevious";  // same + " (Undo previous trade)"
                tradeFrom = ((getTotal / giveTotal) == 4) ? 1 : 2;
            }

            printKeyedSpecial( msgKey, plName, give, get, tradeFrom );

            if (clientHand != null)
                clientHand.enableBankUndoButton();
        }
    }

    /**
     * Get and print a localized string (having no parameters) in the text window, followed by a new line (<tt>'\n'</tt>).
     * Equivalent to {@link #print(String) print}("* " + {@link SOCStringManager#get(String) strings.get}({@code key})).
     * @param key  Key to use for string retrieval
     * @throws MissingResourceException if no string can be found for {@code key}; this is a RuntimeException
     * @since 2.0.00
     */
    public void printKeyed( final String key )
        throws MissingResourceException
    {
        textDisplay.append( "* " + strings.get( key ) + "\n" );  // TextArea will soft-wrap within the line
    }

    /**
     * Get and print a localized string (with parameters) in the text window, followed by a new line (<tt>'\n'</tt>).
     * Equivalent to {@link #print(String) print}
     * ("* " + {@link SOCStringManager#get(String, Object...) strings.get}({@code key, params})).
     * @param key  Key to use for string retrieval
     * @param params  Objects to use with <tt>{0}</tt>, <tt>{1}</tt>, etc in the localized string by
     *                calling {@code SOCStringManager.get(key, params...)}. The localized string should not
     *                contain the leading <tt>"* "</tt> or the ending <tt>\n</tt>, those are added here.
     * @throws MissingResourceException if no string can be found for {@code key}; this is a RuntimeException
     * @since 2.0.00
     */
    public void printKeyed( final String key, final Object... params )
        throws MissingResourceException
    {
        textDisplay.append( "* " + strings.get( key, params ) + "\n" );  // TextArea will soft-wrap within the line
    }

    /**
     * Get and print a localized string (with special SoC-specific parameters) in the text window,
     * followed by a new line (<tt>'\n'</tt>). Equivalent to {@link #print(String) print}("* " +
     * {@link SOCStringManager#getSpecial(String, String, Object...) strings.getSpecial}({@code game, key, params})).
     * @param key  Key to use for string retrieval
     * @param params  Objects to use with <tt>{0}</tt>, <tt>{1}</tt>, etc in the localized string by
     *                calling {@code SOCStringManager.getSpecial(game, key, params...)}. The localized string should not
     *                contain the leading <tt>"* "</tt> or the ending <tt>\n</tt>, those are added here.
     * @throws MissingResourceException if no string can be found for {@code key}; this is a RuntimeException
     * @throws IllegalArgumentException if the localized pattern string has a parse error
     *     (closing '}' brace without opening '{' brace, etc)
     * @since 2.0.00
     */
    public void printKeyedSpecial( final String key, final Object... params )
        throws MissingResourceException, IllegalArgumentException
    {
        textDisplay.append( "* " + strings.getSpecial( game, key, params ) + "\n" );  // TextArea will soft-wrap within line
    }

    /**
     * print text in the text window, followed by a new line (<tt>'\n'</tt>).
     *
     * @param s  the text; you don't need to include "\n".
     * @see #chatPrint(String)
     * @see #printKeyed(String)
     * @see #printKeyed(String, Object...)
     */
    public void print( String s )
    {
        StringTokenizer st = new StringTokenizer( s, "\n", false );
        while (st.hasMoreElements())
        {
            String tk = st.nextToken().trim();
            textDisplay.append( tk + "\n" );  // TextArea will soft-wrap within the line
        }
    }

    /**
     * print text in the chat window
     *
     * @param s  the text
     * @see #print(String)
     */
    public void chatPrint( String s )
    {
        StringTokenizer st = new StringTokenizer( s, "\n", false );
        while (st.hasMoreElements())
        {
            String tk = st.nextToken().trim();
            chatDisplay.append( tk + "\n" );  // TextArea will soft-wrap within the line
        }
    }

    /**
     * Queue a sound to play soon but not in this thread.
     * Uses {@link PIPlaySound} to call {@link Sounds#playPCMBytes(byte[])}.
     * No sound is played if preference {@link SOCPlayerClient#PREF_SOUND_ON} is false
     * or if {@link #isSoundMuted()}.
     *<P>
     * Playback uses a queuing thread executor, not the AWT {@link EventQueue}.
     *
     * @param buf  Mono 8-bit PCM sound to play, or null to do nothing.
     *     Can be generated by methods like {@link Sounds#genChime(int, int, double)}.
     * @since 1.2.00
     */
    public void playSound( final byte[] buf )
    {
        if (buf != null)
            soundQueueThreader.submit( new PIPlaySound( buf ) );
    }

    /**
     * Game was deleted or a server/network error occurred; stop playing.
     *<P>
     * Before v2.4.00 this method was called {@code over(..)}.
     *
     * @param wasDeleted  True if game was deleted, isn't from an error;
     *     this can happen while observing a game
     * @param errorMessage  Error message if any, or {@code null}
     */
    public void gameDisconnected( final boolean wasDeleted, final String errorMessage )
    {
        gameHasErrorOrDeletion = true;

        if (textInputIsInitial)
            textInputSetToInitialPrompt( false );  // Clear, set foreground color
        textInput.setEditable( false );
        if (errorMessage != null)
            textInput.setText( errorMessage );

        if (wasDeleted)
        {
            textDisplay.append( "*** " + strings.get( "interface.error.game.has_been_deleted" ) + " ***\n" );
            // "Game has been deleted."
        }
        else
        {
            textDisplay.append( "* " + strings.get( "interface.error.lost.conn" ) + "\n" );
            // "Lost connection to the server."
            textDisplay.append( "*** " + strings.get( "interface.error.game.stopped" ) + " ***\n" );
            // "Game stopped."
        }

        boardPanel.repaint();
        for (int i = 0; i < game.maxPlayers; i++)
            hands[i].gameDisconnected();
    }

    /**
     * start the game interface: set chat input (textInput) to initial prompt.
     * This doesn't mean that game play or placement is starting,
     * only that the window is ready for players to choose where to sit.
     * By now HandPanel has added "sit" buttons, or updatePlayerLimitDisplay
     * has removed them if necessary.
     *<P>
     * If this game has observers, list them in the textDisplay now.
     *<P>
     * Should be called from event dispatch thread, using {@link EventQueue#invokeLater(Runnable)} if needed.
     *
     * @param members Game member names from {@link soc.message.SOCGameMembers#getMembers()} (added in 1.1.12)
     */
    public void began( final List<String> members )
    {
        textInput.setText( "" );
        textInputSetToInitialPrompt( true );
        // Don't request focus for textInput; it should clear
        // the prompt text when user clicks (focuses) it, so
        // wait for user to do that.

        hasCalledBegan = true;

        // Look for game observers, list in textDisplay
        if (members == null)
            return;
        List<String> obs = null;
        for (int i = members.size() - 1; i >= 0; --i)
        {
            final String mname = members.get( i );
            if (null != game.getPlayer( mname ))
                continue;
            if (mname.equals( getClientNickname() ))
                continue;
            if (obs == null)
                obs = new ArrayList<>();
            obs.add( mname );
        }
        if (obs != null)
        {
            final String obsTxt = (obs.size() == 1)
                ? strings.get( "interface.observer.enter.one", obs.get( 0 ) )
                : strings.getSpecial( game, "interface.observer.enter.many", obs );
            textDisplay.append( "* " + obsTxt + "\n" );
        }
    }

    /**
     * A player has sat down to play. Update the display:
     *<UL>
     * <LI> Calls {@link SOCHandPanel#addPlayer(String)} which does additional actions if that
     *     player is the client (not a different human or robot), including a call back up
     *     to {@link #setClientHand(SOCHandPanel)}.
     * <LI> Calls {@link SOCBoardPanel#setPlayer()} and {@link SOCBuildingPanel#setPlayer()}
     *     if being called for client player (based on {@code name}).
     * <LI> Updates {@link SOCHandPanel}'s displayed values.
     *</UL>
     *
     * @param name   the name of the player. Checks if is client player by calling {@link #getClientNickname()}.
     * @param pn  the seat number of the player
     * @see #removePlayer(int)
     */
    public void addPlayer( final String name, final int pn )
    {
        hands[pn].addPlayer( name );  // This will also update all other hands' buttons ("sit here" -> "lock", etc)

        final boolean sitterIsClientPlayer = (name.equals( getClientNickname() ));

        if (sitterIsClientPlayer)
        {
            for (int i = 0; i < game.maxPlayers; i++)
                if (game.getPlayer( i ).isRobot())
                    hands[i].addSittingRobotLockBut();

            if (is6player)
            {
                // handpanel sizes change when client sits
                // in a 6-player game.
                invalidate();
                doLayout();
                repaint( hands[pn].getX(), 0, hands[pn].getWidth(), getHeight() );
                // must repaint entire column's handpanels and wide borders
            }

            addHotkeysInputMap();
        }

        if (game.isGameOptionDefined( "PL" ))
            updatePlayerLimitDisplay( true, false, -1 );

        if (game.isBoardReset())
        {
            // Retain face after reset
            hands[pn].changeFace( hands[pn].getPlayer().getFaceId() );
        }

        /**
         * if client sat down, let the board panel & building panel find our player object
         */
        if (sitterIsClientPlayer)
        {
            boardPanel.setPlayer();
            buildingPanel.setPlayer();
        }

        if (is6player)
            buildingPanel.updatePlayerCount();

        /**
         * update the hand panel's displayed values
         */
        final SOCHandPanel hp = getPlayerHandPanel( pn );
        hp.updateValue( PlayerClientListener.UpdateType.Road );
        hp.updateValue( PlayerClientListener.UpdateType.Settlement );
        hp.updateValue( PlayerClientListener.UpdateType.City );
        if (game.hasSeaBoard)
            hp.updateValue( PlayerClientListener.UpdateType.Ship );
        hp.updateValue( PlayerClientListener.UpdateType.Knight );
        hp.updateValue( PlayerClientListener.UpdateType.VictoryPoints );
        hp.updateValue( PlayerClientListener.UpdateType.LongestRoad );
        hp.updateValue( PlayerClientListener.UpdateType.LargestArmy );

        if (sitterIsClientPlayer)
        {
            hp.updateValue( PlayerClientListener.UpdateType.ResourceTotalAndDetails );
            hp.updateDevCards( false );
        }
        else
        {
            hp.updateValue( PlayerClientListener.UpdateType.Resources );
            hp.updateValue( PlayerClientListener.UpdateType.DevCards );
        }
    }

    /**
     * remove a player from the game.
     * Updates panes and displays, does not print any message
     * about the player leaving the game.
     *<P>
     * To prevent inconsistencies, call this <em>before</em> calling
     * {@link SOCGame#removePlayer(String, boolean)}.
     *
     * @param pn the number of the player
     * @see #addPlayer(String, int)
     */
    public void removePlayer( int pn )
    {
        hands[pn].removePlayer();  // May also clear clientHand
        if (game.isGameOptionDefined( "PL" ))
            updatePlayerLimitDisplay( true, false, pn );
        else
            hands[pn].addSitButton( clientHand != null );  // Is the client player already sitting down at this game?

        if (is6player)
        {
            buildingPanel.updatePlayerCount();

            if (clientHand == null)
            {
                // handpanel sizes change when client leaves in a 6-player game
                invalidate();
                doLayout();
            }
        }
    }

    // This javadoc also appears in PlayerClientListener; please also update there if it changes.

    /**
     * Is a dialog or popup message currently visible while gameplay continues?
     * See {@link PlayerClientListener} interface javadoc for details and implications.
     * @since 2.0.00
     */
    public boolean isNonBlockingDialogVisible()
    {
        return (nbdForEvent != null) && nbdForEvent.isVisible();
    }

    /**
     * Game play is starting (leaving state {@link SOCGame#NEW}).
     * Remove the start buttons and robot-lockout buttons.
     * Next move is for players to make their starting placements.
     *<P>
     * Call {@link SOCGame#setGameState(int)} before calling this method.
     * Call this method before calling {@link #updateAtGameState()}.
     */
    public void startGame()
    {
        for (SOCHandPanel hand : hands)
        {
            hand.removeStartBut();
            // This button has two functions (and two labels).
            // If client joined and then started a game, remove it (as robot lockout).
            // If we're joining a game in progress, keep it (as "sit here").
            hand.removeSitLockoutBut();
        }
        updatePlayerLimitDisplay( false, true, -1 );
        gameIsStarting = true;
    }

    /**
     * Game is over; server has sent us the revealed scores
     * for each player.  Refresh the display.
     *
     * @param finalScores  Final score for each player position; length should be {@link SOCGame#maxPlayers}
     * @since 1.1.00
     */
    public void updateAtOver( final int[] finalScores )
    {
        if (game.getGameState() != SOCGame.OVER)
        {
            System.err.println( "L1264: pi.updateAtOver called at state " + game.getGameState() );
            return;
        }

        for (int pn = 0; pn < finalScores.length; ++pn)
            game.getPlayer( pn ).forceFinalVP( finalScores[pn] );
        if (null == game.getPlayerWithWin())
        {
            game.checkForWinner();  // Assumes "current player" set to winner already, by SETTURN msg
        }
        for (int pn = 0; pn < finalScores.length; ++pn)
            hands[pn].updateValue( PlayerClientListener.UpdateType.VictoryPoints );  // Also disables buttons, etc.

        // reveal each player's VP cards
        for (int pn = 0; pn < finalScores.length; ++pn)
        {
            final SOCPlayer pl = game.getPlayer( pn );
            final List<SOCInventoryItem> vpCards = pl.getInventory().getByState( SOCInventory.KEPT );
            if (!vpCards.isEmpty())
                printKeyedSpecial( "game.end.player.has.vpcards", pl.getName(), vpCards );
            // "Joe has a Gov.House (+1VP) and a Market (+1VP)"
        }

        setTitle( strings.get( "interface.title.game.over", game.getName() ) +
            (game.isPractice ? "" : " [" + getClientNickname() + "]") );
        // "Settlers of Catan Game Over: {0}"

        boardPanel.updateMode();
        repaint();
    }

    /**
     * Game's current player has changed.  Update displays.
     *
     * @param pnum New current player number; should match game.getCurrentPlayerNumber()
     * @since 1.1.00
     */
    public void updateAtTurn( final int pnum )
    {
        if ((pnum >= 0) && (pnum < hands.length))
            getPlayerHandPanel( pnum ).updateDevCards( false );

        for (int i = 0; i < hands.length; i++)
        {
            // hilight current player, update takeover button
            getPlayerHandPanel( i ).updateAtTurn();
        }

        boardPanel.updateMode();
        boardPanel.repaint();
        if (textInputGreyCountdown > 0)
        {
            --textInputGreyCountdown;
            if ((textInputGreyCountdown == 0) && textInputIsInitial && !SwingMainDisplay.isOSColorHighContrast())
            {
                textInput.setForeground( Color.LIGHT_GRAY );
            }
        }

        buildingPanel.updateButtonStatus();

        bankTradeWasFromTradePanel = false;

        // play Begin Turn sound here, not updateAtRollPrompt() which
        // isn't called for first player during initial placement
<<<<<<< HEAD
        if (clientIsCurrentPlayer())
            playSound( SOUND_BEGIN_TURN );
=======
        if (isClientCurrentPlayer())
            playSound(SOUND_BEGIN_TURN);
>>>>>>> 994f5bcb
    }

    /**
     * A player is being asked to roll (or play a card) at the start of their turn.
     * Update displays if needed. Also may be called during initial placement
     * when it's a player's turn to place.
     *<P>
     * If the client is the current player, calls {@link SOCHandPanel#autoRollOrPromptPlayer()}
     * unless {@link ClientBridge#isNonBlockingDialogVisible()}.
     * @param pn  Player number being prompted
     * @since 1.1.11
     */
    public void updateAtRollPrompt( final int pn )
    {
        if ((client.getServerVersion( game ) >= SOCStringManager.VERSION_FOR_I18N)
            && !game.isInitialPlacement())
        {
            printKeyed( "game.prompt.turn_to_roll_dice", game.getPlayer( pn ).getName() );
            // "It's Joe's turn to roll the dice."
        }
        // else, server has just sent the prompt text and we've printed it

<<<<<<< HEAD
        if (clientIsCurrentPlayer() && !clientListener.isNonBlockingDialogVisible())
=======
        if (isClientCurrentPlayer() && ! clientListener.isNonBlockingDialogVisible())
>>>>>>> 994f5bcb
            getClientHand().autoRollOrPromptPlayer();
    }

    /**
     * The client player's available resources have changed. Update displays if needed.
     *<P>
     * If any trade offers are currently showing, show or hide the offer Accept button
     * depending on the updated set of available resources.
     * @since 1.1.20
     */
    public void updateAtClientPlayerResources()
    {
        for (int i = 0; i < hands.length; ++i)
        {
            if (i == clientHandPlayerNum)
                continue;

            hands[i].updateCurrentOffer( false, true );
        }
    }

    /**
     * A player has been awarded Special Victory Points (SVP), so announce those details.
     * Example: "Lily gets 2 Special Victory Points for settling a new island."
     * Only prints text, does not update SOCHandPanel's SVP or call {@link SOCPlayer#addSpecialVPInfo(int, String)}.
     * @param plName  Player name
     * @param svp  Number of SVP awarded
     * @param desc  Description of player's action that led to SVP; example: "settling a new island"
     * @since 2.0.00
     */
    public void updateAtSVPText( final String plName, final int svp, final String desc )
    {
        final String svpKey = (svp == 1)
            ? "game.SVP.get.one"
            : "game.SVP.get.many";

        printKeyed( svpKey, plName, svp, desc );
    }

    /**
     * Clear contents of the chat input text ("please wait" during setup, etc).
     * @since 2.4.50
     */
    public void clearChatTextInput()
    {
        textInput.setText( "" );
        textInputIsInitial = false;
    }

    /**
     * Set or clear the chat text input's initial prompt.
     * If {@code setToInitial} true, sets its status, foreground color, and the prompt text
     * unless player already sent chat text ({@link #textInputHasSent}).
     *<P>
     * Should be called from event dispatch thread, using {@link EventQueue#invokeLater(Runnable)} if needed.
     * This avoids an occasional race bug where prompt is appended twice ("Type here to chat.Type here to chat.").
     *<P>
     * Do not call this directly from a Swing {@link DocumentListener},
     * which will throw "IllegalStateException: Attempt to mutate in notification":
     * Instead add to event queue with {@code invokeLater}.
     *
     * @param setToInitial If false, clear initial-prompt status, and
     *    clear contents (if they are the initial-prompt message);
     *    If true, set initial-prompt status, and set the prompt
     *    (if contents are blank when trimmed).
     * @see #TEXTINPUT_INITIAL_PROMPT_MSG
     * @since 1.1.00
     */
    protected void textInputSetToInitialPrompt( boolean setToInitial )
    {
        if (setToInitial && textInputHasSent)
            return;  // Already sent text, won't re-prompt

        final boolean isOSHighContrast = SwingMainDisplay.isOSColorHighContrast();

        // Always change text before changing flag,
        // so DocumentListener doesn't fight this action.

        if (setToInitial)
        {
            if (textInput.getText().trim().length() == 0)
            {
                textInput.setText( TEXTINPUT_INITIAL_PROMPT_MSG );  // Set text before flag
                textInput.setCaretPosition( 0 );
            }
            textInputIsInitial = true;
            textInputGreyCountdown = textInputGreyCountFrom;  // Reset fade countdown
            if (!isOSHighContrast)
                textInput.setForeground( Color.DARK_GRAY );
        }
        else
        {
            if (textInput.getText().equals( TEXTINPUT_INITIAL_PROMPT_MSG ))
                textInput.setText( "" );  // Clear to make room for text being typed
            textInputIsInitial = false;
            if (!isOSHighContrast)
                textInput.setForeground( Color.BLACK );
        }
    }

    /**
     * Show the discard dialog or the gain-resources dialog.
     * Used for discards, gold hexes, and the Discovery/Year of Plenty dev card.
     *
     * @param nd  the number of resources to discard or gain
     * @param isDiscard  True for discard (after 7), false for gain (after gold hex)
     */
    public void showDiscardOrGainDialog( final int nd, final boolean isDiscard )
    {
        discardOrGainDialog = new SOCDiscardOrGainResDialog( this, nd, isDiscard );
        EventQueue.invokeLater( discardOrGainDialog );  // calls setVisible(true)
    }

    /**
     * show the {@link SOCChoosePlayerDialog} to choose a player for robbery.
     *<P>
     * Before v2.0.00, this was <tt>choosePlayer</tt>.
     *
     * @param count   the number of players to choose from
     * @param pnums   the player ids of those players; length of this
     *                array may be larger than count (may be {@link SOCGame#maxPlayers}).
     *                Only the first <tt>count</tt> elements will be used.
     *                If <tt>allowChooseNone</tt>, pnums.length must be at least <tt>count + 1</tt>
     *                to leave room for "no player".
     * @param allowChooseNone  if true, player can choose to rob no one (game scenario <tt>SC_PIRI</tt>)
     * @see GameMessageSender#choosePlayer(SOCGame, int)
     * @see #showChooseRobClothOrResourceDialog(int)
     */
    public void showChoosePlayerDialog( final int count, final int[] pnums, final boolean allowChooseNone )
    {
        choosePlayerDialog = new SOCChoosePlayerDialog( this, count, pnums, allowChooseNone );
        EventQueue.invokeLater( choosePlayerDialog );  // dialog's run() calls pack and setVisible(true)
    }

    /**
     * Show the {@link ChooseRobClothOrResourceDialog} to choose what to rob from a player.
     * @param vpn  Victim player number
     * @since 2.0.00
     * @see #showChoosePlayerDialog(int, int[], boolean)
     */
    public void showChooseRobClothOrResourceDialog( final int vpn )
    {
        EventQueue.invokeLater( new ChooseRobClothOrResourceDialog( vpn ) );  // dialog's run() calls setVisible(true)
    }

    /**
     * show the Monopoly dialog box
     */
    public void showMonopolyDialog()
    {
        monopolyDialog = new SOCMonopolyDialog( this );
        EventQueue.invokeLater( monopolyDialog );  // dialog's run() calls setVisible(true)
    }

    /**
     * If this game has a scenario (game option {@code "SC"}), show the scenario
     * description, special rules, and number of victory points to win.
     * Shown automatically when the SOCPlayerInterface is first shown.
     * @since 2.0.00
     */
    public void showScenarioInfoDialog()
    {
        NewGameOptionsFrame.showScenarioInfoDialog
            ( game, ((game.isPractice) ? client.practiceServGameOpts : client.tcpServGameOpts).knownOpts,
                getMainDisplay(), this );
    }

    /**
     * A robbery has just occurred; show details.
     * Is called after game data has been updated.
     *
     * @param perpPN  Perpetrator's player number, or -1 if none
     *     (used by {@code SC_PIRI} scenario, future use by other scenarios/expansions)
     * @param victimPN  Victim's player number, or -1 if none (for future use by scenarios/expansions)
     * @param resType  Resource type being stolen, like {@link SOCResourceConstants#SHEEP}
     *     or {@link SOCResourceConstants#UNKNOWN}. Ignored if {@code resSet != null} or {@code peType != null}.
     * @param resSet  Resource set being stolen, if not using {@code resType} or {@code peType}
     * @param peType  PlayerElement type such as {@link PEType#SCENARIO_CLOTH_COUNT},
     *     or {@code null} if a resource like sheep is being stolen (use {@code resType} or {@code resSet} instead).
     * @param isGainLose  If true, the amount here is a delta Gained/Lost by players, not a total to Set
     * @param amount  Amount being stolen if {@code isGainLose}, otherwise {@code perpPN}'s new total amount
     * @param victimAmount  {@code victimPN}'s new total amount if not {@code isGainLose}, 0 otherwise
     * @param extraValue  Optional information related to the robbery, or 0; for use by scenarios/expansions
     * @since 2.4.50
     */
    public void reportRobbery
    ( final int perpPN, final int victimPN, final int resType, SOCResourceSet resSet, final PEType peType,
        final boolean isGainLose, final int amount, final int victimAmount, final int extraValue )
    {
        // These texts are also sent from server SOCGameHandler.reportRobbery to clients older than v2.4.50;
        // if you change the logic or text, make sure it's updated in both places

        final String peName = (perpPN >= 0) ? game.getPlayer( perpPN ).getName() : null,
            viName = (victimPN >= 0) ? game.getPlayer( victimPN ).getName() : null;

        if ((perpPN == -1) && game.isGameOptionSet( SOCGameOptionSet.K_SC_PIRI ))
        {
            // Pirate Fleet attack results

            if (victimPN < 0)
                return;  // unlikely

            if ((amount > 0) || (resSet != null))
            {
                if (victimPN == clientHandPlayerNum)
                {
                    if (resSet == null)
                    {
                        resSet = new SOCResourceSet();
                        resSet.add( amount, resType );
                    }
                    printKeyedSpecial
                        ( "action.rolled.sc_piri.you.lost.rsrcs.to.fleet", resSet, extraValue );
                    // "You lost {0,rsrcs} to the pirate fleet (strength {1,number})"
                    playSound( SOUND_RSRC_LOST );
                }
                else
                {
                    printKeyed
                        ( "action.rolled.sc_piri.player.lost.rsrcs.to.fleet",
                            viName, (resSet != null) ? resSet.getTotal() : amount, extraValue );
                    // "Joe lost 1 resource to pirate fleet attack (strength 3)." or
                    // "Joe lost 3 resources to pirate fleet attack (strength 3)."
                }
            }
            else if ((amount == 0) && (resType == SOCResourceConstants.UNKNOWN))
            {
                printKeyed
                    ( "action.rolled.sc_piri.player.won.pick.free", viName, extraValue );
                // "{0} won against the pirate fleet (strength {1,number}) and will pick a free resource"
            }

            hands[victimPN].updateValue( PlayerClientListener.UpdateType.ResourceTotalAndDetails );
        }
        else if (peType == null)
        {
            if ((resType == SOCResourceConstants.UNKNOWN) || (clientHandPlayerNum < 0)
                || ((clientHandPlayerNum != perpPN) && (clientHandPlayerNum != victimPN)))
            {
                if (isGameFullyObservable)
                    printKeyedSpecial
                        ( "robber.stole.resource.from.play_fo",  // "{0} stole {2,rsrcs} from {1}."
                            peName, viName, (amount != 1) ? amount : -1, resType );
                else
                    printKeyed
                        ( "robber.common.stole.resource.from", peName, viName );  // "{0} stole a resource from {1}."
            }
            else
            {
                if (perpPN == clientHandPlayerNum)
                    printKeyedSpecial
                        ( "robber.common.you.stole.resource.from", -1, resType, viName );  // "You stole {0,rsrcs} from {2}."
                else
                    printKeyedSpecial
                        ( "robber.common.stole.resource.from.you", peName, -1, resType );  // "{0} stole {1,rsrcs} from you."
            }

            if (perpPN >= 0)
                hands[perpPN].updateValue( PlayerClientListener.UpdateType.ResourceTotalAndDetails );
            if (victimPN >= 0)
            {
                hands[victimPN].updateValue( PlayerClientListener.UpdateType.ResourceTotalAndDetails );
                if (victimPN == clientHandPlayerNum)
                    playSound( SOUND_RSRC_LOST );
            }
        }
        else
        {
            PlayerClientListener.UpdateType utype = null;

            // Nothing else recognized yet
            // Other PETypes may be used in future scenarios/expansions
            if (peType == PEType.SCENARIO_CLOTH_COUNT)
            {
                printKeyed( "robber.common.stole.cloth.from", peName, viName );  // "{0} stole a cloth from {1}."
                utype = PlayerClientListener.UpdateType.Cloth;
            }

            if (utype != null)
            {
                if (perpPN >= 0)
                    clientListener.playerElementUpdated
                        ( game.getPlayer( perpPN ), utype, false, false );
                if (victimPN >= 0)
                    clientListener.playerElementUpdated
                        ( game.getPlayer( victimPN ), utype, false, (victimPN == clientHandPlayerNum) );
            }
        }
    }

    /**
     * Update interface after the server sends us a new board layout.
     * Call after setting game data and board data.
     * Calls {@link SOCBoardPanel#flushBoardLayoutAndRepaint()}.
     * Updates display of board-related counters, such as {@link soc.game.SOCBoardLarge#getCloth()}.
     * Not needed if calling {@link #resetBoard(SOCGame, int, int)}.
     * @since 2.0.00
     */
    public void updateAtNewBoard()
    {
        boardPanel.flushBoardLayoutAndRepaint();
        if (game.isGameOptionSet( SOCGameOptionSet.K_SC_CLVI ))
            buildingPanel.updateClothCount();
    }

    /**
     * Update interface after game state has changed.
     * For example, if the client is current player, and state changed from ROLL_OR_CARD to PLAY1
     * (Dice have been rolled, or card played), enable the player's Done and Bank buttons.
     * Or, if the player must discard resources or pick free resources from the gold hex,
     * calls {@link #discardOrPickTimerSet(boolean)}.
     *<P>
     * Please call {@link SOCGame#setGameState(int)} first. <BR>
     * If the game is now starting, please call in this order:
     *<code><pre>
     *   game.setGameState(newState);
     *   playerInterface.{@link #startGame()};
     *   playerInterface.updateAtGameState();
     *</pre></code>
     * @since 1.1.00
     */
    public void updateAtGameState()
    {
        int gs = game.getGameState();

        if (!knowsGameState)
        {
            knowsGameState = true;

            // game state was 0 when PI and handpanels were created:
            // update Sit Here buttons' status now if we haven't already sat down;
            // show buttons only if game is still forming
            if (clientHand == null)
            {
                for (int i = 0; i < game.maxPlayers; i++)
                    if (game.isSeatVacant( i ))
                    {
                        if (gs < SOCGame.START2A)
                            hands[i].addSitButton( false );
                        else
                            hands[i].removeSitBut();
                    }
            }
        }

        boardPanel.updateMode();
        buildingPanel.updateButtonStatus();
        boardPanel.repaint();

        // Check for placement states (board panel popup, build via right-click)
        if ((gs == SOCGame.PLACING_ROAD) || (gs == SOCGame.PLACING_SETTLEMENT)
            || (gs == SOCGame.PLACING_CITY) || (gs == SOCGame.PLACING_SHIP))
        {
            if (boardPanel.popupExpectingBuildRequest())
                boardPanel.popupFireBuildingRequest();
        }

<<<<<<< HEAD
        if ((gs == SOCGame.PLACING_INV_ITEM) && clientIsCurrentPlayer()
            && game.isGameOptionSet( SOCGameOptionSet.K_SC_FTRI ))
=======
        if ((gs == SOCGame.PLACING_INV_ITEM) && isClientCurrentPlayer()
            && game.isGameOptionSet(SOCGameOptionSet.K_SC_FTRI))
>>>>>>> 994f5bcb
        {
            printKeyed( "game.invitem.sc_ftri.prompt" );
            // "You have received this trade port as a gift."
            // "You must now place it next to your coastal settlement which is not adjacent to any existing port."
        }

        // Update our interface at start of first turn;
        // server doesn't send non-bot clients a TURN message after the
        // final road/ship is placed (state START2 -> ROLL_OR_CARD).
        if (gameIsStarting && (gs >= SOCGame.ROLL_OR_CARD))
        {
            gameIsStarting = false;
            if (clientHand != null)
                clientHand.updateAtTurn();
            boardPanel.updateMode();
        }

        // React if waiting for players to discard,
        // or if we were waiting, and aren't anymore.
        if (gs == SOCGame.WAITING_FOR_DISCARDS)
        {
            // Set timer.  If still waiting for discards after 2 seconds,
            // show balloons on-screen. (hands[i].setDiscardOrPickMsg)
            discardOrPickTimerSet( true );
        }
        else if ((gs == SOCGame.WAITING_FOR_PICK_GOLD_RESOURCE)
            || (gs == SOCGame.STARTS_WAITING_FOR_PICK_GOLD_RESOURCE))
        {
            // Set timer.  If still waiting for resource picks after 2 seconds,
            // show balloons on-screen. (hands[i].setDiscardOrPickMsg)
            discardOrPickTimerSet( false );
        }
        else if (showingPlayerDiscardOrPick &&
            ((gs == SOCGame.PLAY1) || (gs == SOCGame.START2B) || (gs == SOCGame.START3B)))
        {
            // If not all players' discard status balloons were cleared by
            // PLAYERELEMENT messages, clean up now.
            discardOrPickTimerClear();
        }

        // React if we are current player
        if ((clientHand == null) || (clientHandPlayerNum != game.getCurrentPlayerNumber()))
        {
            return;  // <--- Early return: not current player ---
        }

        switch (gs)
        {
        case SOCGame.WAITING_FOR_DISCOVERY:
            showDiscardOrGainDialog( 2, false );
            break;

        case SOCGame.WAITING_FOR_MONOPOLY:
            showMonopolyDialog();
            break;

        case SOCGame.WAITING_FOR_ROBBER_OR_PIRATE:
            java.awt.EventQueue.invokeLater( new ChooseMoveRobberOrPirateDialog() );
            break;

        default:
            clientHand.updateAtOurGameState();
        }
    }

    /**
     * Handle updates after pieces have changed on the board.
     * For example, when scenario {@link SOCGameOptionSet#K_SC_PIRI}
     * converts players' ships to warships, changes the strength
     * of a pirate fortress, etc.
     *<P>
     * Call <b>after</b> updating game state.  This is different than
     * {@link #updateAtPutPiece(int, int, int, boolean, int)} which
     * updates both the {@link SOCGame} and the board.
     *<P>
     * Currently, hand panels aren't updated (piece counts or VP total), only {@link SOCBoardPanel}.
     * @since 2.0.00
     */
    public void updateAtPiecesChanged()
    {
        boardPanel.repaint();
    }

    /**
     * Update game data and displays after putting a piece on the board,
     * or moving a ship that was already placed.
     * Places or moves the piece within our {@link SOCGame}
     * and visually on our {@link SOCBoardPanel}.
     *
     * @param mesPn  The piece's player number
     * @param coord  The piece's coordinate.  If <tt>isMove</tt>, the coordinate to move <em>from</em>.
     * @param pieceType  Piece type, like {@link SOCPlayingPiece#CITY}
     * @param isMove   If true, it's a move, not a new placement; valid only for ships.
     * @param moveToCoord  If <tt>isMove</tt>, the coordinate to move <em>to</em>.  Otherwise ignored.
     *
     * @see #updateAtPiecesChanged()
     * @since 2.0.00
     */
    public void updateAtPutPiece
    ( final int mesPn, final int coord, final int pieceType,
        final boolean isMove, final int moveToCoord )
    {
        // TODO consider more effic way for flushBoardLayoutAndRepaint, without the =null

        final SOCPlayer pl = (pieceType != SOCPlayingPiece.VILLAGE) ? game.getPlayer( mesPn ) : null;
        final SOCPlayer oldLongestRoadPlayer = game.getPlayerWithLongestRoad();
        final SOCHandPanel mesHp = (pieceType != SOCPlayingPiece.VILLAGE) ? getPlayerHandPanel( mesPn ) : null;
        final boolean[] debugShowPotentials = boardPanel.debugShowPotentials;
        final SOCPlayingPiece pp;

        switch (pieceType)
        {
        case SOCPlayingPiece.ROAD:
            pp = new SOCRoad( pl, coord, null );
            game.putPiece( pp );
            mesHp.updateValue( PlayerClientListener.UpdateType.Road );
            if (debugShowPotentials[4] || debugShowPotentials[5] || debugShowPotentials[7])
                boardPanel.flushBoardLayoutAndRepaint();

            break;

        case SOCPlayingPiece.SETTLEMENT:
            pp = new SOCSettlement( pl, coord, null );
            game.putPiece( pp );
            mesHp.updateValue( PlayerClientListener.UpdateType.Settlement );

            /**
             * if this is the second initial settlement, then update the resource display
             */
            mesHp.updateValue( PlayerClientListener.UpdateType.ResourceTotalAndDetails );

            if (debugShowPotentials[4] || debugShowPotentials[5] || debugShowPotentials[7]
                || debugShowPotentials[6])
                boardPanel.flushBoardLayoutAndRepaint();

            break;

        case SOCPlayingPiece.CITY:
            pp = new SOCCity( pl, coord, null );
            game.putPiece( pp );
            mesHp.updateValue( PlayerClientListener.UpdateType.Settlement );
            mesHp.updateValue( PlayerClientListener.UpdateType.City );

            if (debugShowPotentials[4] || debugShowPotentials[5] || debugShowPotentials[7]
                || debugShowPotentials[6])
                boardPanel.flushBoardLayoutAndRepaint();

            break;

        case SOCPlayingPiece.SHIP:
            pp = new SOCShip( pl, coord, null );
            if (!isMove)
            {
                game.putPiece( pp );
                mesHp.updateValue( PlayerClientListener.UpdateType.Ship );
            }
            else
            {
                game.moveShip( (SOCShip) pp, moveToCoord );
                if (mesHp == clientHand)
                    mesHp.disableBankUndoButton();  // just in case; it probably wasn't enabled
            }

            if (debugShowPotentials[4] || debugShowPotentials[5] || debugShowPotentials[7])
                boardPanel.flushBoardLayoutAndRepaint();

            break;

        case SOCPlayingPiece.VILLAGE:
            // no need to refresh boardPanel after receiving each village
            pp = new SOCVillage( coord, game.getBoard() );
            game.putPiece( pp );

            return; // <--- Early return: Piece is part of board initial layout, not player info ---

        case SOCPlayingPiece.FORTRESS:
            pp = new SOCFortress( pl, coord, game.getBoard() );
            game.putPiece( pp );
            return; // <--- Early return: Piece is part of board initial layout, not added during game ---

        default:
            chatPrintDebug( "* Unknown piece type " + pieceType + " at coord 0x" + Integer.toHexString( coord ) );
            return;  // <--- Early return ---
        }

        mesHp.updateValue( PlayerClientListener.UpdateType.VictoryPoints );
        boardPanel.repaint();
        buildingPanel.updateButtonStatus();
        if (game.isDebugFreePlacement() && game.isInitialPlacement())
            boardPanel.updateMode();  // update here, since gamestate doesn't change to trigger update

        if (hasCalledBegan && (game.getGameState() >= SOCGame.START1A))
            playSound( SOUND_PUT_PIECE );

        /**
         * Check for and announce change in longest road; update all players' victory points.
         */
        SOCPlayer newLongestRoadPlayer = game.getPlayerWithLongestRoad();
        if (newLongestRoadPlayer != oldLongestRoadPlayer)
        {
            updateLongestLargest( true, oldLongestRoadPlayer, newLongestRoadPlayer );
        }
    }

    /**
     * A player's piece has been removed from the board.
     * Updates game state and refreshes the board display by calling {@link #updateAtPiecesChanged()}.
     *<P>
     * Currently, only ships can be removed, in game scenario {@code _SC_PIRI}.
     * Other {@code pieceType}s are ignored.
     *
     * @param player  Player who owns the ship
     * @param pieceCoordinate  Ship's node coordinate
     * @param pieceType  The piece type identifier {@link SOCPlayingPiece#SHIP}
     * @since 2.0.00
     */
    public void updateAtPieceRemoved( SOCPlayer player, int pieceCoordinate, int pieceType )
    {
        if (pieceType == SOCPlayingPiece.SHIP)
        {
            game.removeShip( new SOCShip( player, pieceCoordinate, null ) );
            updateAtPiecesChanged();
        }
        else
        {
            System.err.println( "PI.updateAtPieceRemoved called for un-handled type " + pieceType );
        }
    }

    /**
     * The robber or pirate has been moved onto a hex. Repaints board.
     * @param newHex  The new robber/pirate hex coordinate, or 0 to take the pirate off the board
     * @param isPirate  True if the pirate, not the robber, was moved
     * @see SOCGame#doesRobberLocationAffectPlayer(int, boolean)
     * @since 1.2.00
     */
    public void updateAtRobberMoved( final int newHex, final boolean isPirate )
    {
        boardPanel.repaint();
    }

    /**
     * Listener callback for scenario events on the large sea board which affect the game or board,
     * not a specific player. For example, a hex might be revealed from fog.
     *<P>
     * <em>Threads:</em> The game's treater thread handles incoming client messages and calls
     * game methods that change state. Those same game methods will trigger the scenario events;
     * so, the treater thread will also run this <tt>gameEvent</tt> callback.
     * GUI code should use {@link EventQueue#invokeLater(Runnable)}.
     *
     * @param ga  Game
     * @param evt Event code
     * @param detail  Game piece, coordinate, or other data about the event, or null, depending on <tt>evt</tt>
     * @see #playerEvent(SOCGame, SOCPlayer, SOCPlayerEvent, boolean, Object)
     * @since 2.0.00
     */
    public void gameEvent( final SOCGame ga, final SOCGameEvent evt, final Object detail )
    {
        // Most game events are ignored at the client.
        if (evt == SOCGameEvent.SGE_STARTPLAY_BOARD_SPECIAL_NODES_EMPTIED)
        {
            EventQueue.invokeLater( new Runnable()
            {
                public void run()
                {
                    boardPanel.flushBoardLayoutAndRepaint();
                }
            } );
        }
    }

    /**
     * Listener callback for per-player scenario events on the large sea board.
     * For example, there might be an SVP awarded for settlements.
     * @param ga  Game
     * @param pl  Player
     * @param evt  Event code
     * @param flagsChanged  True if this event changed {@link SOCPlayer#getPlayerEvents()},
     *             {@link SOCPlayer#getSpecialVP()}, or another flag documented for <tt>evt</tt> in
     *             {@link SOCPlayerEvent}
     * @param obj  Object related to the event, or null; documented for <tt>evt</tt> in {@link SOCPlayerEvent}.
     *             Example: The {@link SOCVillage} for {@link SOCPlayerEvent#CLOTH_TRADE_ESTABLISHED_VILLAGE}.
     * @see #gameEvent(SOCGame, SOCGameEvent, Object)
     * @since 2.0.00
     */
    public void playerEvent( final SOCGame ga, final SOCPlayer pl, final SOCPlayerEvent evt,
        final boolean flagsChanged, final Object obj )
    {
        final SOCHandPanel mesHp = getPlayerHandPanel( pl.getPlayerNumber() );
        if (mesHp == null)
            return;

        if (flagsChanged && (pl.getSpecialVP() != 0))
        {
            // assumes will never be reduced to 0 again
            //   so won't ever need to hide SVP counter
            mesHp.updateValue( PlayerClientListener.UpdateType.SpecialVictoryPoints );
            mesHp.updateValue( PlayerClientListener.UpdateType.VictoryPoints );  // call after SVP, not before, in case ends the game
            // (This code also appears in SOCPlayerClient.handlePLAYERELEMENT)
        }
    }

    /**
     * {@inheritDoc}
     *<P>
     * For {@link PlayerClientListener.NonBlockingDialogDismissListener} interface;
     * if {@code srcDialog} matches currently tracked dialog for {@link #isNonBlockingDialogVisible()},
     * clear that tracking field.
     * @since 2.0.00
     */
    public void dialogDismissed( final Object srcDialog, final boolean wasCanceled )
    {
        if (nbdForEvent == srcDialog)
            nbdForEvent = null;
    }

    /**
     * Gamestate just became {@link SOCGame#WAITING_FOR_DISCARDS}
     * or {@link SOCGame#WAITING_FOR_PICK_GOLD_RESOURCE}.
     * Set up a timer to wait 1 second before showing "Discarding..."
     * or "Picking Resources..." balloons in players' handpanels.
     * Uses {@link SOCPIDiscardOrPickMsgTask}.
     *<P>
     * Before v2.0.00 this was {@code discardTimerSet}.
     *
     * @param isDiscard  True for discard, false for picking gold-hex resources
     * @since 1.1.00
     */
    private void discardOrPickTimerSet( final boolean isDiscard )
    {
        synchronized (showingPlayerDiscardOrPick_lock)
        {
            if (showingPlayerDiscardOrPick_task != null)
            {
                showingPlayerDiscardOrPick_task.cancel();  // cancel any previous
            }
            showingPlayerDiscardOrPick_task = new SOCPIDiscardOrPickMsgTask( this, isDiscard );

            // Run once, after a brief delay in case only robots must discard.
            mainDisplay.getEventTimer().schedule( showingPlayerDiscardOrPick_task, 1000 /* ms */ );
        }
    }

    /**
     * Cancel any "discarding..." or "picking resources..." timer, and clear the message if showing.
     *<P>
     * Before v2.0.00 this was {@code discardTimerClear}.
     *
     * @since 1.1.00
     */
    private void discardOrPickTimerClear()
    {
        synchronized (showingPlayerDiscardOrPick_lock)
        {
            if (showingPlayerDiscardOrPick_task != null)
            {
                showingPlayerDiscardOrPick_task.cancel();  // cancel any previous
                showingPlayerDiscardOrPick_task = null;
            }
            if (showingPlayerDiscardOrPick)
            {
                for (int i = hands.length - 1; i >= 0; --i)
                    hands[i].clearDiscardOrPickMsg();
                showingPlayerDiscardOrPick = false;
            }
        }
    }

    /**
     * Handle board reset (new game with same players, same game name).
     * The reset message will be followed with others which will fill in the game state.
     * Most GUI panels are destroyed and re-created.  Player chat text is kept.
     *
     * @param newGame New game object
     * @param rejoinPlayerNumber Sanity check - must be our correct player number in this game,
     *     or -1 if server didn't send a player number
     * @param requesterNumber Player who requested the board reset
     *
     * @see soc.server.SOCServer#resetBoardAndNotify(String, int)
     * @since 1.1.00
     */
    public void resetBoard
    ( final SOCGame newGame, final int rejoinPlayerNumber, final int requesterNumber )
    {
        if (clientHand == null)
            return;
        if ((rejoinPlayerNumber != -1) && (rejoinPlayerNumber != clientHandPlayerNum))
            return;
        if (newGame == null)
            throw new IllegalArgumentException( "newGame is null" );

        // Feedback: "busy" mouse cursor while clearing and re-laying out the components
        setCursor( Cursor.getPredefinedCursor( Cursor.WAIT_CURSOR ) );

        // Clear out old state (similar to constructor)
        int oldGameState = game.getOldGameState();
        game = newGame;
        knowsGameState = (game.getGameState() != 0);
        if (gameStats != null)
            gameStats.dispose();
        gameStats = new SOCGameStatistics( game );
        for (SOCHandPanel hand : hands)
        {
            hand.removePlayer();  // will cancel roll countdown timer, right-click menus, etc
            hand.setEnabled( false );
            hand.destroy();
        }
        final String prevChatText = chatDisplay.getText();
        final boolean[] boardDebugShow = boardPanel.debugShowPotentials.clone();
        clientHand = null;  // server will soon send SITDOWN messages for all human players,
        // we'll then set clientHand to a new SOCHandPanel
        clientHandPlayerNum = -1;

        removeAll();  // old sub-components
        initUIElements( false );  // new sub-components

        // Clear from possible "game over" titlebar
        setTitle( strings.get( "interface.title.game", game.getName() ) +
            (game.isPractice ? "" : " [" + getClientNickname() + "]") );
        // "Settlers of Catan Game: {0}"
        boardPanel.debugShowPotentials = boardDebugShow;

        validate();
        repaint();

        chatDisplay.append( prevChatText );

        String requesterName = game.getPlayer( requesterNumber ).getName();
        if (requesterName == null)
            requesterName = strings.get( "reset.player.who.left" );  // fall back to "player who left"

        final String resetMsg = "** "
            + strings.get( ((oldGameState != SOCGame.OVER)
                ? "reset.board.was.reset"     // "The board was reset by {0}."
                : "reset.new.game.started"),  // "New game started by {0}.
            requesterName )
            + "\n";
        textDisplay.append( resetMsg );
        chatDisplay.append( resetMsg );
        setCursor( Cursor.getPredefinedCursor( Cursor.DEFAULT_CURSOR ) );

        // Further messages from server will fill in the rest.
    }

    /**
     * set the face icon for a player
     *
     * @param pn  the number of the player
     * @param id  the id of the face image
     */
    public void changeFace( int pn, int id )
    {
        hands[pn].changeFace( id );
    }

    /**
     * if debug is enabled, print this in the chat display.
     * @since 1.1.00
     */
    public void chatPrintDebug( String debugMsg )
    {
        if (!D.ebugIsEnabled())
            return;
        chatPrint( debugMsg + "\n" );
    }

    /**
     * if debug is enabled, print this exception's stack trace in
     * the chat display.  This eases tracing of exceptions when
     * our code is called in AWT threads (such as EventDispatch).
     * @since 1.1.00
     */
    public void chatPrintStackTrace( Throwable th )
    {
        chatPrintStackTrace( th, false );
    }

    // @since 1.1.00
    private void chatPrintStackTrace( Throwable th, boolean isNested )
    {
        if (!D.ebugIsEnabled())
            return;
        String excepName = th.getClass().getName();
        if (!isNested)
            chatDisplay.append( "** Exception occurred **\n" );
        if (th.getMessage() != null)
            chatPrint( excepName + ": " + th.getMessage() );
        else
            chatPrint( excepName );
        StringWriter backstack = new StringWriter();
        PrintWriter pw = new PrintWriter( backstack );
        th.printStackTrace( pw );
        pw.flush();
        chatPrint( backstack.getBuffer().toString() );
        Throwable cause = th.getCause();
        if ((cause != null) && (cause != th)) // NOTE: getCause is 1.4+
        {
            chatDisplay.append( "** --> Nested Cause Exception: **\n" );
            chatPrintStackTrace( cause, true );
        }
        if (!isNested)
            chatDisplay.append( "-- Exception ends: " + excepName + " --\n\n" );
    }

    /**
     * Calculate a color towards gray, for a hilight or the robber ghost.
     * If srcColor is light, ghost color is darker. (average with gray)
     * If it's dark or midtone, ghost should be lighter. (average with white)
     *
     * @param srcColor The color to ghost from
     * @return Ghost color based on srcColor
     * @since 1.1.00
     */
    public static Color makeGhostColor( Color srcColor )
    {
        int outR, outG, outB;
        outR = srcColor.getRed();
        outG = srcColor.getGreen();
        outB = srcColor.getBlue();
        if ((outR + outG + outB) > (160 * 3))
        {
            // src is light, we should be dark. (average with gray)
            outR = (outR + 140) / 2;
            outG = (outG + 140) / 2;
            outB = (outB + 140) / 2;
        }
        else
        {
            // src is dark or midtone, we should be light. (average with white)
            outR = (outR + 255) / 2;
            outG = (outG + 255) / 2;
            outB = (outB + 255) / 2;
        }
        return new Color( outR, outG, outB );
    }

    /**
     * Arrange the custom layout at creation or frame resize.
     * Stretches {@link SOCBoardPanel}, {@link SOCHandPanel}s, etc to fit.
     *<P>
     * If a player sits down in a 6-player game, will need to
     * {@link #invalidate()} and call this again, because {@link SOCHandPanel} sizes will change.
     *<P>
     * Also, on first call, resets mouse cursor to normal, in case it was WAIT_CURSOR.
     * On first call, if the game options have a {@link SOCScenario} with any long description,
     * it will be shown in a popup via {@link #showScenarioInfoDialog()}.
     */
    @Override
    public void doLayout()
    {
        Insets i = getInsets();
        Dimension dim = getSize();
        if (prevSize != null)
        {
            needRepaintBorders = (dim.width != prevSize.width)
                || (dim.height != prevSize.height);
        }
        prevSize = dim;
        dim.width -= (i.left + i.right);
        dim.height -= (i.top + i.bottom);

        /**
         * Classic Sizing
         * (board size was fixed, cannot scale)
         *
         int bw = SOCBoardPanel.PANELX;
         int bh = SOCBoardPanel.PANELY;
         int hw = (dim.width - bw - 16) / 2;
         int hh = (dim.height - 12) / 2;
         int kw = bw;
         int kh = buildingPanel.getSize().height;
         int tfh = textInput.getSize().height;
         int tah = dim.height - bh - kh - tfh - 16;
         */

        /**
         * "Stretch" Scaleable-board Sizing:
         *
         * Make board as wide as possible without violating minimum handpanel width.
         * Boardpanel will center or scale up board hexes if needed to fill the larger space.
         *
         * Handpanel height:
         * - If 4-player, 1/2 of window height
         * - If 6-player, 1/3 of window height, until client sits down.
         *   (Column of 3 on left side, 3 on right side, of this frame)
         *   Once sits down, that column's handpanel heights are
         *   1/2 of window height for the player's hand, and 1/4 for others.
         *
         * Since this is the minimum, is not multiplied by displayScale:
         * Don't need displayScale here because we already used it when
         * setting width_base and height_base. Just use overall PI size
         * to drive boardpanel size.
         */
        final int bMinW, bMinH;
        {
            Dimension bpMinSz = boardPanel.getMinimumSize();
            bMinW = bpMinSz.width;
            bMinH = bpMinSz.height;
        }
        final int buildph = buildingPanel.getHeight();
        final int tfh = textInput.getHeight();
        final int pix4 = 4 * displayScale, pix8 = 8 * displayScale,
            pix12 = 12 * displayScale, pix16 = 16 * displayScale;
        int hpMinW = SOCHandPanel.WIDTH_MIN * displayScale;
        if (hpMinW < (dim.width / 10))
            hpMinW = dim.width / 10;  // at least 10% of window width
        int bw = dim.width - (2 * hpMinW) - pix16;  // As wide as possible
        int bh = (int) ((bw * (long) bMinH) / bMinW);

        if (bh > (dim.height - buildph - pix16 - (int) (5.5f * tfh)))
        {
            // Window is wide: board would become taller than fits in window.
            // Re-calc board max height, then board width.
            bh = dim.height - buildph - pix16 - (int) (5.5f * tfh);  // As tall as possible
            bw = (int) ((bh * (long) bMinW) / bMinH);
        }

        boolean canStretchBoard = (bw >= bMinW) && (bh >= bMinH);

        if (bw > bMinW)
        {
            // Make board wider if possible
            int spareW = dim.width - (hpMinW * 2) - bw - pix16;
            if (spareW > 0)
                bw += (4 * spareW / 5);  // give 4/5 to boardpanel width, the rest to hw
        }

        int hw = (dim.width - bw - pix16) / 2;  // each handpanel's width; height is hh
        int tah = 0;  // textareas' height (not including tfh): calculated soon

        if (canStretchBoard)
        {
            // Now that we have minimum board height/width,
            // make it taller if possible
            int spareH = (dim.height - buildph - pix16 - (int) (5.5f * tfh)) - bh;
            if (spareH > 0)
                bh += (2 * spareH / 3);  // give 2/3 to boardpanel height, the rest to tah

            tah = dim.height - bh - buildph - tfh - pix16;

            // Scale it
            try
            {
                boardPanel.setBounds( i.left + hw + pix8, i.top + tfh + tah + pix8, bw, bh );
            }
            catch( IllegalArgumentException e )
            {
                canStretchBoard = false;
            }
        }

        if (!canStretchBoard)
        {
            bh = bMinH;
            tah = dim.height - bh - buildph - tfh - pix16;
            try
            {
                boardPanel.setBounds( i.left + hw + pix8, i.top + tfh + tah + pix8, bw, bh );
            }
            catch( IllegalArgumentException ee )
            {
                // fall back to safe sizes

                bw = boardPanel.getWidth();
                bh = boardPanel.getHeight();
                hw = (dim.width - bw - pix16) / 2;
                if ((hw < hpMinW) && (bw > bMinW))
                {
                    // prevent gradually-widening boardpanel.getWidth() from squeezing handpanels too narrow
                    int widthAvail = dim.width - bMinW - (2 * hpMinW) - pix16;
                    if (widthAvail > 0)
                    {
                        int boardAvail = widthAvail / 5;
                        bw = bMinW + boardAvail;
                        hw = hpMinW + (widthAvail - boardAvail);

                        boardPanel.setSize( bw, bh, true );  // won't throw yet another exception

                        // because setSize may have ignored bw or bh:
                        bw = boardPanel.getWidth();
                        bh = boardPanel.getHeight();
                        hw = (dim.width - bw - pix16) / 2;
                    }
                }

                tah = dim.height - bh - buildph - tfh - pix16;
                boardPanel.setLocation( i.left + hw + pix8, i.top + tfh + tah + pix8 );
            }
        }

        final int halfplayers = (is6player) ? 3 : 2;
        final int hh = (dim.height - pix12) / halfplayers;  // handpanel height
        final int kw = bw;

        buildingPanel.setBounds( i.left + hw + pix8, i.top + tah + tfh + bh + pix12, kw, buildph );

        // Hands start at top-left, go clockwise;
        // hp.setBounds also sets its blankStandIn's bounds.
        // Note that any hands[] could be null, due to async adds, calls, invalidations.

        try
        {
            if (!is6player)
            {
                hands[0].setBounds( i.left + pix4, i.top + pix4, hw, hh );
                if (game.maxPlayers > 1)
                {
                    hands[1].setBounds( i.left + hw + bw + pix12, i.top + pix4, hw, hh );
                    hands[2].setBounds( i.left + hw + bw + pix12, i.top + hh + pix8, hw, hh );
                    hands[3].setBounds( i.left + pix4, i.top + hh + pix8, hw, hh );
                }
            }
            else
            {
                // 6-player layout:
                // If client player isn't sitting yet, all handpanels are 1/3 height of window.
                // Otherwise, they're 1/3 height in the column of 3 which doesn't contain the
                // client. and roughly 1/4 or 1/2 height in the client's column.

                if ((clientHandPlayerNum == -1) ||
                    ((clientHandPlayerNum >= 1) && (clientHandPlayerNum <= 3)))
                {
                    hands[0].setBounds( i.left + pix4, i.top + pix4, hw, hh );
                    hands[4].setBounds( i.left + pix4, i.top + 2 * hh + pix12, hw, hh );
                    hands[5].setBounds( i.left + pix4, i.top + hh + pix8, hw, hh );
                }
                if ((clientHandPlayerNum < 1) || (clientHandPlayerNum > 3))
                {
                    hands[1].setBounds( i.left + hw + bw + pix12, i.top + pix4, hw, hh );
                    hands[2].setBounds( i.left + hw + bw + pix12, i.top + hh + pix8, hw, hh );
                    hands[3].setBounds( i.left + hw + bw + pix12, i.top + 2 * hh + pix12, hw, hh );
                }
                if (clientHandPlayerNum != -1)
                {
                    // Lay out the column we're sitting in.
                    final boolean isRight;
                    final int[] hp_idx;
                    final int hp_x;
                    isRight = ((clientHandPlayerNum >= 1) && (clientHandPlayerNum <= 3));
                    if (isRight)
                    {
                        hp_idx = new int[]{1, 2, 3};
                        hp_x = i.left + hw + bw + pix12;
                    }
                    else
                    {
                        hp_idx = new int[]{0, 5, 4};
                        hp_x = i.left + pix4;
                    }
                    for (int ihp = 0, hp_y = i.top + pix4; ihp < 3; ++ihp)
                    {
                        SOCHandPanel hp = hands[hp_idx[ihp]];
                        int hp_height;
                        if (hp_idx[ihp] == clientHandPlayerNum)
                            hp_height = (dim.height - pix12) / 2 - (2 * ColorSquare.HEIGHT * displayScale);
                        else
                            hp_height = (dim.height - pix12) / 4 + (ColorSquare.HEIGHT * displayScale);
                        hp.setBounds( hp_x, hp_y, hw, hp_height );
                        hp.invalidate();
                        hp.doLayout();
                        hp_y += (hp_height + pix4);
                    }
                }
            }
        }
        catch( NullPointerException e )
        {
        }

        int tdh, cdh;
        if (game.isPractice)
        {
            // Game textarea larger than chat textarea
            cdh = (int) (2.2f * tfh);
            tdh = tah - cdh;
            if (tdh < cdh)
            {
                tdh = cdh;
                cdh = tah - cdh;
            }
        }
        else
        {
            // Equal-sized text, chat textareas
            tdh = tah / 2;
            cdh = tah - tdh;
        }
        if (textDisplaysLargerTemp_needsLayout && textDisplaysLargerTemp)
        {
            // expanded size (temporary)
            final int x = i.left + (hw / 2);
            final int w = dim.width - 2 * (hw - x);
            int h = 5 * tfh;  // initial guess of height
            if (h < boardPanel.getY() - tfh)
                h = boardPanel.getY() - tfh;

            // look for a better height;
            // Use height of shortest handpanel as reference.
            {
                int hf = hands[0].getHeight();
                int h1 = hands[1].getHeight();
                if (h1 < hf)
                    hf = h1;
                hf = hf - cdh - tfh - (15 * displayScale);
                if (hf > h)
                    h = hf;
            }

            textDisplay.setBounds( x, i.top + pix4, w, h );
            if (!game.isPractice)
                cdh += (20 * displayScale);
            chatDisplay.setBounds( x, i.top + pix4 + h, w, cdh );
            h += cdh;
            textInput.setBounds( x, i.top + pix4 + h, w, tfh );

            // focus here for easier chat typing
            textInput.requestFocusInWindow();
        }
        else
        {
            // standard size
            textDisplay.setBounds( i.left + hw + pix8, i.top + pix4, bw, tdh );
            chatDisplay.setBounds( i.left + hw + pix8, i.top + pix4 + tdh, bw, cdh );
            textInput.setBounds( i.left + hw + pix8, i.top + pix4 + tah, bw, tfh );

            // scroll to bottom of textDisplay, chatDisplay after resize from expanded
            EventQueue.invokeLater( new Runnable()
            {
                public void run()
                {
                    chatDisplay.setCaretPosition( chatDisplay.getText().length() );
                    textDisplay.setCaretPosition( textDisplay.getText().length() );
                }
            } );
        }
        textDisplaysLargerTemp_needsLayout = false;

        npix = textDisplay.getPreferredSize().width;
        ncols = (int) (((bw) * 100.0f) / (npix)) - 2; // use float division for closer approximation

        //FontMetrics fm = this.getFontMetrics(textDisplay.getFont());
        //int nrows = (tdh / fm.getHeight()) - 1;

        //textDisplay.setMaximumLines(nrows);
        //nrows = (cdh / fm.getHeight()) - 1;

        //chatDisplay.setMaximumLines(nrows);
        boardPanel.doLayout();

        /**
         * Reset mouse cursor from WAIT_CURSOR to normal
         * (set in SOCPlayerClient.startPracticeGame or SwingMainDisplay.guardedActionPerform).
         */
        if (layoutNotReadyYet)
        {
            mainDisplay.clearWaitingStatus( false );
            layoutNotReadyYet = false;
            repaint();
        }

        if (!didGameScenarioPopupCheck)
        {
            showScenarioInfoDialog();
            didGameScenarioPopupCheck = true;
        }
    }

    /**
     * For 6-player board, make the text displays larger/smaller when mouse
     * enters/exits them.
     * Timer will set textDisplaysLargerTemp_needsLayout, invalidate(), doLayout().
     * Wait 200 ms first, to avoid flicker in case of several related
     * {@link #mouseExited(MouseEvent)}/{@link #mouseEntered(MouseEvent)} events
     * (such as moving mouse from {@link #textDisplay} to {@link #chatDisplay}).
     * @since 1.1.08
     */
    private void textDisplaysLargerSetResizeTimer()
    {
        getEventTimer().schedule( new SOCPITextDisplaysLargerTask(), 200 /* ms */ );
    }

    /**
     * Track TextField mouse cursor entry on 6-player board (MouseListener).
     * Listener is not added unless {@link #is6player}.
     * For use by {@link #textDisplay}, {@link #chatDisplay}, {@link #textInput}.
     * Calls {@link #textDisplaysLargerSetResizeTimer()}.
     * @since 1.1.08
     */
    public void mouseEntered( MouseEvent e )
    {
        if (!is6player)
            return;

        final Object src = e.getSource();
        if (src == textDisplay)
            textDisplayHasMouse = true;
        else if (src == chatDisplay)
            chatDisplayHasMouse = true;
        else if (src == textInput)
            textInputHasMouse = true;
        else if (textDisplaysLargerTemp)
        {
            if (src == boardPanel)
                sbFixBHasMouse = true;
            else if (src == hands[0])
                sbFixLHasMouse = true;
            else if (src == hands[1])
                sbFixRHasMouse = true;
        }
        else
        {
            return;  // <-- Unknown source; don't trigger textDisplays resize ---
        }

        // will set textDisplaysLargerTemp_needsLayout, invalidate(), doLayout()
        textDisplaysLargerSetResizeTimer();
    }

    /**
     * Track TextField mouse cursor exit on 6-player board (MouseListener).
     * Same details as {@link #mouseEntered(MouseEvent)}.
     * @since 1.1.08
     */
    public void mouseExited( MouseEvent e )
    {
        if (!is6player)
            return;

        final Object src = e.getSource();
        if (src == textDisplay)
            textDisplayHasMouse = false;
        else if (src == chatDisplay)
            chatDisplayHasMouse = false;
        else if (src == textInput)
            textInputHasMouse = false;
        else if (src == this)
        {
            textDisplayHasMouse = false;
            chatDisplayHasMouse = false;
            textInputHasMouse = false;
        }
        else if (sbFixNeeded)
        {
            if (src == boardPanel)
                sbFixBHasMouse = false;
            else if (src == hands[0])
                sbFixLHasMouse = false;
            else if (src == hands[1])
                sbFixRHasMouse = false;

            return;  // <-- early return: no resize from exiting sbFix areas ---
        }
        else
        {
            return;  // <-- Unknown source; don't trigger textDisplays resize ---
        }

        // will set textDisplaysLargerTemp_needsLayout, invalidate(), doLayout()
        textDisplaysLargerSetResizeTimer();
    }

    /**
     * If any text area is clicked in a 6-player game, give
     * focus to the text input box for ease-of-use.  For details
     * see the {@link #textDisplaysLargerWhen} javadoc.
     * @since 1.1.13
     */
    public void mouseClicked( MouseEvent e )
    {
        if (!is6player)
            return;
        final Object src = e.getSource();
        if ((src != textDisplay) && (src != chatDisplay))
            return;

        final long when = e.getWhen();
        if ((textDisplaysLargerWhen == 0L) || (Math.abs( when - textDisplaysLargerWhen ) < 1000L))
            textInput.requestFocusInWindow();
    }

    /**
     * Stub for MouseListener.
     * @since 1.1.08
     */
    public void mousePressed( MouseEvent e )
    {
    }

    /**
     * Stub for MouseListener.
     * @since 1.1.08
     */
    public void mouseReleased( MouseEvent e )
    {
    }

    /**
     * Is this player shown as the current player?
     * Calls handPanels[{@link SOCPlayer#getPlayerNumber()}]
     * {@link SOCHandPanel#isClientPlayer() .isClientPlayer()}.
     * @param p  Player object; uses only its {@code playerNumber}
     * @return True if {@link SOCHandPanel#isClientPlayer()}
     * @since 2.0.00
     */
    protected boolean isClientPlayer( SOCPlayer p )
    {
        if (p == null)
            return false;
        int pn = p.getPlayerNumber();
        return hands[pn].isClientPlayer();
        //return p.getName().equals(client.getNickname());
    }

    //========================================================
    /**
     * Nested classes begin here
     */
    //========================================================

    /**
     * Client Bridge to translate PCL interface to SOCPlayerInterface methods.
     * Added to PI during construction by {@link SOCPlayerInterface#createClientListenerBridge()} factory method.
     * For most methods here, {@link PlayerClientListener} will have their javadoc.
     *
     * @author paulbilnoski
     * @since 2.0.00
     */
    protected static class ClientBridge implements PlayerClientListener
    {
        final SOCPlayerInterface pi;

        /**
         * Create a new ClientBridge for this playerinterface and its {@link SOCGame}.
         * @param pi  A player interface, already linked to a game
         */
        public ClientBridge( SOCPlayerInterface pi )
        {
            this.pi = pi;
        }

        public SOCGame getGame()
        {
            return pi.getGame();
        }

        public int getClientPlayerNumber()
        {
            return pi.getClientPlayerNumber();
        }

        public boolean isClientCurrentPlayer()
        {
            return pi.isClientCurrentPlayer();
        }

        /**
         * Show a dice roll result.
         * Call this after updating game state with the roll result.
         */
        public void diceRolled( SOCPlayer player, final int rollSum )
        {
            pi.showDiceResult( player, rollSum );
        }

        public void diceRolledResources( final List<Integer> pnum, final List<SOCResourceSet> rsrc )
        {
            StringBuilder sb = new StringBuilder( "* " );
            boolean noPlayersGained = true;

            final int n = pnum.size();
            final SOCGame ga = pi.game;
            for (int p = 0; p < n; ++p)  // current index reading from playerNum and playerRsrc
            {
                final int pn = pnum.get( p );
                final SOCHandPanel hpan = pi.getPlayerHandPanel( pn );
                hpan.updateValue( PlayerClientListener.UpdateType.ResourceTotalAndDetails );

                final SOCPlayer pl = ga.getPlayer( pn );
                if (noPlayersGained)
                    noPlayersGained = false;
                else
                    sb.append( " " );

                sb.append
                    ( SOCPlayerInterface.strings.getSpecial( ga, "game.roll.gets.resources", pl.getName(), rsrc.get( p ) ) );
                // "{0} gets {1,rsrcs}."
            }

            if (sb.length() > 2)
                pi.print( sb.toString() );
        }

        public void playerJoined( String nickname )
        {
            final String msg = "*** " + strings.get( "interface.member.joined.game", nickname );  // "Joe has joined this game."
            pi.print( msg );
            if ((pi.game != null) && (pi.game.getGameState() >= SOCGame.START1A))
                pi.chatPrint( msg );
        }

        public void playerLeft( String nickname, SOCPlayer player )
        {
            if (player != null)
            {
                //
                //  This user was not a spectator.
                //  Remove first from interface, then from game data.
                //
                pi.removePlayer( player.getPlayerNumber() );
            }

            if (pi.game.getGameState() >= SOCGame.START1A)
            {
                //  Server sends "left" message to print in the game text area.
                //  If game is in progress, also print in the chat area (less clutter there).
                pi.chatPrint( "* " + strings.get( "interface.member.left.game", nickname ) );  // "Joe left the game."
            }
        }

        /**
         * {@inheritDoc}
         *<P>
         * Calls {@link SOCPlayerInterface#addPlayer(String, int)}.
         */
        public void playerSitdown( final int playerNumber, final String sitterNickname )
        {
            pi.addPlayer( sitterNickname, playerNumber );
        }

        /**
         * Game's current player has changed. Update displays.
         * Repaint board panel, update buttons' status, etc.
         */
        public void playerTurnSet( int playerNumber )
        {
            pi.updateAtTurn( playerNumber );
        }

        public void playerPiecePlaced( SOCPlayer player, int coordinate, int pieceType )
        {
            pi.updateAtPutPiece( player.getPlayerNumber(), coordinate, pieceType, false, 0 );
        }

        public void playerPieceMoved( SOCPlayer player, int sourceCoordinate, int targetCoordinate, int pieceType )
        {
            pi.updateAtPutPiece
                ( player.getPlayerNumber(), sourceCoordinate, pieceType, true, targetCoordinate );
            if (pieceType == SOCPlayingPiece.SHIP)
                pi.printKeyed( "game.pieces.moved.ship", player.getName() );  // "Joe moved a ship."
        }

        public void playerPieceRemoved( SOCPlayer player, int pieceCoordinate, int pieceType )
        {
            pi.updateAtPieceRemoved( player, pieceCoordinate, pieceType );
        }

        public void playerSVPAwarded( SOCPlayer player, int numSvp, String awardDescription )
        {
            if (pi.getClientHand() == null)
                return;  // not seated yet (joining game in progress)
            pi.updateAtSVPText( player.getName(), numSvp, awardDescription );
        }

        public void playerResourcesUpdated( SOCPlayer player )
        {
            SOCHandPanel hpan = pi.getPlayerHandPanel( player.getPlayerNumber() );
            hpan.updateValue( PlayerClientListener.UpdateType.Resources );
        }

        public void playerPickedResources
            (final SOCPlayer player, final SOCResourceSet resSet, final int reasonCode)
        {
            final String key;
            switch (reasonCode)
            {
            case SOCPickResources.REASON_GENERIC:
                key = "action.picked.rsrcs";  // "{0} has picked {1,rsrcs}."
                break;

            case SOCPickResources.REASON_DISCOVERY:
                key = "action.card.discov.received";  // "{0} received {1,rsrcs} from the bank."
                break;

            case SOCPickResources.REASON_GOLD_HEX:
                key = "action.picked.rsrcs.goldhex";  // "{0} has picked {1,rsrcs} from the gold hex."
                break;

            default:
                return;
            }

            pi.printKeyedSpecial(key, player.getName(), resSet);
            pi.getPlayerHandPanel(player.getPlayerNumber())
                .updateValue(PlayerClientListener.UpdateType.ResourceTotalAndDetails);
        }

        public void playerElementUpdated
            ( final SOCPlayer player, final PlayerClientListener.UpdateType utype,
                final boolean isGoodNews, final boolean isBadNews )
        {
            final SOCHandPanel hpan = (player == null) ? null : pi.getPlayerHandPanel( player.getPlayerNumber() );  // null if no player
            int hpanUpdateRsrcType = 0;  // If not 0, update this type's amount display

            switch (utype)
            {
            // easy cases fall through:
            case Road:
            case Settlement:
            case City:
            case Ship:
            case Knight:  // PLAYERELEMENT(NUMKNIGHTS) is sent after a Soldier card is played.
                hpan.updateValue( utype );
                break;

            case Clay:
                hpanUpdateRsrcType = SOCResourceConstants.CLAY;
                break;

            case Ore:
                hpanUpdateRsrcType = SOCResourceConstants.ORE;
                break;

            case Sheep:
                hpanUpdateRsrcType = SOCResourceConstants.SHEEP;
                break;

            case Wheat:
                hpanUpdateRsrcType = SOCResourceConstants.WHEAT;
                break;

            case Wood:
                hpanUpdateRsrcType = SOCResourceConstants.WOOD;
                break;

            case Unknown:
                hpan.updateValue( PlayerClientListener.UpdateType.Resources );
                break;

            case VictoryPoints:
                hpan.updateValue(PlayerClientListener.UpdateType.VictoryPoints);
                break;

            case SpecialVictoryPoints:
                if (player.getSpecialVP() != 0)
                {
                    // assumes will never be reduced to 0 again
                    hpan.updateValue( PlayerClientListener.UpdateType.SpecialVictoryPoints );
                    hpan.updateValue( PlayerClientListener.UpdateType.VictoryPoints );  // call after SVP, not before, in case ends the game
                    // (This code also appears in SOCPlayerInterface.playerEvent)
                }
                break;

            case Cloth:
                if (player != null)
                {
                    hpan.updateValue( utype );
                    hpan.updateValue( PlayerClientListener.UpdateType.VictoryPoints );  // 2 cloth = 1 VP
                }
                else
                {
                    pi.buildingPanel.updateClothCount();
                }
                break;

            case Warship:
                pi.updateAtPiecesChanged();
                break;

            case WonderLevel:
                hpan.updateValue( PlayerClientListener.UpdateType.WonderLevel );
                break;

            default:
                System.out.println( "Unhandled case in PlayerClientListener[" + utype + "]" );
                break;
            }

            if (hpan == null)
                return;  // <--- early return: not a per-player element ---

            final boolean isClientPlayer = hpan.isClientPlayer();

            if (hpanUpdateRsrcType != 0)
            {
                if (isClientPlayer || pi.isGameFullyObservable)
                {
                    hpan.updateValue( utype );

                    if (isClientPlayer)
                    {
                        // Because client player's available resources have changed,
                        // update any trade offers currently showing (show or hide Accept button)
                        pi.updateAtClientPlayerResources();

                        // If good or bad news from unexpectedly gained or lost
                        // resources or pieces, let the player know
                        if (isGoodNews)
                            pi.playSound( SOUND_RSRC_GAINED_FREE );
                        else if (isBadNews)
                            pi.playSound( SOUND_RSRC_LOST );
                    }
                }
                else
                {
                    hpan.updateValue( PlayerClientListener.UpdateType.Resources );
                }
            }

            if (isClientPlayer && (pi.getGame().getGameState() != SOCGame.NEW))
                pi.buildingPanel.updateButtonStatus();
        }

        public void requestedSpecialBuild( SOCPlayer player )
        {
            if (player.hasAskedSpecialBuild())
                pi.printKeyed( "game.sbp.wants.to", player.getName() );  // * "{0} wants to Special Build."
            if (pi.isClientPlayer( player ))
                pi.buildingPanel.updateButtonStatus();
        }

        public void requestedGoldResourceCountUpdated( SOCPlayer player, int countToPick )
        {
            final SOCHandPanel hpan = pi.getPlayerHandPanel( player.getPlayerNumber() );
            hpan.updatePickGoldHexResources();
        }

        public void playerDevCardsUpdated( SOCPlayer player, final boolean addedPlayable )
        {
            final SOCHandPanel hpan = pi.getPlayerHandPanel( player.getPlayerNumber() );
            if (pi.isGameObservableVP || pi.isClientPlayer( player ))
            {
                hpan.updateDevCards( addedPlayable );
                hpan.updateValue( PlayerClientListener.UpdateType.VictoryPoints );
            }
            else if (player != null)
            {
                hpan.updateDevCards( addedPlayable );
            }
        }

        public void playerCanCancelInvItemPlay( SOCPlayer player, final boolean canCancel )
        {
            if (pi.isClientPlayer( player ))
                pi.getClientHand().setCanCancelInvItemPlay( canCancel );
        }

        public void playerFaceChanged( SOCPlayer player, int faceId )
        {
            pi.changeFace( player.getPlayerNumber(), faceId );
        }

        public void playerStats( EnumMap<PlayerClientListener.UpdateType, Integer> stats )
        {
            pi.printKeyed( "stats.rolls.your" );  // "Your resource rolls: (Clay, Ore, Sheep, Wheat, Wood)"
            int total = 0;

            // read resource stats into an array for message format access
            int[] v = new int[5];  // CLAY - WOOD
            final PlayerClientListener.UpdateType[] types =
                {
                    PlayerClientListener.UpdateType.Clay,
                    PlayerClientListener.UpdateType.Ore,
                    PlayerClientListener.UpdateType.Sheep,
                    PlayerClientListener.UpdateType.Wheat,
                    PlayerClientListener.UpdateType.Wood
                };

            int i = 0;
            for (PlayerClientListener.UpdateType t : types)
            {
                int value = stats.get( t );
                total += value;
                v[i] = value;
                ++i;
            }

            pi.printKeyed( "stats.rolls.n.total", v[0], v[1], v[2], v[3], v[4], total );  // "{0}, {1}, {2}, {3}, {4}. Total: {5}"

            Integer gp = stats.get( PlayerClientListener.UpdateType.GoldGains );
            if (gp != null)
                pi.printKeyed( "stats.gold_gains", gp );  // "Resources gained from gold hexes: {0}"
        }

        public void largestArmyRefresh( SOCPlayer old, SOCPlayer potentialNew )
        {
            pi.updateLongestLargest( false, old, potentialNew );
        }

        public void longestRoadRefresh( SOCPlayer old, SOCPlayer potentialNew )
        {
            pi.updateLongestLargest( true, old, potentialNew );
        }

        /**
         * The current game members (players and observers) are listed, and the
         * game is about to start.  Calls {@link SOCPlayerInterface#began(List)}.
         * @param names  Game member names; to see if each is a player, call {@link SOCGame#getPlayer(String)}.
         */
        public void membersListed( final List<String> names )
        {
            EventQueue.invokeLater( new Runnable()
            {
                public void run()
                {
                    pi.began( names );
                }
            } );
        }

        public void boardLayoutUpdated()
        {
            pi.updateAtNewBoard();
        }

        public void boardUpdated()
        {
            pi.boardPanel.flushBoardLayoutAndRepaint();
        }

        public void pieceValueUpdated( final SOCPlayingPiece piece )
        {
            pi.boardPanel.pieceValueUpdated( piece );
        }

        public void boardPotentialsUpdated()
        {
            pi.boardPanel.flushBoardLayoutAndRepaintIfDebugShowPotentials();
        }

        public void boardReset( SOCGame newGame, int newSeatNumber, int requestingPlayerNumber )
        {
            pi.resetBoard( newGame, newSeatNumber, requestingPlayerNumber );
        }

        public void boardResetVoteRequested( SOCPlayer requestor )
        {
            pi.resetBoardAskVote( requestor.getPlayerNumber() );
        }

        public void boardResetVoteCast( SOCPlayer voter, boolean vote )
        {
            pi.resetBoardVoted( voter.getPlayerNumber(), vote );
        }

        public void boardResetVoteRejected()
        {
            pi.resetBoardRejected();
        }

        public void seatLockUpdated()
        {
            for (int i = 0; i < pi.game.maxPlayers; i++)
            {
                pi.getPlayerHandPanel( i ).updateSeatLockButton();
                pi.getPlayerHandPanel( i ).updateTakeOverButton();
            }
        }

        public final boolean isNonBlockingDialogVisible()
        {
            return pi.isNonBlockingDialogVisible();
        }

        public void gameStarted()
        {
            pi.startGame();
        }

        public void gameStateChanged( int gameState )
        {
            pi.updateAtGameState();
        }

        public void gameEnded( Map<SOCPlayer, Integer> scores )
        {
            int[] scoresArray = new int[scores.size()];
            for (Map.Entry<SOCPlayer, Integer> e : scores.entrySet())
                scoresArray[e.getKey().getPlayerNumber()] = e.getValue();

            pi.updateAtOver( scoresArray );
        }

        public void gameDisconnected( final boolean wasDeleted, final String errorMessage )
        {
            pi.gameDisconnected( wasDeleted, errorMessage );
        }

        public void messageBroadcast( String msg )
        {
            pi.chatPrint( "::: " + msg + " :::" );
        }

        public void printText(String txt)
        {
            pi.print(txt);
        }

        public void messageReceived( String nickname, String message )
        {
            if (nickname == null)
            {
                String starMesText = "* " + message;
                pi.print( starMesText );
                if (message.startsWith( ">>>" ))
                    pi.chatPrint( starMesText );
            }
            else
            {
                if (!pi.getClient().onIgnoreList( nickname ))
                    pi.chatPrint( nickname + ": " + message );
            }
        }

        public final void simpleRequest( final int pn, final int reqtype, final int value1, final int value2 )
        {
            switch (reqtype)
            {
            case SOCSimpleRequest.SC_PIRI_FORT_ATTACK:
                // was rejected
                scen_SC_PIRI_pirateFortressAttackResult( true, 0, 0 );
                break;

            case SOCSimpleRequest.TRADE_PORT_PLACE:
                if (pn == -1)
                {
                    // rejected
                    if (pi.getGame().getGameState() == SOCGame.PLACING_INV_ITEM)
                        pi.printKeyed( "game.invitem.sc_ftri.need.coastal" );  // * "Requires a coastal settlement not adjacent to an existing port."
                    else
                        pi.printKeyed( "hpan.item.play.cannot" );  // * "Cannot play this item right now."
                }
                else
                {
                    // placement
                    boardUpdated();
                    if (pi.clientHand != null)
                        pi.clientHand.updateResourceTradeCosts( false );
                    pi.printKeyed
                        ( "game.invitem.port.placed",
                            pi.game.getPlayer( pn ).getName(),
                            strings.get( SOCBoard.getPortDescForType( value2, true ) ) );  // "a 3:1 port", "a 2:1 clay port", etc
                    // * "{0} has placed {1}." -> "Joe has placed a 3:1 port."
                }
                break;

            case SOCSimpleRequest.PROMPT_PICK_RESOURCES:
                promptPickResources( value1 );
                break;

            default:
                // ignore unknown request types
                System.err.println
                    ( "PI.simpleRequest: Ignored unknown type " + reqtype + " in game " + pi.game.getName() );

            }
        }

        public final void simpleAction( final int pn, final int acttype, final int value1, final int value2 )
        {
            final String plName = (pn >= 0) ? pi.game.getPlayer( pn ).getName() : null;

            switch (acttype)
            {
            case SOCSimpleAction.DEVCARD_BOUGHT:
            {
                pi.printKeyed( "game.devcard.bought", plName );
                final String remainKey;
                switch (value1)
                {
                case 0:
                    remainKey = "game.devcard.bought.0left";
                    break;  // "There are no more Development cards."
                case 1:
                    remainKey = "game.devcard.bought.1left";
                    break;  // "There is 1 card left."
                default:
                    remainKey = "game.devcard.bought.xleft";  // "There are 5 cards left."
                }
                pi.printKeyed( remainKey, value1 );
            }
            break;

            case SOCSimpleAction.BOARD_EDGE_SET_SPECIAL:
                boardUpdated();
                break;

            case SOCSimpleAction.RSRC_TYPE_MONOPOLIZED:
            {
                if (pn == pi.clientHandPlayerNum)
                    pi.printKeyedSpecial( "game.action.mono.you.monopolized", value1, value2 );
                    // "You monopolized 5 sheep."
                else
                    pi.printKeyedSpecial( "game.action.mono.monopolized", plName, value1, value2 );
                // "Joe monopolized 5 sheep."
            }
            break;

            case SOCSimpleAction.TRADE_PORT_REMOVED:
            {
                boardUpdated();
                pi.printKeyed
                    ( "game.invitem.port.picked.up", plName, strings.get( SOCBoard.getPortDescForType( value2, true ) ) );
                // "{0} has picked up {1} from the board." -> "Joe has picked up a 3:1 port from the board."
            }
            break;

            default:
                // ignore unknown action types
                System.err.println
                    ( "PI.simpleAction: Ignored unknown type " + acttype + " in game " + pi.game.getName() );

            }
        }

        public void buildRequestCanceled( SOCPlayer player )
        {
            pi.getPlayerHandPanel( player.getPlayerNumber() ).updateResourcesVP();
            pi.boardPanel.updateMode();
        }

        public void invItemPlayRejected( final int type, final int reasonCode )
        {
            if ((reasonCode == 4) && pi.getGame().isGameOptionSet( SOCGameOptionSet.K_SC_FTRI ))
                pi.printKeyed( "game.invitem.sc_ftri.need.coastal" );  // * "Requires a coastal settlement not adjacent to an existing port."
            else
                pi.printKeyed( "hpan.item.play.cannot" );  // * "Cannot play this item right now."
        }

        public void playerPickSpecialItem
            ( final String typeKey, final SOCGame ga, final SOCPlayer pl, final int gidx, final int pidx,
                final boolean isPick, final int coord, final int level, final String sv )
        {
            if ((pl == null) && isPick)
                return;  // <--- Early return: So far, every pick implemented is player-specific ---

            if (!typeKey.equals( SOCGameOptionSet.K_SC_WOND ))
                return;  // <--- Early return: So far, the only known typeKey is _SC_WOND ---

            if (isPick)
            {
                String iname = null;
                final SOCSpecialItem itm = ga.getSpecialItem( typeKey, gidx );

                if (itm != null)
                    iname = itm.getStringValue();

                if (iname != null)
                    iname = strings.get( "game.specitem.sc_wond." + iname ); // "w3" -> "Monument", etc
                else
                    iname = "# " + gidx;

                if (level == 1)
                    pi.printKeyed( "game.specitem.sc_wond.started", pl.getName(), iname );
                    // "{0} started building a Wonder! ({1})"
                else
                    pi.printKeyed( "game.specitem.sc_wond.built", pl.getName(), level, iname );
                // "{0} has built level # of their Wonder ({2})."

                // TODO any visual effect?
            }
            else
            {
                pi.printKeyed( "game.specitem.sc_wond.decl" );  // "You cannot build that Wonder right now."
            }
        }

        public void playerSetSpecialItem
            ( final String typeKey, final SOCGame ga, final SOCPlayer pl,
                final int gidx, final int pidx, final boolean isSet )
        {
            if (pl == null)
                return;  // <--- Early return: So far, everything implemented is player-specific ---

            if (!typeKey.equals( SOCGameOptionSet.K_SC_WOND ))
                return;  // <--- Early return: So far, the only known typeKey is _SC_WOND ---

            final SOCHandPanel hp = pi.getPlayerHandPanel( pl.getPlayerNumber() );
            if (hp != null)
                hp.updateValue( PlayerClientListener.UpdateType.WonderLevel );
        }

        public void scen_SC_PIRI_pirateFortressAttackResult
            ( final boolean wasRejected, final int defStrength, final int resultShipsLost )
        {
            if (wasRejected)
            {
                pi.printKeyed( "game.sc_piri.attfort.cannot" );  // * "You cannot attack the fortress right now."
                return;
            }

            final SOCGame ga = pi.getGame();
            final SOCPlayer cpl = ga.getPlayer( ga.getCurrentPlayerNumber() );
            final SOCFortress fort = cpl.getFortress();
            final String cplName = cpl.getName();
            pi.printKeyed( "game.sc_piri.attfort.attacked", cplName, defStrength );
            // * "{0} has attacked a Pirate Fortress (defense strength {1})."

            String resDesc;  // used for game text print and popup window
            switch (resultShipsLost)
            {
            case 0:
                resDesc = "game.sc_piri.attfort.wins";
                break;  // "{0} wins!"
            case 1:
                resDesc = "game.sc_piri.attfort.ties";
                break;  // "{0} ties, and loses 1 ship."
            default:
                resDesc = "game.sc_piri.attfort.loses";
                break;  // "{0} loses, and loses 2 ships."
            // case 2 is "default" so resDesc is always set for compiler
            }
            resDesc = strings.get( resDesc, cplName );  // "Player 2 wins!"
            pi.print( "* " + resDesc );

            final String resDesc2;
            if (resultShipsLost == 0)
            {
                if (fort == null)
                {
                    // defeated and recaptured
                    resDesc2 = strings.get( "game.sc_piri.attfort.wins.recaptured", cplName );
                    // "{0} has recaptured a Fortress as a settlement."
                }
                else
                {
                    // still needs to attack
                    resDesc2 = strings.get( "game.sc_piri.attfort.n.more.attacks", fort.getStrength() );
                    // "That Fortress will be defeated after {0} more attack(s)."
                }
                pi.print( "* " + resDesc2 );
            }
            else
            {
                resDesc2 = null;
            }

            if ((resultShipsLost == 0) || pi.isClientCurrentPlayer())
            {
                // alert sound if client player lost ships
                if (resultShipsLost > 0)
                    pi.playSound( SOUND_RSRC_LOST );

                // popup if player is our client, or if won or recaptured

                StringBuilder sb = new StringBuilder( strings.get( "game.sc_piri.attfort.results" ) );  // "Pirate Fortress attack results:"
                sb.append( '\n' );
                sb.append( strings.get( "game.sc_piri.attfort.def.strength", defStrength ) );  // "Defense strength: {0}"
                sb.append( '\n' );
                sb.append( resDesc );
                if (resDesc2 != null)
                {
                    sb.append( '\n' );
                    sb.append( resDesc2 );
                }

                final String s = sb.toString();
                NotifyDialog nd = new NotifyDialog( pi.getMainDisplay(), pi, s, null, true );
                nd.setNonBlockingDialogDismissListener( pi );
                pi.nbdForEvent = nd;
                EventQueue.invokeLater( nd );  // calls setVisible(true)
            }
        }

        public void robberMoved( final int newHex, final boolean isPirate )
        {
            pi.updateAtRobberMoved( newHex, isPirate );
        }

        public void devCardDeckUpdated()
        {
            pi.updateDevCardCount();
        }

        public void requestedDiscard( int countToDiscard )
        {
            pi.showDiscardOrGainDialog( countToDiscard, true );
        }

        public void promptPickResources( int countToPick )
        {
            pi.showDiscardOrGainDialog( countToPick, false );
        }

        public void requestedChoosePlayer( final List<SOCPlayer> choices, final boolean isNoneAllowed )
        {
            int[] pnums = new int[choices.size() + (isNoneAllowed ? 1 : 0)];
            int i = 0;
            for (SOCPlayer p : choices)
                pnums[i++] = p.getPlayerNumber();
            pi.showChoosePlayerDialog( choices.size(), pnums, isNoneAllowed );
        }

        public void requestedChooseRobResourceType( SOCPlayer player )
        {
            pi.showChooseRobClothOrResourceDialog( player.getPlayerNumber() );
        }

        public void reportRobbery
            ( final int perpPN, final int victimPN, final int resType, final SOCResourceSet resSet, final PEType peType,
                final boolean isGainLose, final int amount, final int victimAmount, final int extraValue )
        {
            pi.reportRobbery( perpPN, victimPN, resType, resSet, peType, isGainLose, amount, victimAmount, extraValue );
        }

        public void playerBankTrade( final SOCPlayer player, final SOCResourceSet give, final SOCResourceSet get )
        {
            requestedTradeClear( player, true );
            pi.printTradeResources( player, give, get, false, null );
        }

        public void requestedTrade( final SOCPlayer offerer, final int fromPN )
        {
            if (offerer != null)
            {
                pi.getPlayerHandPanel( offerer.getPlayerNumber() ).updateCurrentOffer( true, false );
                final SOCTradeOffer offer = offerer.getCurrentOffer();
                if (offer != null)
                    pi.printTradeResources( offerer, offer.getGiveSet(), offer.getGetSet(), true, null );
            }
            else if (fromPN <= SOCBankTrade.PN_REPLY_CANNOT_MAKE_TRADE)
            {
                pi.printKeyed( "trade.msg.cant.make.offer" );  // "You can't make that offer."
            }
        }

        public void requestedTradeClear( final SOCPlayer offerer, final boolean isBankTrade )
        {
            if (isBankTrade && !pi.bankTradeWasFromTradePanel)
                return;

            if (offerer != null)
                pi.getPlayerHandPanel( offerer.getPlayerNumber() ).updateCurrentOffer( false, false );
            else
                for (int i = 0; i < pi.game.maxPlayers; ++i)
                    pi.getPlayerHandPanel( i ).updateCurrentOffer( false, false );
        }

        public void requestedTradeRejection( SOCPlayer rejecter )
        {
            pi.getPlayerHandPanel( rejecter.getPlayerNumber() ).rejectOfferShowNonClient();
        }

        public void playerTradeAccepted( final SOCPlayer offerer, final SOCPlayer acceptor )
        {
            final SOCTradeOffer offer = offerer.getCurrentOffer();
            if (offer != null)
                pi.printTradeResources( offerer, offer.getGiveSet(), offer.getGetSet(), false, acceptor );
        }

        public void playerTradeDisallowed( final int offeringPN, final boolean isNotTurn )
        {
            pi.printKeyed
                ( (isNotTurn)
                    ? "base.reply.not.your.turn"  // "It's not your turn."
                    : "reply.common.trade.cannot_make" );  // "You can't make that trade."
        }

        public void requestedTradeReset( SOCPlayer playerToReset )
        {
            final int pn = (playerToReset != null) ? playerToReset.getPlayerNumber() : -1;
            pi.hideHandMessage( pn );
        }

        public void clearTradeOffer(SOCPlayer player, boolean updateSendCheckboxes)
        {
            if (player != null)
                pi.hands[player.getPlayerNumber()].clearOffer(updateSendCheckboxes);
            else
                for (SOCHandPanel hp : pi.hands)
                    hp.clearOffer(updateSendCheckboxes);
        }

        public void requestedDiceRoll( final int pn )
        {
            pi.updateAtRollPrompt( pn );
        }

        public void debugFreePlaceModeToggled( boolean isEnabled )
        {
            pi.setDebugFreePlacementMode( isEnabled );
        }
    }

    /**
     * This is the modal dialog to vote on another player's board reset request.
     * If game in progress, buttons are Reset and Continue Playing; default Continue.
     * If game is over, buttons are Restart and No thanks; default Restart.
     *<P>
     * Use {@link EventQueue#invokeLater(Runnable)} to show, so message treating can continue as other players vote.
     *
     * @author Jeremy D Monin &lt;jeremy@nand.net&gt;
     * @since 1.1.00
     */
    protected static class ResetBoardVoteDialog extends AskDialog implements Runnable
    {
        /** If true, don't call any methods from callbacks here */
        private boolean askedDisposeQuietly;

        /**
         * Creates a new ResetBoardVoteDialog.
         *
         * @param md       Player client's main display
         * @param gamePI   Current game's player interface
         * @param requester  Name of player requesting the reset
         * @param gameIsOver The game is over - "Reset" button should be default (if not over, "Continue" is default)
         */
        protected ResetBoardVoteDialog
        ( MainDisplay md, SOCPlayerInterface gamePI, String requester, boolean gameIsOver )
        {
            super( md, gamePI, strings.get( "reset.board.for.game", gamePI.getGame().getName() ),  // "Reset board for game {0}?"
                (gameIsOver
                    ? strings.get( "reset.x.wants.start.new", requester )  // "{0} wants to start a new game."
                    : strings.get( "reset.x.wants.reset", requester )),    // "{0} wants to reset the game being played."
                (gameIsOver
                    ? strings.get( "base.restart" )    // "Restart"
                    : strings.get( "reset.reset" )),   // "Reset"
                (gameIsOver
                    ? strings.get( "base.no.thanks" )                  // "No thanks"
                    : strings.get( "dialog.base.continue.playing" )),  // "Continue playing"
                null,
                (gameIsOver ? 1 : 2) );
            askedDisposeQuietly = false;
        }

        /**
         * React to the Reset button. (call playerClient.resetBoardVote)
         */
        @Override
        public void button1Chosen()
        {
            md.getGameMessageSender().resetBoardVote( pi.getGame(), true );
            pi.resetBoardClearDia();
        }

        /**
         * React to the No button. (call playerClient.resetBoardVote)
         */
        @Override
        public void button2Chosen()
        {
            md.getGameMessageSender().resetBoardVote( pi.getGame(), false );
            pi.resetBoardClearDia();
        }

        /**
         * React to the dialog window closed by user. (Vote No)
         */
        @Override
        public void windowCloseChosen()
        {
            if (!askedDisposeQuietly)
                button2Chosen();
        }

        public void disposeQuietly()
        {
            askedDisposeQuietly = true;
            dispose();
        }

    }  // class ResetBoardVoteDialog

    /**
     * Modal dialog to ask whether to move the robber or the pirate ship.
     * Use the AWT event thread to show, so message treating can continue while the dialog is showing.
     * When the choice is made, calls {@link GameMessageSender#chooseRobber(SOCGame)}
     * or {@link GameMessageSender#choosePirate(SOCGame)}.
     *
     * @author Jeremy D Monin &lt;jeremy@nand.net&gt;
     * @since 2.0.00
     */
    private class ChooseMoveRobberOrPirateDialog extends AskDialog implements Runnable
    {
        private static final long serialVersionUID = 2000L;

        /**
         * Creates a new ChooseMoveRobberOrPirateDialog.
         * To display the dialog without tying up the client's message-treater thread,
         * call {@link java.awt.EventQueue#invokeLater(Runnable) EventQueue.invokeLater(thisDialog)}.
         */
        private ChooseMoveRobberOrPirateDialog()
        {
            super( getMainDisplay(), SOCPlayerInterface.this,
                strings.get( "dialog.choosemove.robber.or.pirate" ), // "Move robber or pirate?"
                strings.get( "dialog.choosemove.ask.rob.pirate" ),   // "Do you want to move the robber or the pirate ship?"
                strings.get( "dialog.base.move.robber" ),  // "Move Robber"
                strings.get( "dialog.base.move.pirate" ),  // "Move Pirate"
                null, 1 );
        }

        /**
         * React to the Move Robber button.
         * Call {@link GameMessageSender#choosePlayer(SOCGame, int) pcli.choosePlayer(CHOICE_MOVE_ROBBER)}.
         */
        @Override
        public void button1Chosen()
        {
            md.getGameMessageSender().chooseRobber( game );
        }

        /**
         * React to the Move Pirate button.
         * Call {@link GameMessageSender#choosePlayer(SOCGame, int) pcli.choosePlayer(CHOICE_MOVE_PIRATE)}.
         */
        @Override
        public void button2Chosen()
        {
            md.getGameMessageSender().choosePirate( game );
        }

        /**
         * React to the dialog window closed by user. (Default is move the robber)
         */
        @Override
        public void windowCloseChosen()
        {
            button1Chosen();
        }

    }  // nested class ChooseMoveRobberOrPirateDialog

    /**
     * Modal dialog to ask whether to rob cloth or a resource from the victim.
     * Start a new thread to show, so message treating can continue while the dialog is showing.
     * When the choice is made, calls {@link GameMessageSender#choosePlayer(SOCGame, int)}.
     *
     * @author Jeremy D Monin &lt;jeremy@nand.net&gt;
     * @since 2.0.00
     */
    private class ChooseRobClothOrResourceDialog extends AskDialog implements Runnable
    {
        private static final long serialVersionUID = 2000L;

        /** victim player number */
        private final int vpn;

        /**
         * Creates a new ChooseRobClothOrResourceDialog.
         * To display the dialog, call {@link EventQueue#invokeLater(Runnable)}.
         * @param vpn  Victim player number
         */
        protected ChooseRobClothOrResourceDialog( final int vpn )
        {
            super( getMainDisplay(), SOCPlayerInterface.this,
                strings.get( "dialog.rob.sc_clvi.cloth.or.rsrc" ),      // "Rob cloth or resource?"
                strings.get( "dialog.rob.sc_clvi.ask.cloth.or.rsrc" ),  // "Do you want to steal cloth or a resource from this player?"
                strings.get( "dialog.rob.sc_clvi.cloth" ),  // "Steal Cloth"
                strings.get( "dialog.rob.sc_clvi.rsrc" ),   // "Steal Resource"
                null, 1 );
            this.vpn = vpn;
        }

        /**
         * React to the Steal Cloth button.
         * Call {@link GameMessageSender#choosePlayer(SOCGame, int) pcli.choosePlayer(-(vpn + 1))}.
         */
        @Override
        public void button1Chosen()
        {
            md.getGameMessageSender().choosePlayer( game, -(vpn + 1) );
        }

        /**
         * React to the Steal Resource button.
         * Call {@link GameMessageSender#choosePlayer(SOCGame, int) pcli.choosePlayer(vpn)}.
         */
        @Override
        public void button2Chosen()
        {
            md.getGameMessageSender().choosePlayer( game, vpn );
        }

        /**
         * React to the dialog window closed by user. (Default is steal resource)
         */
        @Override
        public void windowCloseChosen()
        {
            button2Chosen();
        }

    }  // nested class ChooseRobClothOrResourceDialog

    /**
     * This is the modal dialog to confirm resetting the board after a practice game.
     *
     * @author Jeremy D Monin &lt;jeremy@nand.net&gt;
     * @since 1.1.18
     */
    protected static class ResetBoardConfirmDialog extends AskDialog implements Runnable
    {
        /**
         * Creates a new ResetBoardConfirmDialog.
         * To display it from the AWT event thread, call {@link #run()}.
         * To display it from another thread, call
         * {@link EventQueue#invokeLater(Runnable) EventQueue.invokeLater(thisDialog)}.
         *
         * @param md       Player client's main display
         * @param gamePI   Current game's player interface
         */
        private ResetBoardConfirmDialog( MainDisplay md, SOCPlayerInterface gamePI )
        {
            super( md, gamePI, strings.get( "reset.restart.game" ),  // "Restart game?"
                strings.get( "reset.board.new" ),  // "Reset the board and start a new game?"
                strings.get( "base.restart" ),
                strings.get( "base.cancel" ),
                null,
                2 );
        }

        /**
         * React to the Restart button. (call playerInterface.resetBoardRequest)
         */
        @Override
        public void button1Chosen()
        {
            pi.resetBoardRequest( false );
        }

        /**
         * React to the Cancel button. (do nothing)
         */
        @Override
        public void button2Chosen()
        {
        }

        /**
         * React to the dialog window closed by user. (do nothing)
         */
        @Override
        public void windowCloseChosen()
        {
        }

    }  // nested class ResetBoardConfirmDialog

    /**
     * React to window closing or losing focus (deactivation).
     * @author jdmonin
     * @since 1.1.00
     */
    private static class PIWindowAdapter extends WindowAdapter
    {
        private final MainDisplay md;
        private final SOCPlayerInterface pi;

        public PIWindowAdapter( MainDisplay md, SOCPlayerInterface spi )
        {
            this.md = md;
            pi = spi;
        }

        /**
         * Ask if player is sure - Leave the game when the window closes.
         * If they're observing, not playing, the window can close immediately.
         */
        @Override
        public void windowClosing( WindowEvent e )
        {
            if (pi.clientHandPlayerNum != -1)
                SOCQuitConfirmDialog.createAndShow( md, pi );
            else
                pi.leaveGame();
        }

        /**
         * When window loses focus, if 6-player, unexpand the chat window if needed.
         * @since 1.1.12
         */
        @Override
        public void windowDeactivated( WindowEvent e )
        {
            if (!pi.textDisplaysLargerTemp)
                return;

            pi.textDisplayHasMouse = false;
            pi.chatDisplayHasMouse = false;
            pi.textInputHasMouse = false;
            pi.textDisplaysLargerTemp = false;
            pi.textDisplaysLargerTemp_needsLayout = true;
            pi.invalidate();
            pi.validate();  // call pi.doLayout()
        }

        /**
         * Clean up after the window is closed.
         * Close the GameStatisticsFrame if showing, maybe persist some client prefs, etc.
         * @since 2.0.00
         */
        @Override
        public void windowClosed( WindowEvent e )
        {
            // Close stats frame if showing
            if (pi.buildingPanel != null)
                pi.buildingPanel.gameWindowClosed();

            // Remember last-chosen face icon
            if (UserPreferences.getPref( SOCPlayerClient.PREF_FACE_ICON, 0 ) > 0)
                UserPreferences.putPref( SOCPlayerClient.PREF_FACE_ICON, pi.client.lastFaceChange );
        }

    }  // MyWindowAdapter

    /**
     * Used for chat textfield setting/clearing initial prompt text
     * ({@link #TEXTINPUT_INITIAL_PROMPT_MSG}).
     * It's expected that after the player sends their first line of chat text,
     * the listeners will be removed so we don't have the overhead of
     * calling these methods.
     * @author jdmonin
     * @since 1.1.00
     */
    private static class SOCPITextfieldListener
        extends KeyAdapter implements DocumentListener, FocusListener
    {
        /** our playerinterface; not null */
        private final SOCPlayerInterface pi;

        public SOCPITextfieldListener( SOCPlayerInterface spi )
            throws IllegalArgumentException
        {
            if (spi == null)
                throw new IllegalArgumentException( "spi" );

            pi = spi;
        }

        /**
         * Handle key presses.
         *<UL>
         * <LI> If first keypress in initially empty field, clear that prompt message
         * <LI> Use up/down arrows to browse sent-chat history in {@link SOCPlayerInterface#textInputHistory}
         *</UL>
         */
        @Override
        public void keyPressed( KeyEvent e )
        {
            switch (e.getKeyCode())
            {
            case KeyEvent.VK_UP:
            {
                final int S = pi.textInputHistory.size();
                if (S > 1)
                {
                    int i = pi.textInputHistoryBrowsePos;
                    if (i == 0)
                    {
                        pi.textInputHistory.set( 0, pi.textInput.getText() );  // save unsent text
                        i = S - 1;
                    }
                    else
                    {
                        --i;
                    }

                    if (i > 0)
                    {
                        pi.textInput.setText( pi.textInputHistory.get( i ) );
                        pi.textInputHistoryBrowsePos = i;
                        e.consume();
                    }
                }
            }
            break;

            case KeyEvent.VK_DOWN:
            {
                int i = pi.textInputHistoryBrowsePos;
                if (i > 0)
                {
                    ++i;
                    if (i == pi.textInputHistory.size())
                        i = 0;  // restore unsent text

                    pi.textInput.setText( pi.textInputHistory.get( i ) );
                    pi.textInputHistoryBrowsePos = i;
                    e.consume();
                }
            }
            break;
            }

            if (!pi.textInputIsInitial)
            {
                return;
            }

            pi.textInputSetToInitialPrompt( false );
        }

        // JTextField document listener:

        public void insertUpdate( DocumentEvent e )
        {
        }

        public void removeUpdate( DocumentEvent e )
        {
            promptIfEmpty();
        }

        public void changedUpdate( DocumentEvent e )
        {
            promptIfEmpty();
        }

        /**
         * If input text is cleared, and player leaves the textfield while it's empty,
         * show the prompt message unless they've already sent a line of chat.
         */
        public void focusLost( FocusEvent e )
        {
            promptIfEmpty();
        }

        /**
         * If input text field is made empty, show the
         * prompt message unless player has already sent a line of chat.
         * @since 2.0.00
         */
        private void promptIfEmpty()
        {
            if (pi.textInputIsInitial || pi.textInputHasSent)
            {
                return;
            }

            if (pi.textInput.getText().trim().length() == 0)
            {
                // Former contents were erased,
                // show the prompt message.
                // Trim in case it's " " due to
                // player previously hitting "enter" in an
                // initial field (actionPerformed).

                EventQueue.invokeLater( new Runnable()
                {
                    public void run()
                    {
                        pi.textInputSetToInitialPrompt( true );
                    }
                } );
            }
        }

        /** Clear the initial prompt message when textfield is entered or clicked on. */
        public void focusGained( FocusEvent e )
        {
            if (!pi.textInputIsInitial)
            {
                return;
            }

            pi.textInputSetToInitialPrompt( false );
        }

    }  // SOCPITextfieldListener

    /**
     * Hotkey listener for client player to respond to a hand panel's trade offers.
     * If more than one hand panel has {@link TradePanel#isOfferToPlayer()}, does nothing
     * to avoid responding to the wrong offer.
     * Initialized in {@link SOCPlayerInterface#addHotkeysInputMap()}.
     * @since 2.3.00
     */
    private class TradeHotkeyActionListener extends AbstractAction
    {
        public static final int ACCEPT = 1, REJECT = 2, COUNTER = 3;

        private final int forButton;

        /**
         * @param tradeButton The trade button to activate: {@link #ACCEPT}, {@link #REJECT}, or {@link #COUNTER}
         */
        public TradeHotkeyActionListener( final int tradeButton )
        {
            forButton = tradeButton;
        }

        public void actionPerformed( ActionEvent e )
        {
            SOCHandPanel hpo = null;
            for (int pn = 0; pn < game.maxPlayers; ++pn)
            {
                SOCHandPanel hp = hands[pn];
                if (!hp.isShowingOfferToClientPlayer())
                    continue;
                if (hpo != null)
                    return;  // multiple offers
                hpo = hp;
            }
            if (hpo == null)
                return;

            switch (forButton)
            {
            case ACCEPT:
                hpo.clickOfferAcceptButton();
                break;
            case REJECT:
                hpo.clickOfferRejectButton();
                break;
            case COUNTER:
                hpo.clickOfferCounterButton();
                break;
            }
        }
    }

    /**
     * When timer fires, show discard message or picking-resource message
     * for any other player (not client player) who must discard or pick.
     *<P>
     * Before v2.0.00 this class was {@code SOCPIDiscardMsgTask}.
     *
     * @see SOCPlayerInterface#discardOrPickTimerSet(boolean)
     * @author jdmonin
     * @since 1.1.00
     */
    private static class SOCPIDiscardOrPickMsgTask extends TimerTask
    {
        private SOCPlayerInterface pi;
        private final boolean isDiscard;

        /**
         * Create a new SOCPIDiscardOrPickMsgTask.
         * After creating, you must schedule it
         * with {@link MainDisplay#getEventTimer()}.{@link Timer#schedule(TimerTask, long) schedule(msgTask,delay)} .
         * @param spi  Our player interface
         * @param forDiscard  True for discard, false for picking gold-hex resources
         */
        public SOCPIDiscardOrPickMsgTask( SOCPlayerInterface spi, final boolean forDiscard )
        {
            pi = spi;
            isDiscard = forDiscard;
        }

        /**
         * Called when timer fires. Examine game state and players.
         * Sets "discarding..." or "picking..." at handpanels of discarding players.
         */
        @Override
        public void run()
        {
            final int needState;
            if (isDiscard)
                needState = SOCGame.WAITING_FOR_DISCARDS;
            else if (pi.game.isInitialPlacement())
                needState = SOCGame.STARTS_WAITING_FOR_PICK_GOLD_RESOURCE;
            else
                needState = SOCGame.WAITING_FOR_PICK_GOLD_RESOURCE;

            final int clientPN = pi.clientHandPlayerNum;
            boolean anyShowing = false;
            SOCHandPanel hp;
            synchronized (pi.showingPlayerDiscardOrPick_lock)
            {
                if (pi.game.getGameState() != needState)
                {
                    return;  // <--- Early return: No longer relevant ---
                }
                for (int i = pi.hands.length - 1; i >= 0; --i)
                {
                    if (i == clientPN)
                        continue;

                    hp = pi.hands[i];
                    if (isDiscard)
                    {
                        if (7 < hp.getPlayer().getResources().getTotal())
                            if (hp.setDiscardOrPickMsg( true ))
                                anyShowing = true;
                    }
                    else
                    {
                        if (hp.getPlayer().getNeedToPickGoldHexResources() > 0)
                            if (hp.setDiscardOrPickMsg( false ))
                                anyShowing = true;
                    }
                }

                pi.showingPlayerDiscardOrPick = anyShowing;
                pi.showingPlayerDiscardOrPick_task = null;  // No longer needed (fires once)
            }
        }

    }  // SOCPIDiscardOrPickMsgTask

    /**
     * For 6-player board, make the text displays larger/smaller when mouse
     * enters/exits them. Wait 200 ms first, to avoid flicker in case of several related
     * {@link #mouseExited(MouseEvent)}/{@link #mouseEntered(MouseEvent)} events
     * (such as moving mouse from {@link #textDisplay} to {@link #chatDisplay}).
     *<P>
     * Used only when {@link SOCPlayerInterface#is6player} true.
     *<P>
     * Delay was 100 ms in 1.1.08, increased to 200 ms in 1.1.09.
     * @author Jeremy D Monin <jeremy@nand.net>
     * @since 1.1.08
     */
    private class SOCPITextDisplaysLargerTask extends TimerTask
    {
        /**
         * Called when timer fires; see class javadoc for actions taken.
         */
        @Override
        public void run()
        {
            final boolean leftLarger =
                sbFixNeeded
                    && (sbFixLHasMouse || sbFixRHasMouse || sbFixBHasMouse);
            final boolean wantsLarger =
                (textDisplayHasMouse || chatDisplayHasMouse || textInputHasMouse)
                    || (sbFixNeeded && textDisplaysLargerTemp && !leftLarger);

            if (textDisplaysLargerTemp != wantsLarger)
            {
                textDisplaysLargerTemp = wantsLarger;
                textDisplaysLargerTemp_needsLayout = true;
                if (!wantsLarger)
                    textDisplaysLargerWhen = 0L;
                else
                    textDisplaysLargerWhen = System.currentTimeMillis();
                invalidate();
                validate();
            }
        }

    }  // SOCPITextDisplaysLargerTask

    /**
     * Runnable class to try to play a queued sound using {@link Sounds#playPCMBytes(byte[])}.
     * No sound is played if preference {@link SOCPlayerClient#PREF_SOUND_ON} is false
     * or if {@link SOCPlayerInterface#isSoundMuted() pi.isSoundMuted()}.
     *<P>
     * If playback throws {@link LineUnavailableException}, playback stops but the exception
     * has no further effect on this {@link SOCPlayerInterface}.
     * @see SOCPlayerInterface#playSound(byte[])
     * @since 1.2.00
     */
    private class PIPlaySound implements Runnable
    {
        private final byte[] buf;

        /**
         * Create a queued sound Runnable.
         * @param buf  Buffered sound to play; not null
         * @throws IllegalArgumentException if {@code buf} is null
         */
        public PIPlaySound( final byte[] buf )
            throws IllegalArgumentException
        {
            if (buf == null)
                throw new IllegalArgumentException( "PIPlaySound" );

            this.buf = buf;
        }

        public void run()
        {
            if (soundMuted || !UserPreferences.getPref( SOCPlayerClient.PREF_SOUND_ON, true ))
                return;

            try
            {
                Sounds.playPCMBytes( buf );
            }
            catch( LineUnavailableException e )
            {
            }
        }
    }

}  // SOCPlayerInterface<|MERGE_RESOLUTION|>--- conflicted
+++ resolved
@@ -846,14 +846,9 @@
 
         knowsGameState = (game.getGameState() != 0);
         this.layoutVS = layoutVS;
-<<<<<<< HEAD
-        clientListener = new ClientBridge( this );
         gameStats = new SOCGameStatistics( game );
-=======
-        gameStats = new SOCGameStatistics(game);
         clientListener = createClientListenerBridge();
 
->>>>>>> 994f5bcb
         gameIsStarting = false;
         clientHand = null;
         clientHandPlayerNum = -1;
@@ -2972,13 +2967,8 @@
 
         // play Begin Turn sound here, not updateAtRollPrompt() which
         // isn't called for first player during initial placement
-<<<<<<< HEAD
-        if (clientIsCurrentPlayer())
+        if (isClientCurrentPlayer())
             playSound( SOUND_BEGIN_TURN );
-=======
-        if (isClientCurrentPlayer())
-            playSound(SOUND_BEGIN_TURN);
->>>>>>> 994f5bcb
     }
 
     /**
@@ -3001,11 +2991,7 @@
         }
         // else, server has just sent the prompt text and we've printed it
 
-<<<<<<< HEAD
-        if (clientIsCurrentPlayer() && !clientListener.isNonBlockingDialogVisible())
-=======
         if (isClientCurrentPlayer() && ! clientListener.isNonBlockingDialogVisible())
->>>>>>> 994f5bcb
             getClientHand().autoRollOrPromptPlayer();
     }
 
@@ -3363,13 +3349,8 @@
                 boardPanel.popupFireBuildingRequest();
         }
 
-<<<<<<< HEAD
-        if ((gs == SOCGame.PLACING_INV_ITEM) && clientIsCurrentPlayer()
+        if ((gs == SOCGame.PLACING_INV_ITEM) && isClientCurrentPlayer()
             && game.isGameOptionSet( SOCGameOptionSet.K_SC_FTRI ))
-=======
-        if ((gs == SOCGame.PLACING_INV_ITEM) && isClientCurrentPlayer()
-            && game.isGameOptionSet(SOCGameOptionSet.K_SC_FTRI))
->>>>>>> 994f5bcb
         {
             printKeyed( "game.invitem.sc_ftri.prompt" );
             // "You have received this trade port as a gift."
