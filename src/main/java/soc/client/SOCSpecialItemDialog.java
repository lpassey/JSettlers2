/**
 * Java Settlers - An online multiplayer version of the game Settlers of Catan
 * This file Copyright (C) 2014-2020 Jeremy D Monin <jeremy@nand.net>
 *
 * This program is free software; you can redistribute it and/or
 * modify it under the terms of the GNU General Public License
 * as published by the Free Software Foundation; either version 3
 * of the License, or (at your option) any later version.
 *
 * This program is distributed in the hope that it will be useful,
 * but WITHOUT ANY WARRANTY; without even the implied warranty of
 * MERCHANTABILITY or FITNESS FOR A PARTICULAR PURPOSE.  See the
 * GNU General Public License for more details.
 *
 * You should have received a copy of the GNU General Public License
 * along with this program.  If not, see <http://www.gnu.org/licenses/>.
 *
 * The maintainer of this program can be reached at jsettlers@nand.net
 **/
package soc.client;

import soc.game.SOCGame;
import soc.game.SOCGameOptionSet;
import soc.game.SOCPlayer;
import soc.game.SOCResourceSet;
import soc.game.SOCScenario;  // for javadocs only
import soc.game.SOCSpecialItem;

import java.awt.Container;
import java.awt.EventQueue;
import java.awt.FlowLayout;
import java.awt.Font;
import java.awt.GridBagConstraints;
import java.awt.GridBagLayout;
import java.awt.Insets;
import java.awt.event.ActionEvent;
import java.awt.event.ActionListener;
import java.awt.event.KeyEvent;
import java.awt.event.WindowAdapter;
import java.awt.event.WindowEvent;
import java.util.List;
import java.util.MissingResourceException;

import javax.swing.JButton;
import javax.swing.JComponent;
import javax.swing.JDialog;
import javax.swing.JLabel;
import javax.swing.JPanel;
import javax.swing.JTextArea;
import javax.swing.KeyStroke;
import javax.swing.SwingConstants;
import javax.swing.border.EmptyBorder;


/**
 * This is a modal dialog for info / actions related to known {@link SOCSpecialItem}s.
 * Its content will be specific to the scenario using Special Items, such as {@link SOCScenario#K_SC_WOND SC_WOND}.
 * This dialog class keeps special item types' actions in one place, instead of adding new classes
 * when new scenarios use them.
 *<P>
 * Currently used by:
 *<UL>
 * <LI> {@link SOCScenario#K_SC_WOND SC_WOND} - Show Wonder info and pick one to build
 *</UL>
 * If the Special Item's {@code typeKey} is unknown, this dialog shouldn't be called.
 *<P>
 * This dialog is work in progress: Currently it's functional but ugly.
 *<P>
 * <b>I18N:</b><br>
 * In the {@link SOCScenario#K_SC_WOND SC_WOND} scenario, the Wonder names are keyed strings
 * {@code game.specitem.sc_wond.w1} - {@code game.specitem.sc_wond.w5}.  Some Wonders require
 * a settlement or city at certain node locations, which are named as keyed strings
 * {@code board.nodelist._SC_WOND.N1} - {@code board.nodelist._SC_WOND.N3}.
 * See also {@link SOCSpecialItem#getStringValue()}.
 *
 * @since 2.0.00
 */
@SuppressWarnings("serial")
    /*package*/ class SOCSpecialItemDialog
    extends JDialog implements ActionListener
{
    /** i18n text strings; will use same locale as SOCPlayerClient's string manager. */
    private static final soc.util.SOCStringManager strings = soc.util.SOCStringManager.getClientManager();

    /**
     * Special items' {@code typeKey}, such as {@link SOCGameOptionSet#K_SC_WOND _SC_WOND}.
     * See {@link #SOCSpecialItemDialog(SOCPlayerInterface, String) constructor} javadoc.
     */
    private final String typeKey;

    /** Item pick buttons. */
    private JButton[] buttons;

    /** Button to close dialog without taking any action. */
    private JButton bClose;

    private final SOCPlayerInterface pi;
    private final SOCGame ga;

    /**
     * Optional listener.
     * @see #nbddListenerCalled
     * @since 2.0.00
     */
    private PlayerClientListener.NonBlockingDialogDismissListener nbddListener;

    /** Set true before {@code dispose()} to prevent 2 calls to {@link #nbddListener}. */
    private volatile boolean nbddListenerCalled = false;

    /** Place dialog in center once when displayed (in doLayout), don't change position afterwards */
    private boolean didSetLocation;

    /**
     * Creates a new SOCSpecialItemDialog object for known types of special items.
     * After creation, call {@code pack()} and {@link #setVisible(boolean) setVisible(true)} to show the modal dialog;
     * this dialog's code will request any action chosen by the player.
     *<P>
     * Currently {@link SOCGameOptionSet#K_SC_WOND _SC_WOND} is the only known {@code typeKey}.
     *
     * @param pi  PlayerInterface that owns this dialog
     * @param typeKey  Special item type key; for details see the {@link SOCSpecialItem} class javadoc
     *     and {@link SOCSpecialItem#makeKnownItem(String, int)} javadoc's {@code typeKey} param.
     * @throws IllegalArgumentException if the {@code typeKey} is unknown here
     */
    public SOCSpecialItemDialog( SOCPlayerInterface pi, final String typeKey )
        throws IllegalArgumentException
    {
        super( pi, "Special Items", true );  // default title text here, in case typeKey has no string

        try
        {
            setTitle( strings.get( "dialog.specitem." + typeKey + ".title" ) );
            // "dialog.specitem._SC_WOND.title" -> "Wonders"
        }
<<<<<<< HEAD
        catch(MissingResourceException ignored) {}
=======
        catch( MissingResourceException ignored )
        {
        }
>>>>>>> 948515ed

        if (!SOCGameOptionSet.K_SC_WOND.equals( typeKey ))
            throw new IllegalArgumentException( typeKey );

        this.pi = pi;
        this.typeKey = typeKey;

        final int px3 = 3 * pi.displayScale;  // for spacing

        Container cpane = getContentPane();
        if (! (cpane instanceof JPanel))
        {
            cpane = new JPanel();
            setContentPane( cpane );
        }
        ((JPanel) cpane).setBorder( new EmptyBorder( 2 * px3, 2 * px3, px3, 2 * px3 ));
        GridBagLayout gbl = new GridBagLayout();
        GridBagConstraints gbc = new GridBagConstraints();
        gbc.anchor = GridBagConstraints.LINE_START;
        gbc.fill = GridBagConstraints.HORIZONTAL;
        setLayout( gbl );

        // most components pad to avoid text against adjacent component
        final Insets insPadLR = new Insets( 0, px3, 0, px3 ),
            insPadL = new Insets( 0, px3, 0, 0 ),
            insPadBottom = new Insets( 0, 0, 5 * px3, 0 ),    // wide bottom insets, as gap between wonders
            insNone = gbc.insets;

        ga = pi.getGame();
        final int numWonders = 1 + ga.maxPlayers;
        final SOCPlayer cliPlayer = pi.getClientPlayer();  // will be null if observer

        didSetLocation = false;

        final JLabel subtitle_prompt = new JLabel
            ( strings.get( "dialog.specitem._SC_WOND.subtitle" ) );  // "The Wonders and their Builders:"
        // If client player doesn't have a Wonder yet, text will change below to prompt them:
        // "dialog.specitem._SC_WOND.prompt" -- "Choose the Wonder you will build."
        subtitle_prompt.setHorizontalAlignment( SwingConstants.CENTER );
        gbc.gridwidth = GridBagConstraints.REMAINDER;
        gbl.setConstraints( subtitle_prompt, gbc );
        cpane.add( subtitle_prompt );

        JLabel L;

        // blank row below prompt

        L = new JLabel( " " );
        gbc.gridwidth = GridBagConstraints.REMAINDER;
        gbl.setConstraints( L, gbc );
        cpane.add( L );

        // Header row for wonders table:

        L = new JLabel( strings.get( "dialog.specitem._SC_WOND.wonder" ) );  // "Wonder:"
        gbc.gridx = 1;
        gbc.gridwidth = 1;
        gbl.setConstraints( L, gbc );
        cpane.add( L );

        L = new JLabel( strings.get( "dialog.specitem.cost" ) );  // "Cost:"
        gbc.gridx = GridBagConstraints.RELATIVE;
        gbc.gridwidth = 5;  // span 5 ColorSquares for the 5 resource types
        gbl.setConstraints( L, gbc );
        cpane.add( L );

        L = new JLabel( strings.get( "dialog.specitem._SC_WOND.requires" ) );  // "Requires:"
        // match border and insets of buildRequirementsText labels
        L.setBorder( new EmptyBorder( 0, 3, 0, 3 ) );
        gbc.insets = insPadLR;
        gbc.gridwidth = GridBagConstraints.REMAINDER;
        gbl.setConstraints( L, gbc );
        cpane.add( L );

        // Wonders laid out vertically, two rows for each Wonder:
        // Shows button, name, cost, requirements, current builder and level.

        buttons = new JButton[numWonders];

        final boolean playerOwnsWonder =
            (cliPlayer != null) && (cliPlayer.getSpecialItem( SOCGameOptionSet.K_SC_WOND, 0 ) != null);
        boolean hasStartingCostShip = false;  // true only if player has available ship && ! playerOwnsWonder
        try
        {
            if ((cliPlayer != null) && !playerOwnsWonder)
                hasStartingCostShip = ga.getSpecialItem( typeKey, 1 ).checkStartingCostPiecetype( cliPlayer, false );
            // assumes all special items have same startingCostPiecetype, which is true for SC_WOND
        }
        catch( Throwable th )
        {
        }  // null item, etc

        final String buildStr = strings.get( "base.build" );
        if (ga.getGameState() < SOCGame.START1A)
            subtitle_prompt.setText( strings.get( "dialog.specitem.start_game" ) );  // "Must start the game to see this info."
        else if ((cliPlayer != null) && !playerOwnsWonder)
            subtitle_prompt.setText( strings.get
                ( (hasStartingCostShip)
                    ? "dialog.specitem._SC_WOND.prompt"             // "Choose the Wonder you will build."
                    : "dialog.specitem._SC_WOND.starting_cost" ) );  // "Starting cost: Resources shown, and 1 ship used for ownership marker"

        for (int i = 0; i < numWonders; ++i)
        {
            SOCSpecialItem itm = ga.getSpecialItem( typeKey, i + 1 );
            if (itm == null)
                continue;  // shouldn't happen once game starts, unless SOCSpecialItem.makeKnownItem has failed

            // GBL Layout rows for a Wonder:
            // [Build] wonder name [sq][sq][sq][sq][sq] (cost) - requirements
            //                     Builder: ___  - Current level: #  (if being built)

            gbc.gridwidth = 1;

            // First row:

            // Build button
            final SOCPlayer owner = itm.getPlayer();
            final boolean playerOwnsThis = playerOwnsWonder && (owner == cliPlayer);
            final boolean playerCanBuildThis =
                (ga.getGameState() >= SOCGame.PLAY1)
                    && (ga.getGameState() < SOCGame.OVER)
                    && (playerOwnsWonder)
                    ? (playerOwnsThis && itm.checkCost( cliPlayer ))
                    : ((owner == null) && hasStartingCostShip && itm.checkRequirements( cliPlayer, true ));
            if (playerOwnsThis || !playerOwnsWonder)
            {
                final JButton b = new JButton( buildStr );
                if (playerCanBuildThis)
                    b.addActionListener( this );
                else
                    b.setEnabled( false );

                gbc.insets = insPadL;
                gbl.setConstraints( b, gbc );
                cpane.add( b );
                buttons[i] = b;
            }
/*
            else
            {
                // already building a different wonder: leave blank
            }
*/
            gbc.insets = insPadLR;

            // Wonder Name
            gbc.gridx = 1;  // skip possibly-empty button column
            final Font labelFont;  // will use same font for requirements text
            {
                String wname;
                try
                {
                    wname = strings.get( "game.specitem.sc_wond." + itm.getStringValue() );
                    // game.specitem.sc_wond.w1 -> "Theater", etc
                }
                catch( MissingResourceException e )
                {
                    wname = "WONDERNAME_" + (i + 1);  // fallback, should not occur
                }

                L = new JLabel( wname );
                gbl.setConstraints( L, gbc );
                cpane.add( L );
                labelFont = L.getFont();
            }
            gbc.gridx = GridBagConstraints.RELATIVE;

            // Cost
            gbc.insets = insNone;
            final SOCResourceSet cost = itm.getCost();  // or null
            for (int j = 0; j < 5; ++j)
            {
                ColorSquareLarger sq = new ColorSquareLarger( ColorSquare.NUMBER, false, ColorSquare.RESOURCE_COLORS[j] );
                sq.setIntValue( (cost != null) ? cost.getAmount( j + 1 ) : 0 );
                gbl.setConstraints( sq, gbc );
                cpane.add( sq );
            }
            gbc.insets = insPadLR;

            // Requirements
            final JComponent itmDesc = buildRequirementsText( itm.req );  // returns JLabel or JTextArea
            if (itmDesc instanceof JTextArea)
                itmDesc.setFont( labelFont );  // override default font (monospaced on win32)
            gbc.gridwidth = GridBagConstraints.REMAINDER;
            gbl.setConstraints( itmDesc, gbc );
            cpane.add( itmDesc );

            // Second row:

            gbc.insets = insPadBottom;  // wide bottom border, as gap between wonders

            // Placeholder label, to fill the column 1 table cell below wonder name;
            // otherwise, GBL will push this and the next wonder's rows together and
            // its wonder name (col 1) will be left of this one's builder name (col 2)
            L = new JLabel();
            gbc.gridx = 1;
            gbc.gridwidth = 1;
            gbl.setConstraints( L, gbc );
            cpane.add( L );

            // Builder name; current level (if build in progress)
            final StringBuilder sb = new StringBuilder();  // builder if any, current level

            if (owner != null)
            {
                sb.append( strings.get( "dialog.specitem._SC_WOND.builder", owner.getName() ) );  // "Builder: {0}"
            }

            if (itm.getLevel() > 0)
            {
                if (owner != null)
                    sb.append( " - " );

                sb.append( strings.get
                    ( "dialog.specitem._SC_WOND.current_level", itm.getLevel(), SOCSpecialItem.SC_WOND_WIN_LEVEL ) );  // "Current Level: {0} of {1}"
            }

            L = new JLabel( sb.toString() );
            gbc.gridx = GridBagConstraints.RELATIVE;
            gbc.gridwidth = GridBagConstraints.REMAINDER;
            gbl.setConstraints( L, gbc );
            cpane.add( L );
        }

        if (hasStartingCostShip)
        {
            // footer row with reminder

            L = new JLabel( strings.get( "dialog.specitem._SC_WOND.starting_cost" ) );
            // "Starting cost: Resources shown, and 1 ship used for ownership marker"
            gbc.insets = insPadLR;
            gbc.gridwidth = GridBagConstraints.REMAINDER;
            gbl.setConstraints( L, gbc );
            cpane.add( L );
        }

        // Close button at bottom
        bClose = new JButton( strings.get( "base.close" ) );
        bClose.addActionListener( this );
        JPanel bPan = new JPanel( new FlowLayout( FlowLayout.CENTER ) );  // easy way to center and not stretch width
        bPan.add( bClose );

        gbc.gridwidth = GridBagConstraints.REMAINDER;
        gbl.setConstraints( bPan, gbc );
        cpane.add( bPan );

        // Finish dialog setup

        setDefaultCloseOperation( DISPOSE_ON_CLOSE );
        addWindowListener( new WindowAdapter()
        {
            /** React to Closed, not Closing, to ensure dialog was already dispose()d. */
            public void windowClosed( WindowEvent e )
            {
                if ((nbddListener != null) && !nbddListenerCalled)
                {
                    nbddListenerCalled = true;
                    EventQueue.invokeLater( new Runnable()
                    {
                        public void run()
                        {
                            nbddListener.dialogDismissed( SOCSpecialItemDialog.this, true );
                        }
                    } );
                }
            }
        } );
        getRootPane().setDefaultButton( bClose );
        getRootPane().registerKeyboardAction
            ( new ActionListener()
              {
                  public void actionPerformed( ActionEvent arg0 )
                  {
                      nbddListenerCalled = true;
                      dispose();
                      if (nbddListener != null)
                          EventQueue.invokeLater( new Runnable()
                          {
                              public void run()
                              {
                                  nbddListener.dialogDismissed( SOCSpecialItemDialog.this, true );
                              }
                          } );
                  }
              },
                KeyStroke.getKeyStroke( KeyEvent.VK_ESCAPE, 0 ), JComponent.WHEN_IN_FOCUSED_WINDOW );

        // Ensure dialog is validated; otherwise the top and bottom are sometimes clipped
        super.pack();
        setSize( 400, 400 );  // set a nonzero minimum before validate
        validate();
    }

    /**
     * Build and return a text component to display the requirements for this special item.
     *<P>
     * This method is mentioned in the SOCSpecialItem.Requirement javadoc;
     * if it's refactored or renamed, please update that javadoc.
     *
     * @param reqs  Special item requirements to build text for using i18n string keys
     *     (see {@link SOCSpecialItemDialog class javadoc}). If null or empty, returns new {@link JLabel}("").
     * @return The requirements text in a new {@link JLabel} (single requirement)
     *     or {@link JTextArea} (multiple requirements, shown one per line).
     *     The component will have a plain font and an empty border 3px wide on the left and right,
     *     0px top and bottom.
     */
    private JComponent buildRequirementsText( final List<SOCSpecialItem.Requirement> reqs )
    {
        if ((reqs == null) || reqs.isEmpty())
            return new JLabel( "" );

        final int n = reqs.size();
        final String[] descStrings = new String[n];
        for (int i = 0; i < n; ++i)
        {
            final SOCSpecialItem.Requirement req = reqs.get( i );
            final String reqStr;
            switch (req.reqType)
            {
            case 'C':
                // fall through to 'S'
            case 'S':
                String sLoc;
                final String sKey;
                if (req.atPort)
                {
                    sLoc = strings.get( "game.aport" );
                }
                else if (req.atCoordList != null)
                {
                    try
                    {
                        sLoc = strings.get( "board.nodelist._SC_WOND." + req.atCoordList );
                        // board.nodelist._SC_WOND.N1 -> "The Wasteland", etc
                    }
                    catch( MissingResourceException e )
                    {
                        sLoc = req.atCoordList;  // lookup failed
                    }
                }
                else
                {
                    sLoc = null;
                }
                if (req.reqType == 'C')
                    sKey = (sLoc != null) ? "specitem.req.c.at" : "specitem.req.c";
                else
                    sKey = (sLoc != null) ? "specitem.req.s.at" : "specitem.req.s";
                reqStr = strings.get( sKey, req.count, sLoc );
                break;

            case 'L':
                reqStr = strings.get( "specitem.req.rl", req.count );
                break;

            default:  // case 'V'; default is required for compiler: final reqStr
                reqStr = strings.get( "specitem.req.vp", req.count );
            }
            descStrings[i] = reqStr;
        }

        final JComponent ret;

        if (n == 1)
        {
            ret = new JLabel( descStrings[0] );
        }
        else
        {
            // wrap one per line
            StringBuilder sb = new StringBuilder( descStrings[0] );
            for (int i = 1; i < n; ++i)
            {
                sb.append( "\n" );
                sb.append( descStrings[i] );
            }
            JTextArea pmsg = new JTextArea( sb.toString() );
            pmsg.setEditable( false );
            pmsg.setLineWrap( true );
            pmsg.setWrapStyleWord( true );
            ret = pmsg;
        }

        ret.setBorder( new EmptyBorder( 0, 3, 0, 3 ) );
        ret.setBackground( null );  // will inherit from panel
        ret.setForeground( null );

        return ret;
    }

    /**
     * Call {@link java.awt.Container#doLayout()}, then if this is the first time placing it,
     * place the dialog in the top-center of the game window.
     */
    public void doLayout()
    {
        super.doLayout();

        try
        {
            if (!didSetLocation)
            {
                int piX = pi.getInsets().left;
                int piY = pi.getInsets().top;
                final int piWidth = pi.getSize().width - piX - pi.getInsets().right;
                piX += pi.getLocation().x;
                piY += pi.getLocation().y;
                setLocation( piX + ((piWidth - getWidth()) / 2), piY + 50 );

                didSetLocation = true;
            }
        }
        catch( NullPointerException e )
        {
        }
    }

    /**
     * A button was clicked to choose a special item such as a Wonder.
     * Find the right {@link #buttons}[i] and send the server a pick-item command.
     *
     * @param e AWT event, from a button source
     */
    public void actionPerformed( ActionEvent e )
    {
        try
        {
            final Object src = e.getSource();
            if (src == null)
                return;

            if (src == bClose)
            {
                nbddListenerCalled = true;
                dispose();
                if (nbddListener != null)
                    EventQueue.invokeLater( new Runnable()
                    {
                        public void run()
                        {
                            nbddListener.dialogDismissed( SOCSpecialItemDialog.this, true );
                        }
                    } );

                return;
            }

            int i;
            for (i = 0; i < buttons.length; ++i)
            {
                if (src == buttons[i])
                    break;
            }

            if (i < buttons.length)
            {
                // assumes typeKey == _SC_WOND -> always sends PICK
                // or (6-player) asks for Special Building Phase on
                // other players' turns. Eventually other typeKeys
                // may allow other actions besides PICK, or actions
                // during other players' turns.

                final GameMessageSender messageSender = pi.getClient().getGameMessageSender();
                boolean askedSBP = false;
                if (! pi.isClientCurrentPlayer())
                {
                    final int cpn = pi.getClientPlayerNumber();
                    if ((cpn != -1) && ga.canAskSpecialBuild( cpn, false ))
                    {
                        // Can't build on other players' turns, but can request SBP.
                        // Consistent with what happens when clicking Buy for a road,
                        // city, etc on another player's turn in 6-player game.
                        messageSender.buildRequest( ga, -1 );
                        askedSBP = true;
                    }
                    // else: Fall through, send PICK request, server will
                    // send feedback it can't be built right now: That way
                    // this dialog's feedback is consistently delivered.
                }

                if (!askedSBP)
                    messageSender.pickSpecialItem( ga, typeKey, 1 + i, 0 );

                nbddListenerCalled = true;
                dispose();
                if (nbddListener != null)
                    EventQueue.invokeLater( new Runnable()
                    {
                        public void run()
                        {
                            nbddListener.dialogDismissed( SOCSpecialItemDialog.this, false );
                        }
                    } );
            }

        }
        catch( Exception ex )
        {
            pi.chatPrintStackTrace( ex );
        }
    }

    /**
     * Set or clear the optional {@link PlayerClientListener.NonBlockingDialogDismissListener listener}
     * for when this dialog is no longer visible.
     * @param li  Listener, or {@code null} to clear
     */
    public void setNonBlockingDialogDismissListener
    ( PlayerClientListener.NonBlockingDialogDismissListener li )
    {
        nbddListener = li;
    }

}<|MERGE_RESOLUTION|>--- conflicted
+++ resolved
@@ -132,13 +132,7 @@
             setTitle( strings.get( "dialog.specitem." + typeKey + ".title" ) );
             // "dialog.specitem._SC_WOND.title" -> "Wonders"
         }
-<<<<<<< HEAD
         catch(MissingResourceException ignored) {}
-=======
-        catch( MissingResourceException ignored )
-        {
-        }
->>>>>>> 948515ed
 
         if (!SOCGameOptionSet.K_SC_WOND.equals( typeKey ))
             throw new IllegalArgumentException( typeKey );
