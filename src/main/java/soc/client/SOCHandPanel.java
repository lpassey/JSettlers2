/*
 * Java Settlers - An online multiplayer version of the game Settlers of Catan
 * Copyright (C) 2003  Robert S. Thomas <thomas@infolab.northwestern.edu>
 * Portions of this file Copyright (C) 2007-2023 Jeremy D Monin <jeremy@nand.net>
 * Portions of this file Copyright (C) 2012-2013 Paul Bilnoski <paul@bilnoski.net>
 *
 * This program is free software; you can redistribute it and/or
 * modify it under the terms of the GNU General Public License
 * as published by the Free Software Foundation; either version 3
 * of the License, or (at your option) any later version.
 *
 * This program is distributed in the hope that it will be useful,
 * but WITHOUT ANY WARRANTY; without even the implied warranty of
 * MERCHANTABILITY or FITNESS FOR A PARTICULAR PURPOSE.  See the
 * GNU General Public License for more details.
 *
 * You should have received a copy of the GNU General Public License
 * along with this program.  If not, see <http://www.gnu.org/licenses/>.
 *
 * The maintainer of this program can be reached at jsettlers@nand.net
 */
package soc.client;

import soc.game.SOCBoard;
import soc.game.SOCDevCard;
import soc.game.SOCDevCardConstants;
import soc.game.SOCGame;
import soc.game.SOCGameOptionSet;
import soc.game.SOCInventory;
import soc.game.SOCInventoryItem;
import soc.game.SOCPlayer;
import soc.game.SOCPlayingPiece;
import soc.game.SOCResourceConstants;
import soc.game.SOCResourceSet;
import soc.game.SOCSpecialItem;
import soc.game.SOCTradeOffer;
import soc.message.SOCCancelBuildRequest;  // for CARD, INV_ITEM_PLACE_CANCEL constants
import soc.util.SOCStringManager;

import java.awt.Color;
import java.awt.Component;
import java.awt.Dimension;
import java.awt.Font;
import java.awt.FontMetrics;
import java.awt.Insets;
import java.awt.MenuItem;
import java.awt.PopupMenu;
import java.awt.event.ActionEvent;
import java.awt.event.ActionListener;
import java.awt.event.KeyEvent;
import java.awt.event.MouseAdapter;
import java.awt.event.MouseEvent;
import java.awt.event.MouseListener;

import java.text.MessageFormat;
import java.util.ArrayList;
import java.util.MissingResourceException;
import java.util.Timer;  // For auto-roll
import java.util.TimerTask;

import javax.swing.AbstractAction;
import javax.swing.ActionMap;
import javax.swing.InputMap;
import javax.swing.JButton;
import javax.swing.DefaultListModel;
import javax.swing.JComponent;
import javax.swing.JLabel;
import javax.swing.JList;
import javax.swing.JPanel;
import javax.swing.JScrollPane;
import javax.swing.ListSelectionModel;
import javax.swing.SwingConstants;
import javax.swing.UIManager;


/**
 * This panel displays a player's information.
 * If the player is us, then more information is
 * displayed than in another player's hand panel.
 *<P>
 * To update most of the values shown in the handpanel,
 * call {@link #updateValue(PlayerClientListener.UpdateType)} after receiving
 * a {@link soc.message.SOCPlayerElement} message or after something
 * else changes the game state.
 *<P>
 * Has keyboard shortcuts for Roll and Done, since v2.3.00.
 * See {@link #addHotkeysInputMap()} for details if adding others.
 *<P>
 * Custom layout: see {@link #doLayout()}.
 * To set this panel's position or size, please use {@link #setBounds(int, int, int, int)},
 * because it is overridden to also update {@link #getBlankStandIn()}.
 *<P>
 * The border/margin between panels in high-contrast mode is managed by
 * {@link SOCPlayerInterface}, not {@code SOCHandPanel}.
 */
@SuppressWarnings("serial")
/*package*/ class SOCHandPanel extends JPanel
    implements ActionListener, MouseListener
{
    /**
     * Minimum desired width, in pixels.
     * @since 1.1.00
     */
    public static final int WIDTH_MIN = 218;

    /** Items to update via {@link #updateValue(PlayerClientListener.UpdateType)};
     * for items not appearing in {@link soc.message.SOCPlayerElement}.
     * All these item numbers are negative, so they won't
     * conflict with any SOCPlayerElement element type.
     *<P>
     * </tt>NUMDEVCARDS</tt> won't appear in the client's handpanel, only in other players'.
     */
    public static final int
        NUMRESOURCES = -3,
        NUMDEVCARDS = -4,
        VICTORYPOINTS = -6,
        LONGESTROAD = -7,
        LARGESTARMY = -8,
        SPECIALVICTORYPOINTS = 9;

    /**
     * Auto-roll timer countdown, 5 seconds unless changed at program start.
     * @since 1.1.00
     */
    public static final int AUTOROLL_TIME = 5;

    /** Array of five zeroes, one per resource type; for {@link #sqPanel}. */
    protected static final int[] zero = { 0, 0, 0, 0, 0 };

    /** i18n text strings.
     *  @since 2.0.00 */
    private static final SOCStringManager strings = SOCStringManager.getClientManager();

    /**
     * Before game starts, use {@link #pname} to show if a seat is no-robots-allowed.
     * @since 1.1.00
     */
    protected static final String SITLOCKED = strings.get("hpan.sit.locked.norobot");  // "Locked: No robot"

    protected static final String SIT = strings.get("hpan.sit.here");  // "Sit Here"
    protected static final String START = strings.get("hpan.start.game");  // "Start Game"
    protected static final String ROBOT = strings.get("hpan.sit.robot");
    protected static final String TAKEOVER = strings.get("hpan.sit.takeover");  // "Take Over"
    private static final String SEAT_LOCKED = "* " + strings.get("hpan.seat.locked") + " *";  // "* Seat Locked *"
    protected static final String LOCKSEAT = strings.get("hpan.sit.lock");
    protected static final String UNLOCKSEAT = strings.get("hpan.sit.unlock");
    private static final String LOCKSEATTIP = strings.get("hpan.sit.lock.tip");
        // "Lock to prevent a robot from sitting here."
    private static final String UNLOCKSEATTIP = strings.get("hpan.sit.unlock.tip");
        // "Unlock to have a robot sit here when the game starts."
    protected static final String ROLL = strings.get("hpan.roll");
    protected static final String QUIT = strings.get("hpan.quit");
    protected static final String DONE = strings.get("hpan.done");

    /**
     * Text of Done button at end of game becomes Restart button.
     * If you set this, set {@link #doneButIsRestart}.
     * @since 1.1.00
     */
    protected static final String DONE_RESTART = strings.get("base.restart");

    protected static final String CLEAR = strings.get("hpan.trade.clear");
    protected static final String SEND = strings.get("hpan.trade.offer");
    protected static final String BANK = strings.get("hpan.trade.bankport");  // "Bank/Port"
    private static final String BANK_UNDO = strings.get("hpan.trade.undo");  // "Undo Trade"
    /** " Play Card " button label text for {@link #playCardBut} */
    private static final String CARD = " " + strings.get("hpan.devcards.play") + " ";
    /** "Cancel" button label text, used temporarily in some game states */
    private static final String CANCEL = strings.get("base.cancel");
    protected static final String GIVE = strings.get("hpan.trade.igive");  // No trailing space (room for wider colorsquares)
    protected static final String GET = strings.get("hpan.trade.iget");
    /** Dev card list prefix "*NEW* " - includes trailing space */
    private static final String DEVCARD_NEW = strings.get("hpan.devcards.prefix.new");
    private static final String RESOURCES = strings.get("hpan.rsrc") + " ";  // for other players (! playerIsClient)
    private static final String RESOURCES_TOTAL = strings.get("hpan.rsrc.total") + " ";  // "Total: " for playerIsClient

    /**
     * Auto-roll countdown text.
     * @since 1.1.00
     */
    protected static final String AUTOROLL_COUNTDOWN = strings.get("hpan.roll.auto_countdown");  // "Auto-Roll in: {0}"

    /**
     * Prompt text to roll or play a card.
     * @since 1.1.00
     */
    protected static final String ROLL_OR_PLAY_CARD = strings.get("hpan.roll.rollorplaycard");  // "Roll or Play Card"

    /**
     * Trade Offer button Tooltip text when enabled.
     * @since 1.1.00
     */
    private static final String OFFERBUTTIP_ENA = strings.get("hpan.trade.offer.tip.send");
        // "Send trade offer to other players"

    /**
     * Trade Offer button Tooltip text/hint message when disabled: "First, click resources".
     * @since 1.1.00
     */
    private static final String OFFERBUTTIP_DIS = strings.get("hpan.trade.offer.tip.first");
        // "To offer a trade, first click resources"

    private static final String ROBOTLOCKBUT_U = strings.get("hpan.sit.unlocked");
    private static final String ROBOTLOCKBUT_L = strings.get("hpan.sit.locked");
    private static final String ROBOTLOCKBUT_M = strings.get("hpan.sit.marked");  // for lockstate Clear on Reset
    private static final String ROBOTLOCKBUTTIP_L = strings.get("hpan.sit.locked.tip");
        // "Click to mark or unlock; is locked to prevent a human from taking over this robot."
    private static final String ROBOTLOCKBUTTIP_U = strings.get("hpan.sit.unlocked.tip");
        // "Click to lock or mark; is unlocked, a human can take over this robot."
    private static final String ROBOTLOCKBUTTIP_M = strings.get("hpan.sit.marked.tip");
        // "Click to unmark; is marked to remove this robot if the game is reset."
    private static final String ROBOTLOCKBUTTIP_L_OLD = strings.get("hpan.sit.locked.tip.nomark");
        // "Click to unlock; is locked to prevent a human from taking over this robot."
    private static final String ROBOTLOCKBUTTIP_U_OLD = strings.get("hpan.sit.unlocked.tip.nomark");
        // "Click to lock; is unlocked, a human can take over this robot."

    /**
     * Show that a non-client player is discarding resources after 7 is rolled.
     * Call {@link #setDiscardOrPickMsg(boolean)} to show.
     * Same methods are used by discard and by {@link #TRADEMSG_PICKING}.
     * @since 1.1.00
     */
    private static final String TRADEMSG_DISCARD = strings.get("hpan.discarding");  // "Discarding..."

    /**
     * Show that a non-client player is picking resources for the gold hex.
     * Uses same variables and methods as {@link #TRADEMSG_DISCARD}:
     * {@link #messageIsDiscardOrPick}, {@link #setDiscardOrPickMsg(boolean)}, etc.
     * @since 2.0.00
     */
    private static final String TRADEMSG_PICKING = strings.get("hpan.picking.rsrcs");  // "Picking\nResources..."

    /**
     * Panel text color, and player name color when not current player.
     * @since 1.1.00
     */
    protected static final Color COLOR_FOREGROUND = Color.BLACK;

    /**
     * If true, our constructor has set the Swing tooltip default font/foreground/background.
     * Currently SOCHandPanel is the only JSettlers class using Swing tooltips.
     * @since 2.0.00
     */
    private static boolean didSwingTooltipDefaults;

    /**
     * True if {@link #addHotkeysInputMap()} has already been called once from {@link #addPlayer(String)}.
     * @since 2.3.00
     */
    private boolean didHotkeyBindings;

    /**
     * Player name background color when current player (foreground does not change)
     * @since 1.1.00
     */
    protected Color pnameActiveBG;

    /**
     * Blank area which is normally hidden, except during addPlayer when handpanel is hidden.
     * This prevents a big black area on the display (which looks like a crash).
     * For perf/display-bugs during component layout (OSX firefox).
     * Added to PI's layout by {@link SOCPlayerInterface#initUIElements(boolean)}.
     * @since 1.1.06
     */
    private ColorSquare blankStandIn;

    /**
     * When player has joined but not sat, the "Sit Here" button.  After
     * they sit down, this button is used for the anti-robot "Lock" button.
     * ({@link #LOCKSEAT} / {@link #UNLOCKSEAT}, when {@link #sitButIsLock} true.)
     * Disappears when the game begins.
     * @see #renameSitButLock()
     * @see #sittingRobotLockBut
     */
    protected JButton sitBut;

    protected JButton robotBut;
    protected JButton startBut;
    protected JButton takeOverBut;

    /** Seat lock/unlock shown in robot handpanels during game play,
     *  to prevent/allow humans to join and take over a robot's seat.
     *  Used during different game states than {@link #sitBut}.
     *<P>
     *  Labels are {@link #ROBOTLOCKBUT_U}, {@link #ROBOTLOCKBUT_L}, {@link #ROBOTLOCKBUT_M}.
     *  Click method is {@link #clickRobotSeatLockButton(soc.game.SOCGame.SeatLockState)}.
     *  @see #sitBut
     */
    protected JButton sittingRobotLockBut;

    /** When true, the game is still forming, player has chosen a seat;
     *  "Sit Here" button is labeled as "Lock" or "Unlock".  Humans can
     *  use this to lock robots out of that seat, to start a game with
     *  fewer players and some vacant seats.
     *<P>
     *  Set by {@link #renameSitButLock()}, cleared elsewhere.
     *  This affects {@link #sitBut} and not {@link #sittingRobotLockBut}.
     *  @see #addPlayer(String)
     *  @see #updateSeatLockButton()
     *  @since 1.1.00
     */
    protected boolean sitButIsLock;

    /**
     * Face icon; can right-click/triple-click for face chooser popup.
     * @since 1.1.00
     */
    protected SOCFaceButton faceImg;

    /** Player name if {@link #inPlay}, otherwise blank or text like "Locked" */
    protected JLabel pname;

    protected JLabel vpLab;
    protected ColorSquare vpSq;

    /** Label for Special Victory Points.  Hidden if {@link SOCPlayer#getSpecialVP()} is 0.
     *  Null unless {@link SOCGame#hasSeaBoard}.
     *  @since 2.0.00
     */
    private JLabel svpLab;

    /** Special Victory Points, if > 0.  Hidden if 0.
     *  Null unless {@link SOCGame#hasSeaBoard}.
     *  @since 2.0.00
     */
    private ColorSquare svpSq;

    /** Largest Army label, usually invisible; placed to left of {@link #lroadLab} */
    protected JLabel larmyLab;
    /** Longest Road label, usually invisible; placed to right of {@link #larmyLab} */
    protected JLabel lroadLab;

    protected ColorSquare claySq;
    protected ColorSquare oreSq;
    protected ColorSquare sheepSq;
    protected ColorSquare wheatSq;
    protected ColorSquare woodSq;
    protected ColorSquare resourceSqDivLine;
    protected JLabel clayLab;
    protected JLabel oreLab;
    protected JLabel sheepLab;
    protected JLabel wheatLab;
    protected JLabel woodLab;

    /**
     * For right-click resource to trade - If playerIsClient, track cost
     * of bank/port trade per resource. Index 0 unused; index 1 is
     * {@link SOCResourceConstants#CLAY}, etc. Highest index is 5 {@link SOCResourceConstants#WOOD}.
     * Null, unless playerIsClient and addPlayer has been called.
     * @see #resourceTradeMenu
     * @since 1.1.00
     */
    protected int[] resourceTradeCost;

    /**
     * For right-click resource to trade - If playerIsClient, popup menus
     * to bank/port trade resources. Index 0 unused; index 1 is
     * {@link SOCResourceConstants#CLAY}, etc. Highest index is 5 {@link SOCResourceConstants#WOOD}.
     * Null, unless playerIsClient and addPlayer has been called.
     * @see #resourceTradeCost
     * @since 1.1.00
     */
    protected ResourceTradeTypeMenu[] resourceTradeMenu;

    protected ColorSquare settlementSq;
    protected ColorSquare citySq;
    protected ColorSquare roadSq;
    /** shipSq = the number of ships remaining, or null if not {@link SOCGame#hasSeaBoard}. @since 2.0.00 */
    protected ColorSquare shipSq;
    protected JLabel settlementLab;
    protected JLabel cityLab;
    protected JLabel roadLab;
    protected JLabel shipLab;
    /** Resource card count */
    protected ColorSquare resourceSq;
    protected JLabel resourceLab;
    /** Development card count */
    protected ColorSquare developmentSq;
    protected JLabel developmentLab;
    /** Soldier/Knight count */
    protected ColorSquare knightsSq;
    /**
     * Label for {@link #knightsSq}. This and related labels (settlements, cities, ...) are transparent-background
     * JLabels to avoid z-order overlap problems between the labels' padding and the count squares next to them
     * (seen during v2.0.00 development).
     */
    protected JLabel knightsLab;

    /**
     * Player's development card/inventory item names, from {@link #inventoryItems};
     * updated frequently by {@link #updateDevCards(boolean)}. Held within {@link #inventoryScroll}.
     */
    protected JList<String> inventory;

    /**
     * Player's development cards/inventory items, in same order as {@link #inventory};
     * updated frequently by {@link #updateDevCards(boolean)}
     */
    private ArrayList<SOCInventoryItem> inventoryItems;

    /**
     * Scrollpane holding {@link #inventory} on panel, for {@code doLayout()} to size.
     * @since 2.0.00
     */
    private JScrollPane inventoryScroll;

    /**
     * Play Card button for {@link #inventory}.
     *<P>
     * v2.0.00+: In state {@link SOCGame#PLACING_INV_ITEM} only, this button's label
     * becomes {@link #CANCEL}, and {@link #inventory} is disabled, while the player
     * places an item on the board.  They can hit Cancel to return the item to their
     * inventory instead.  In any other state, label text is {@link #CARD}.
     * Updated in {@link #updateRollDoneBankButtons()} which checks {@link #canCancelInvItemPlay}.
     */
    protected JButton playCardBut;

    /**
     * Flag for {@link #playCardBut} in state {@link SOCGame#PLACING_INV_ITEM}.
     * Checked in {@link #updateRollDoneBankButtons()}.
     * For details, see {@link #setCanCancelInvItemPlay(boolean)}.
     */
    private boolean canCancelInvItemPlay;

    /** Trade offer resource squares; visible only for client's own player */
    protected SquaresPanel sqPanel;

    /**
     * Cloth count, for scenario {@link SOCGameOptionSet#K_SC_CLVI _SC_CLVI}; null otherwise.
     * Appears in same area as {@link #wonderLab}.
     * @since 2.0.00
     */
    protected ColorSquare clothSq;
    protected JLabel clothLab;

    /**
     * Wonder Level label, for scenario {@link SOCGameOptionSet#K_SC_WOND _SC_WOND}; null otherwise.
     * Blank ("") if player has no current wonder level.
     * Appears in same areas as {@link #clothLab} and {@link #clothSq};
     * doLayout's topFaceAreaHeight calc assumes that area's on same row as svpLab.
     * @since 2.0.00
     */
    private JLabel wonderLab;

    /**
     * Number of remaining undos, when using game option {@code "UBL"}; null otherwise.
     * Hidden until start of first regular turn (gameState {@link SOCGame#ROLL_OR_CARD}).
     * Label is {@link #undosLab}.
     * @since 2.7.00
     */
    private ColorSquare undosSq;

    /**
     * Label for {@link #undosSq}, or null.
     * @since 2.7.00
     */
    private JLabel undosLab;

    // Trading interface

    /**
     * Game option NT: If true, only bank trading is allowed,
     * trading between players is disabled,
     * and {@link #offerPanel} and {@link #counterOfferPanel} are null.
     * @since 1.1.07
     */
    protected boolean playerTradingDisabled;

    protected JLabel giveLab;
    protected JLabel getLab;

    /** "Offer" button for player trading: send offer to server */
    protected JButton offerBut;

    /** Clear the current trade offer at client and server */
    protected JButton clearOfferBut;

    /**
     * Trade resources with the bank or port.
     * @see #bankGive
     * @see #bankGet
     * @see #bankUndoBut
     * @see SOCPlayerInterface#bankTradeWasFromTradePanel
     */
    protected JButton bankBut;

    /**
     * Bank or port trade's give/get resource info;
     * used for Undo.
     * @since 1.1.13
     */
    private SOCResourceSet bankGive, bankGet;

    /**
     * Undo previous trade with the bank or port
     * @see #bankBut
     * @since 1.1.13
     */
    protected JButton bankUndoBut;

    /**
     * Checkboxes to send to the other 3 or 5 players.
     * Enabled/disabled at removeStartBut().
     * Updated at start of each turn in {@link #clearOffer(boolean)}.
     *<P>
     * This is null if {@link #playerTradingDisabled}.
     *
     * @see #playerSendMap
     * @see #playerSendForPrevTrade
     */
    protected ColorSquare[] playerSend;

    /**
     * The {@link #playerSend} checkboxes selected during the
     * previous trade offer; if no previous offer, all are selected.
     *<P>
     * This is null if {@link #playerTradingDisabled}, because {@link #playerSend} is null.
     * @since 1.1.13
     */
    private boolean[] playerSendForPrevTrade;

    // end of most Trading interface fields; a few more below.

    /** displays auto-roll countdown, or prompts to roll/play card.
     * @see #setRollPrompt(String, boolean)
     * @since 1.1.00
     */
    protected JLabel rollPromptCountdownLab;

    /**
     * If true, roll prompt is not empty.
     * @see #setRollPrompt(String, boolean)
     * @since 1.1.00
     */
    protected boolean rollPromptInUse;

    /**
     * Reference to auto-roll timer when active, otherwise null.
     * Created each time {@link #autoRollSetupTimer()} is called.
     * @since 1.1.00
     */
    protected TimerTask autoRollTimerTask;

    protected JButton rollBut;

    /** "Done" with turn during play; also "Restart" for board reset at end of game */
    protected JButton doneBut;

    /**
     * True when {@link #doneBut}'s label is Restart ({@link #DONE_RESTART}).
     * @since 1.1.00
     */
    protected boolean doneButIsRestart;

    protected JButton quitBut;

    protected final SOCPlayerInterface playerInterface;
    protected final SOCPlayerClient client;
    private final GameMessageSender messageSender;
    protected final SOCGame game;

    /**
     * True if normal gameplay has started ({@link #game} state &gt;= {@link SOCGame#ROLL_OR_CARD}).
     * Also used when observing, not only when {@link #inPlay}.
     * Used by {@link #updateAtNormalGameplay()}.
     * @since 2.7.00
     */
    private boolean hasStartedNormalGameplay;

    /**
     * Our player; should use only when {@link #inPlay} and {@link SOCPlayer#getName()} is not null.
     * See {@link #getPlayer()}.
     * @see #playerNumber
     * @see #playerIsClient
     * @see #playerIsCurrent
     */
    protected final SOCPlayer player;

    /**
     * Our player number.  Set in constructor
     * to {@link #player}.{@link SOCPlayer#getPlayerNumber() getPlayerNumber()}.
     * @see #playerIsClient
     * @see #playerIsCurrent
     * @since 1.1.16
     */
    private final int playerNumber;

    /**
     * Does this panel represent our client's own hand?  If true, implies {@link #interactive}.
     * Updated by {@link #addPlayer(String)}, cleared by {@link #removePlayer()}.
     * @since 1.1.00
     */
    protected boolean playerIsClient;

    /**
     * Is this panel's player the game's current player?  Used for highlight - set in {@link #updateAtTurn()}.
     * @since 1.1.00
     */
    protected boolean playerIsCurrent;

    /**
     * Do we have any seated player? Set by {@link #addPlayer(String)}, cleared by {@link #removePlayer()}.
     * @see #player
     * @see #playerNumber
     */
    protected boolean inPlay;

    // More Trading interface/message balloon fields:

    /**
     * For non-client players, a text area for low-priority miscellaneous info.
     * Call {@link #showMiscInfo(String)} to set or clear text.
     * Currently used only to reveal VP cards at end of game,
     * when {@link #messagePanel} is always hidden.
     *<P>
     * Is {@code null} until needed.
     * Shares layout space with {@link #messagePanel}.
     * @since 2.2.00
     */
    private JLabel miscInfoArea;

    /** Three player numbers to send trade offers to.
     *  For i from 0 to 2, playerSendMap[i] is playerNumber for checkbox i.
     *  This is null if {@link #playerTradingDisabled}.
     *
     * @see #playerSend
     */
    protected int[] playerSendMap;

    /**
     * Panel to display this other player's trade offers to client player.
     * Usually hidden. When visible, row 1 and row 2 of the panel's trade resources
     * are labled "Gives You:", "They Get:". Client player can accept or reject
     * the trade offer, or use a button to show {@link #counterOfferPanel} to
     * make and send a counter-offer.
     *<P>
     * Null if {@link #playerTradingDisabled}.<BR>
     * Does not apply to client's hand panel ({@link #playerIsClient} == true).
     *<P>
     * If the handpanel is not tall enough, other controls will be obscured by this one.
     * This low height is indicated by {@link #offerHidesControls} and possibly {@link #offerCounterHidesFace}.
     *<P>
     * Before v2.0.00 this and {@link #counterOfferPanel} were both part of {@code soc.client.TradeOfferPanel}.
     */
    private final TradePanel offerPanel;

    /**
     * Panel to display this client player's counteroffer to other player's trade offer
     * shown in {@link #offerPanel}. Usually hidden. When visible, row 1 and row 2 of the
     * panel's trade resources are labled "They Get:", "Gives You:".
     * Client player can form and send their counteroffer, or hit Cancel to hide this panel.
     *<P>
     * Null if {@link #playerTradingDisabled}.<BR>
     * Does not apply to client's hand panel ({@link #playerIsClient} == true).
     *<P>
     * Before v2.0.00 this and {@link #offerPanel} were both part of {@code soc.client.TradeOfferPanel}.
     */
    private final TradePanel counterOfferPanel;

    /**
     * Text panel to show text for player's status or response, usually about trade offers.
     * Also used to display board-reset vote messages.
     * Normally hidden.
     *<P>
     * Does not apply to client's hand panel ({@link #playerIsClient} == true).
     *<P>
     * If the handpanel is not tall enough, other controls will be obscured by this one.
     * This low height is indicated by {@link #offerHidesControls} and possibly {@link #offerCounterHidesFace}.
     *<P>
     * Before v2.0.00 this was part of {@code TradeOfferPanel}.
     *
     * @see #messageIsReset
     * @see #messageIsDiscardOrPick
     * @see #miscInfoArea
     * @since 2.0.00
     */
    private final MessagePanel messagePanel;

    /**
     * If true, the handpanel isn't tall enough, so when {@link #messagePanel}
     * or {@link #offerPanel}/{@link #counterOfferPanel} are showing something,
     * we must hide other controls.
     *<P>
     * Not used with client's hand panel.
     *
     * @see #hideTradeMsgShowOthers(boolean)
     * @see #offerCounterHidingFace
     * @since 1.1.08
     */
    private boolean offerHidesControls, offerCounterHidesFace;

    /**
     * When handpanel isn't tall enough, are we currently in the situation described
     * at {@link #offerHidesControls} or {@link #offerCounterHidesFace}?
     * @see #hideTradeMsgShowOthers(boolean)
     * @since 1.1.08
     */
    private boolean offerHidingControls, offerCounterHidingFace;

    /**
     * Board-reset voting: If true, {@link #messagePanel} is holding a message related to a board-reset vote.
     *<P>
     * Before v2.0.00 this field was {@code offerIsResetMessage}.
     *
     * @see #messageIsDiscardOrPick
     * @see #offerIsHiddenByMessage
     * @since 1.1.00
     */
    protected boolean messageIsReset;

    /**
     * Board-reset voting: If true, {@link #messagePanel} is holding a discard message
     * ({@link #TRADEMSG_DISCARD}) or a gold hex pick-resources message
     * ({@link #TRADEMSG_PICKING}).
     * Set by {@link #setDiscardOrPickMsg(boolean)},
     * cleared by {@link #clearDiscardOrPickMsg()}.
     *<P>
     * Before v2.0.00 this field was {@code offerIsDiscardOrPickMessage}.
     *
     * @see #messageIsReset
     * @see #offerIsHiddenByMessage
     * @since 1.1.00
     */
    private boolean messageIsDiscardOrPick;

    /**
     * Board-reset voting: If true, {@link #offerPanel} was holding an active trade offer
     * before {@link #messageIsReset} or {@link #messageIsDiscardOrPick} was set
     * and the message was temporarily hidden.
     *<P>
     * Before v2.0.00 this field was {@code offerIsMessageWasTrade}.
     * @since 1.1.00
     */
    protected boolean offerIsHiddenByMessage;

    // End of Trading interface/message balloon fields.

    /**
     * When this flag is true, the panel is interactive.
     * If {@link #playerIsClient} true, implies interactive.
     */
    protected final boolean interactive;

    /**
     * Cached result for {@link #doLayout()} for width of resource labels.
     * @since 2.5.00
     */
    private int doLayout_resourceLabelsWidth;

    /**
     * Construct a new hand panel.
     * For details see {@link #SOCHandPanel(SOCPlayerInterface, SOCPlayer, boolean)}.
     *
     * @param pi  the interface that this panel is a part of
     * @param pl  the player associated with this panel; cannot be {@code null}.
     *     Remember that {@link SOCGame#getPlayer(int)} returns a non-null player
     *     even for an empty seat; that player object's {@link SOCPlayer#getName()} is updated
     *     during game formation when a player sits there.
     */
    public SOCHandPanel(final SOCPlayerInterface pi, final SOCPlayer pl)
    {
        this(pi, pl, true);
    }

    /**
     * Construct a new hand panel.
     * Calls {@link #removePlayer()}.
     *
     * @param pi  the interface that this panel is a part of
     * @param pl  the player associated with this panel; cannot be {@code null}.
     *     Remember that {@link SOCGame#getPlayer(int)} returns a non-null player
     *     even for an empty seat; that player object's {@link SOCPlayer#getName()} is updated
     *     during game formation when a player sits there.
     * @param isInteractive  true if is or might become interactive, with a seated player
     */
    public SOCHandPanel(final SOCPlayerInterface pi, final SOCPlayer pl, final boolean isInteractive)
    {
        super(null);

        playerInterface = pi;
        client = pi.getClient();
        messageSender = client.getGameMessageSender();
        game = pi.getGame();
        player = pl;
        playerNumber = player.getPlayerNumber();
        playerIsCurrent = false;
        playerIsClient = false;  // confirmed by call to removePlayer() at end of method.
        interactive = isInteractive;

        // Note no layout manager is used - custom layout, see doLayout().

        final String FONT_SKIP_FLAG = DONE;  // client property to not set a label's font in loop at bottom;
            // picked DONE for value because it's a defined arbitrary unique-to-handpanel string reference

        final int displayScale = pi.displayScale,
                  sqSize = ColorSquare.WIDTH * displayScale;
        final Color pcolor = playerInterface.getPlayerColor(playerNumber);
        final boolean isOSColorHighContrast = SwingMainDisplay.isOSColorHighContrast();
        if (! isOSColorHighContrast)
        {
            setBackground(pcolor);
            setForeground(COLOR_FOREGROUND);
            setOpaque(true);
        }
        setFont(new Font("SansSerif", Font.PLAIN, 10 * displayScale));

        blankStandIn = new ColorSquare
            (((isOSColorHighContrast) ? ColorSquare.GREY : pcolor),
             strings.get("hpan.one.moment"));  // "One moment..."
        blankStandIn.setVisible(false);
        // playerinterface.initInterfaceElements will add blankStandIn to its layout, and set its size/position.

        faceImg = new SOCFaceButton(playerInterface, playerNumber);
        if (isOSColorHighContrast)
            faceImg.setBackground(pcolor);  // only this bordered graphic will have the player color background
        add(faceImg);

        pname = new JLabel();
        pname.setFont(new Font("SansSerif", Font.PLAIN, 13 * displayScale));
        pname.setVerticalAlignment(JLabel.TOP);
        pname.putClientProperty(FONT_SKIP_FLAG, Boolean.TRUE);
        pname.addMouseListener(this);  // to select player in Debug Free Placement mode (like SOCFaceButton does)
        // pname uses panel's background color, except when current player (updateAtTurn):
        pname.setBackground(null);
        pname.setOpaque(true);
        add(pname);
        pnameActiveBG = null;  // Will be calculated at first turn

        startBut = new JButton(START);
        startBut.addActionListener(this);
        // this button always enabled
        add(startBut);

        vpLab = new JLabel(strings.get("hpan.points") + " ");  // "Points: "
        add(vpLab);
        vpSq = new ColorSquare(ColorSquare.GREY, 0, sqSize, sqSize);
        vpSq.setToolTipText(strings.get("hpan.points.total.opponent"));  // "Total victory points for this opponent"
        final String vp_close_to_win = strings.get("hpan.points.closetowin");  // "Close to winning"
        if (game.vp_winner <= 12)
        {
            vpSq.setToolTipHighWarningLevel(vp_close_to_win, game.vp_winner - 2);  // (win checked in SOCGame.checkForWinner)
        } else {
            vpSq.setToolTipHighWarningLevel(vp_close_to_win, game.vp_winner - 3);
        }
        add(vpSq);

        if (game.hasSeaBoard)
        {
            final String svp_tt = strings.get("hpan.svp.tt");  // "Special Victory Points, click for details"

            svpLab = new JLabel(strings.get("hpan.svp") + " ");  // "SVP: "
            svpLab.setVisible(false);
            svpLab.setToolTipText(svp_tt);
            add(svpLab);
            svpLab.addMouseListener(this);
            svpSq = new ColorSquare(ColorSquare.GREY, 0, sqSize, sqSize);
            svpSq.setVisible(false);
            svpSq.setToolTipText(svp_tt);
            add(svpSq);
            svpSq.addMouseListener(this);
        } else {
            svpLab = null;
            svpSq = null;
        }

        final Font DIALOG_PLAIN_10 = new Font("Dialog", Font.PLAIN, 10 * displayScale);

        larmyLab = new JLabel("", SwingConstants.CENTER);
        larmyLab.setFont(DIALOG_PLAIN_10);  // was bold 12pt SansSerif before v2.0.00 (i18n: needs room for more chars)
        add(larmyLab);

        lroadLab = new JLabel("", SwingConstants.RIGHT);
        lroadLab.setFont(DIALOG_PLAIN_10);  // was bold 12pt SansSerif before v2.0.00
        add(lroadLab);

        createAndAddResourceColorSquare(ColorSquare.CLAY, "resources.clay");
        clayLab = createColorSqRetLbl;   claySq = createColorSqRetSq;

        createAndAddResourceColorSquare(ColorSquare.ORE, "resources.ore");
        oreLab = createColorSqRetLbl;    oreSq = createColorSqRetSq;

        createAndAddResourceColorSquare(ColorSquare.SHEEP, "resources.sheep");
        sheepLab = createColorSqRetLbl;  sheepSq = createColorSqRetSq;

        createAndAddResourceColorSquare(ColorSquare.WHEAT, "resources.wheat");
        wheatLab = createColorSqRetLbl;  wheatSq = createColorSqRetSq;

        createAndAddResourceColorSquare(ColorSquare.WOOD, "resources.wood");
        woodLab = createColorSqRetLbl;   woodSq = createColorSqRetSq;

        createColorSqRetLbl = null;      createColorSqRetSq = null;  // done, clear refs

        resourceSqDivLine = new ColorSquare(Color.BLACK);
        resourceSqDivLine.setMinimumSize(new Dimension(20 * displayScale, displayScale));
            // for this narrow line, reduce usual minimum height
        add(resourceSqDivLine);

        //cardLab = new Label("Cards:");
        //add(cardLab);
        inventoryItems = new ArrayList<SOCInventoryItem>();
        inventory = new JList<String>(new DefaultListModel<String>());
        inventory.setVisibleRowCount(-1);  // show as many as possible, based on height from doLayout
        inventory.setSelectionMode(ListSelectionModel.SINGLE_SELECTION);
        inventory.setFont(getFont());
        // support double-click:
        inventory.addMouseListener(new MouseAdapter() {
            public void mouseClicked(MouseEvent e)
            {
                // something in the list was selected; if it is playable enable the playCardBut, otherwise disable
                if (-1 < inventory.getSelectedIndex())
                    enablePlayCardButton( true );
                if (e.getClickCount() < 2)
                    return;
                e.consume();
                clickPlayCardButton();  // assumes first click has selected an item to play
            }
        });
        inventoryScroll = new JScrollPane(inventory);
        add(inventoryScroll);
        init_removeInventoryHotkeyCtrlA();
            // useless Ctrl-A binding conflicts with hotkey to Accept trade offer; see javadoc

        final String pieces_available_to_place = strings.get("hpan.pieces.available");

        roadSq = new ColorSquare(ColorSquare.GREY, 0, sqSize, sqSize);
        add(roadSq);
        roadSq.setToolTipText(pieces_available_to_place);
        roadSq.setToolTipLowWarningLevel(strings.get("hpan.roads.almostout"), 2);  // "Almost out of roads to place"
        roadSq.setToolTipZeroText(strings.get("hpan.roads.out"));  // "No more roads available"
        roadLab = new JLabel(strings.get("hpan.roads"));  // "Roads:"
        roadLab.setFont(DIALOG_PLAIN_10);
        add(roadLab);

        settlementSq = new ColorSquare(ColorSquare.GREY, 0, sqSize, sqSize);
        add(settlementSq);
        settlementSq.setToolTipText(pieces_available_to_place);
        settlementSq.setToolTipLowWarningLevel(strings.get("hpan.stlmts.almostout"), 1);
        settlementSq.setToolTipZeroText(strings.get("hpan.stlmts.out"));
        settlementLab = new JLabel(strings.get("hpan.stlmts"));  // "Stlmts:"
        settlementLab.setFont(DIALOG_PLAIN_10);
        add(settlementLab);

        citySq = new ColorSquare(ColorSquare.GREY, 0, sqSize, sqSize);
        add(citySq);
        citySq.setToolTipText(pieces_available_to_place);
        citySq.setToolTipLowWarningLevel(strings.get("hpan.cities.almostout"), 1);
        citySq.setToolTipZeroText(strings.get("hpan.cities.out"));
        cityLab = new JLabel(strings.get("hpan.cities"));  // "Cities:"
        cityLab.setFont(DIALOG_PLAIN_10);
        add(cityLab);

        if (game.hasSeaBoard)
        {
            shipSq = new ColorSquare(ColorSquare.GREY, 0, sqSize, sqSize);
            add(shipSq);
            shipSq.setToolTipText(pieces_available_to_place);
            shipSq.setToolTipLowWarningLevel(strings.get("hpan.ships.almostout"), 2);
            shipSq.setToolTipZeroText(strings.get("hpan.ships.out"));
            shipLab = new JLabel(strings.get("hpan.ships"));  // "Ships:"
            shipLab.setFont(DIALOG_PLAIN_10);
            add(shipLab);
        }
//        else
//        {
//            // shipSq, shipLab already null
//        }

        if (game.isGameOptionSet("UBL"))
        {
            undosSq = new ColorSquare(ColorSquare.GREY, 0, sqSize, sqSize);
                // actual value will be set after initial placement or when joining game in progress
            add(undosSq);
            final int nStart = game.getGameOptionIntValue("UBL");
            undosSq.setLowWarningLevel
                ((nStart <= 6) ? 1
                 : (nStart < 15) ? 2
                 : (nStart < 30) ? (nStart / 5)  // 3 - 5
                 : 5);
            final String ttip = strings.get("hpan.undos.tt");  // "Number of remaining undos"
            undosSq.setToolTipText(ttip);
            undosLab = new JLabel(strings.get("hpan.undos"));  // "Undos:"
            undosLab.setFont(DIALOG_PLAIN_10);
            add(undosLab);
            undosLab.setToolTipText(ttip);
        }

        if (game.isGameOptionSet(SOCGameOptionSet.K_SC_CLVI))
        {
            clothLab = new JLabel(strings.get("hpan.cloth"));  // No trailing space (room for wider colorsquares at left)
            clothLab.setFont(DIALOG_PLAIN_10);
            add(clothLab);
            clothSq = new ColorSquare(ColorSquare.GREY, 0, sqSize, sqSize);
            add(clothSq);
            clothSq.setToolTipText(strings.get("hpan.cloth.amounttraded"));  // "Amount of cloth traded from villages"
        }
        else if (game.isGameOptionSet(SOCGameOptionSet.K_SC_WOND))
        {
            wonderLab = new JLabel("");  // Blank at wonder level 0; other levels' text set by updateValue(WonderLevel)
            wonderLab.setFont(DIALOG_PLAIN_10);  // same font as larmyLab, lroadLab
            add(wonderLab);
            wonderLab.addMouseListener(new MouseAdapter()
            {
                public void mouseClicked(MouseEvent e)
                {
                    pi.buildingPanel.clickWondersButton();
                }
            });
        }
//        else
//        {
//            // clothSq, clothLab, wonderLab already null
//        }

        knightsLab = new JLabel(strings.get("hpan.soldiers"));  // No trailing space (room for wider colorsquares at left)
        knightsLab.setFont(DIALOG_PLAIN_10);
        add(knightsLab);
        knightsSq = new ColorSquare(ColorSquare.GREY, 0, sqSize, sqSize);
        add(knightsSq);
        knightsSq.setToolTipText(strings.get("hpan.soldiers.sizearmy"));  // "Size of this army"

        resourceLab = new JLabel(RESOURCES);
        add(resourceLab);
        resourceSq = new ColorSquare(ColorSquare.GREY, 0, sqSize, sqSize);
        add(resourceSq);
        resourceSq.setToolTipText(strings.get("hpan.amounthand"));  // "Amount in hand"
        resourceSq.setToolTipHighWarningLevel(strings.get("hpan.rsrc.roll7discard"), 8); // "If 7 is rolled, would discard half these resources"

        developmentLab = new JLabel(strings.get("hpan.devcards") + " ");  // "Dev. Cards: "
        add(developmentLab);
        developmentSq = new ColorSquare(ColorSquare.GREY, 0, sqSize, sqSize);
        add(developmentSq);
        developmentSq.setToolTipText(strings.get("hpan.amounthand"));  // "Amount in hand"

        sittingRobotLockBut = new JButton(ROBOTLOCKBUT_U);  // button text will change soon in updateSeatLockButton()
        sittingRobotLockBut.addActionListener(this);
        sittingRobotLockBut.setEnabled(interactive);
        add(sittingRobotLockBut);

        takeOverBut = new JButton(TAKEOVER);
        takeOverBut.addActionListener(this);
        takeOverBut.setEnabled(interactive);
        add(takeOverBut);

        sitBut = new JButton(SIT);
        sitBut.addActionListener(this);
        sitBut.setEnabled(interactive);
        add(sitBut);
        sitButIsLock = false;

        robotBut = new JButton(ROBOT);
        robotBut.addActionListener(this);
        robotBut.setEnabled(interactive);
        add(robotBut);

        playCardBut = new JButton(CARD);
        playCardBut.addActionListener(this);
        playCardBut.setEnabled(interactive);
        add(playCardBut);

        playerTradingDisabled = game.isGameOptionSet("NT");

        giveLab = new JLabel(GIVE);
        add(giveLab);
        if (interactive)
            giveLab.setToolTipText(strings.get("hpan.trade.igive.tip"));
                // "Resources to give to other players or the bank"

        getLab = new JLabel(GET);
        add(getLab);
        if (interactive)
            getLab.setToolTipText(strings.get("hpan.trade.iget.tip"));
                // "Resources to get from other players or the bank"

        sqPanel = new SquaresPanel(interactive, this, displayScale);
        add(sqPanel);
        sqPanel.setVisible(false); // will become visible only for seated client player

        if (playerTradingDisabled)
        {
            offerBut = null;
        } else {
            offerBut = new JButton(SEND);
            offerBut.addActionListener(this);
            offerBut.setEnabled(interactive);
            add(offerBut);
            if (interactive)
                offerBut.setToolTipText(OFFERBUTTIP_ENA);
        }

        // clearOfferBut used by bank/port trade, and player trade
        clearOfferBut = new JButton(CLEAR);
        clearOfferBut.addActionListener(this);
        clearOfferBut.setEnabled(interactive);
        add(clearOfferBut);

        bankBut = new JButton(BANK);
        bankBut.addActionListener(this);
        bankBut.setEnabled(interactive);
        add(bankBut);
        if (interactive)
            bankBut.setToolTipText(strings.get("hpan.trade.bankport.tip"));
                // "Trade these resources with the bank or a port"

        bankUndoBut = new JButton(BANK_UNDO);
        bankUndoBut.addActionListener(this);
        bankUndoBut.setEnabled(false);
        add(bankUndoBut);
        if (interactive)
            bankUndoBut.setToolTipText(strings.get("hpan.trade.undo.tip"));  // "Undo the most recent Bank Trade"

        if (! playerTradingDisabled)
        {
            playerSend = new ColorSquare[game.maxPlayers-1];
            playerSendMap = new int[game.maxPlayers-1];
            playerSendForPrevTrade = new boolean[game.maxPlayers-1];

            // set the trade buttons correctly
            int cnt = 0;
            for (int pn = 0; pn < game.maxPlayers; pn++)
            {
                if (pn != playerNumber)
                {
                    Color color = playerInterface.getPlayerColor(pn);
                    playerSendMap[cnt] = pn;
                    playerSendForPrevTrade[cnt] = true;
                    playerSend[cnt] = new ColorSquare(ColorSquare.CHECKBOX, true, sqSize, sqSize, color);
                    playerSend[cnt].setColor(playerInterface.getPlayerColor(pn));
                    playerSend[cnt].setBoolValue(true);
                    add(playerSend[cnt]);
                    cnt++;
                }
            }
        }   // if(! playerTradingDisabled)
//        else
//        {
//            // playerSend, playerSendMap, playerSendForPrevTrade already null
//        }

        rollPromptCountdownLab = new JLabel(" ");
        add(rollPromptCountdownLab);
        rollPromptInUse = false;   // Nothing yet (no game in progress)
        autoRollTimerTask = null;  // Nothing yet

        rollBut = new JButton(ROLL);
        rollBut.addActionListener(this);
        rollBut.setEnabled(interactive);
        add(rollBut);

        doneBut = new JButton(DONE);
        doneBut.addActionListener(this);
        doneBut.setEnabled(interactive);
        doneButIsRestart = false;
        add(doneBut);

        quitBut = new JButton(QUIT);
        quitBut.addActionListener(this);
        quitBut.setEnabled(interactive);
        add(quitBut);

        // see also addHotkeysInputMap: ActionMap/InputMap setup for client player

        messagePanel = new MessagePanel(((isOSColorHighContrast) ? null : pcolor), displayScale);
        messagePanel.setVisible(false);
        add(messagePanel);

        // For trade between players, panels to show a non-client player's offer and make counteroffers.
        // Construct these only after setting handpanel's background color.

        if (playerTradingDisabled)
        {
            offerPanel = null;
            counterOfferPanel = null;
        } else {
            final Color[] colors = SwingMainDisplay.getForegroundBackgroundColors(true, false);
            final Color tradeInteriorColor =
                (colors != null) ? colors[2] : null; /* SwingMainDisplay.DIALOG_BG_GOLDENROD */

            offerPanel = new TradePanel
                (new String[]{ strings.get("trade.accept"), strings.get("trade.reject"), strings.get("trade.counter") },
                    // "Accept", "Reject", "Counter"
                 new String[]{  strings.get("trade.gives.you"), strings.get("trade.they.get"),
                    strings.get("trade.opponent.gives"), strings.get("trade.you.give") },
                    // "Gives You:", "They Get:", tooltips "Opponent gives to you", "You give to opponent"
                 false, true, this, tradeInteriorColor, new TradePanel.TPListener()
                 {
                     public void button1Clicked() { clickOfferAcceptButton(); }
                     public void button2Clicked() { clickOfferRejectButton(); }
                     public void button3Clicked() { clickOfferCounterButton(); }
                 }, displayScale);
            offerPanel.setVisible(false);
            add(offerPanel);

            counterOfferPanel = new TradePanel
                (new String[]{ strings.get("base.send"), strings.get("base.clear"), strings.get("base.cancel") },
                    // "Send", "Clear", "Cancel"
                 new String[]{ strings.get("trade.they.get"), strings.get("trade.gives.you"),
                    strings.get("trade.give.to.opponent"), strings.get("trade.opponent.gives") },
                    // "They Get:", "Gives You:", tooltips "Give to opponent", "Opponent gives to you"
                 true, false, this, tradeInteriorColor, new TradePanel.TPListener()
                 {
                     public void button1Clicked() { clickCounterOfferSendButton(); }
                     public void button2Clicked() { clickCounterOfferClearButton(); }
                     public void button3Clicked() { clickCounterOfferCancelButton(); }
                 }, displayScale);
            counterOfferPanel.setVisible(false);
            add(counterOfferPanel);

            offerPanel.setOfferCounterPartner(false, counterOfferPanel);
            counterOfferPanel.setOfferCounterPartner(true, offerPanel);
        }

        messageIsReset = false;

        // Set tooltip appearance to look like rest of SOCHandPanel; currently only this panel uses Swing tooltips
        if (! didSwingTooltipDefaults)
        {
            UIManager.put("ToolTip.foreground", COLOR_FOREGROUND);
            UIManager.put("ToolTip.background", Color.WHITE);
            UIManager.put("ToolTip.font", DIALOG_PLAIN_10);

            didSwingTooltipDefaults = true;
        }

        // Make all labels and buttons use panel's font and background color.
        // To not cut off wide button text, remove button margin since we're using custom layout anyway
        final int msize = 2 * displayScale;
        final Insets minMargin = new Insets(msize, msize, msize, msize);
        final Font panelFont = getFont();
        final Font buttonFont = ((displayScale > 1) && SOCPlayerClient.IS_PLATFORM_MAC_OSX)
            ? panelFont.deriveFont(0.9f * panelFont.getSize2D())  // smaller buttons to avoid text cutoff/ellipsis
            : panelFont;
        final boolean shouldClearButtonBGs
            = SOCPlayerClient.IS_PLATFORM_WINDOWS && ! SwingMainDisplay.isOSColorHighContrast();
        for (Component co : getComponents())
        {
            if (! ((co instanceof JLabel) || (co instanceof JButton)))
                continue;

            if ((co.getFont() != DIALOG_PLAIN_10) && (null == ((JComponent) co).getClientProperty(FONT_SKIP_FLAG)))
                co.setFont((co instanceof JButton) ? buttonFont : panelFont);

            if (co instanceof JLabel)
            {
                co.setForeground(null);  // inherit panel's color
                co.setBackground(null);
            } else {
                ((JButton) co).setMargin(minMargin);
                if (shouldClearButtonBGs)
                    co.setBackground(null);  // inherit panel's bg color; required on win32 to avoid gray corners
            }
        }

        // set the starting state of the panel
        removePlayer();
    }

    /** Color square label created by most recent call to {@link #createAndAddResourceColorSquare(Color, String)}. */
    private JLabel createColorSqRetLbl;

    /** Color square created by most recent call to {@link #createAndAddResourceColorSquare(Color, String)}. */
    private ColorSquare createColorSqRetSq;

    /**
     * Create a ColorSquare and its Label, with the given text key, and add them to the layout.
     * The new colorsquare and label will be "returned" by setting the
     * {@link #createColorSqRetSq} and {@link #createColorSqRetLbl} fields.
     *
     * @param rc      Color for the square, such as {@link ColorSquare#CLAY}
     * @param rtxtkey Text key for i18n, such as {@code "resources.clay"}.
     *                If this key gives the text "Clay", the label will be "Clay:" and the
     *                tooltip will be "Right-click to trade clay".
     * @since 2.0.00
     */
    private void createAndAddResourceColorSquare(final Color rc, final String rtxtkey)
    {
        final String rtxt = strings.get(rtxtkey);
        createColorSqRetLbl = new JLabel(rtxt + ":");  // "Clay:"
        add(createColorSqRetLbl);
        final int sqSize = ColorSquare.WIDTH * playerInterface.displayScale;
        createColorSqRetSq = new ColorSquare(rc, 0, sqSize, sqSize);
        add(createColorSqRetSq);
        createColorSqRetSq.setToolTipText
            (strings.get("hpan.trade.rightclick", rtxt.toLowerCase()));  // "Right-click to trade clay with the bank"
    }

    /**
     * @return the player interface
     */
    public SOCPlayerInterface getPlayerInterface()
    {
        return playerInterface;
    }

    /**
     * Get our player; should use only after calling {@link #addPlayer(String)},
     * only when {@link SOCPlayer#getName()} is not null.
     * @return the player passed into constructor; never null
     */
    public SOCPlayer getPlayer()
    {
        return player;
    }

    /**
     * @return the client
     */
    public SOCPlayerClient getClient()
    {
        return client;
    }

    /**
     * @return the game
     */
    public SOCGame getGame()
    {
        return game;
    }

    /**
     * Enable the "Play card" button. Before actually setting the button state,
     * it performs certain sanity checks, for example there must be a non-empty
     * inventory, with at least one playable card. If there is more than one
     * playable card, either they must all the same type, or one must be selected.
     *
     * @param desired the desired state. If false, the button will always be disabled
     * @return the new state of the button
     */
    private boolean enablePlayCardButton( boolean desired )
    {
        if (inventoryItems.isEmpty() || player.hasPlayedDevCard())
        {
            // No cards in inventory or the player has already played one. Always disable the play button.
            desired = false;
        }
        if (desired)
        {
            // first check to see if a playable inventory item is selected.
            // If so, enabling the button is permitted.
            int selected = inventory.getSelectedIndex();    // Returns {@code -1} if there is no selection.
            if (-1 ==  selected)   // Nothing is selected.
            {
                SOCInventory itemList = player.getInventory();
                SOCInventoryItem itemObj = null;
                for (SOCInventoryItem item : itemList.getByState( SOCInventory.PLAYABLE ))
                {
                    // enable this if soldiers have priority over other playable cards
                    // when there is no card selected in the list.
/*
                    if (SOCDevCardConstants.KNIGHT == item.itype)
                    {
                        // If we have a soldier, we can always enable the button. If the
                        // button is clicked and there is no selection, the soldier will
                        // automatically be selected.
                        playCardBut.setEnabled( desired );
                        return playCardBut.isEnabled();
                    }

 */
                    // Playable card found (not VP, not new)
                    if ((null != itemObj) && (itemObj.itype != item.itype))
                    {
                        desired = false;
                        // two different type cards found and none is selected.
                    }
                    itemObj = item; // Store the last item. Might be identical type, but if
                                    // desired is already false, it won't matter.
                }
                if (null == itemObj)    // No playable card was found
                    desired = false;
            }
            else
            {
                // something was selected; is it playable?
                SOCInventoryItem devCard = inventoryItems.get( selected );
                if (! devCard.isPlayable())
                    desired = false;
            }
        }
        playCardBut.setEnabled( desired );
        return playCardBut.isEnabled();
    }

    /**
     * handle interaction
     */
    public void actionPerformed(ActionEvent e)
    {
        try {
        String target = e.getActionCommand();

        if (LOCKSEAT.equals( target ))
        {
            // Seat Lock while game forming (gamestate NEW); see below for ROBOTLOCKBUT_L etc
            messageSender.setSeatLock(game, playerNumber, SOCGame.SeatLockState.LOCKED);
        }
        else if (UNLOCKSEAT.equals( target ))
        {
            // Unlock while game forming
            messageSender.setSeatLock(game, playerNumber, SOCGame.SeatLockState.UNLOCKED);
        }
        else if (TAKEOVER.equals( target ))
        {
            messageSender.sitDown(game, playerNumber);
        }
        else if (SIT.equals( target ))
        {
            messageSender.sitDown(game, playerNumber);
        }
        else if ((START.equals( target ))   && startBut.isVisible())
        {
            messageSender.startGame(game);

            // checks isVisible to guard against button action from hitting spacebar
            // when hidden but has focus because startBut is the first button added to panel;
            // this bug seen on OSX 10.9.1 (1.5.0 JVM)
        }
        else if (ROBOT.equals( target ))
        {
            // cf.cc.addRobot(cf.cname, playerNum);
        }
        else if (ROLL.equals( target ))
        {
            if (autoRollTimerTask != null)
            {
                autoRollTimerTask.cancel();
                autoRollTimerTask = null;
            }
            clickRollButton();
        }
        else if (QUIT.equals( target ))
        {
            SOCQuitConfirmDialog.createAndShow(playerInterface.getMainDisplay(), playerInterface);
        }
        else if (DONE.equals( target ))
        {
            clickDoneButton();
        }
        else if (DONE_RESTART.equals( target ))
        {
            playerInterface.resetBoardRequest(game.isPractice && ! game.isInitialPlacement());
        }
        else if (CLEAR.equals( target ))
        {
            clearOffer(true);    // Zero the square panel numbers, unless board-reset vote in progress
            if (game.getGameState() == SOCGame.PLAY1)
            {
                messageSender.clearOffer(game);
            }
        }
        else if (BANK.equals( target ))
        {
            int gstate = game.getGameState();
            if (gstate == SOCGame.PLAY1)
            {
                int[] give = new int[5];
                int[] get = new int[5];
                sqPanel.getValues(give, get);
                createSendBankTradeRequest(give, get, true);
            }
            else if (gstate == SOCGame.OVER)
            {
                String msg = game.gameOverMessageToPlayer(player);
                    // msg = "The game is over; you are the winner!";
                    // msg = "The game is over; <someone> won.";
                    // msg = "The game is over; no one won.";
                playerInterface.print(msg, true);
            }
        }
        else if (BANK_UNDO.equals( target ))
        {
            if ((bankGive != null) && (bankGet != null))
            {
                messageSender.bankTrade(game, bankGet, bankGive);  // undo by reversing previous request
                bankGive = null;
                bankGet = null;
                bankUndoBut.setEnabled(false);
            }
        }
        else if (ROBOTLOCKBUT_L.equals( target ))
        {
            // Seat Lock while game in progress; see above for UNLOCKSEAT etc
            clickRobotSeatLockButton(SOCGame.SeatLockState.LOCKED);
        }
        else if (ROBOTLOCKBUT_U.equals( target ))
        {
            clickRobotSeatLockButton(SOCGame.SeatLockState.UNLOCKED);
        }
        else if (ROBOTLOCKBUT_M.equals( target ))
        {
            clickRobotSeatLockButton(SOCGame.SeatLockState.CLEAR_ON_RESET);
        }
        else if (SEND.equals( target ))
        {
            if (playerTradingDisabled)
                return;

            if (game.getGameState() == SOCGame.PLAY1)
            {
                int[] give = new int[5];
                int[] get = new int[5];
                int giveSum = 0;
                int getSum = 0;
                sqPanel.getValues(give, get);

                for (int i = 0; i < 5; i++)
                {
                    giveSum += give[i];
                    getSum += get[i];
                }

                SOCResourceSet giveSet = new SOCResourceSet(give);
                SOCResourceSet getSet = new SOCResourceSet(get);

                if (! player.getResources().contains(giveSet))
                {
                    playerInterface.print("*** " + strings.get("hpan.trade.msg.donthave"));
                        // "You can't offer what you don't have."
                }
                else if ((giveSum == 0) || (getSum == 0))
                {
                    playerInterface.print("*** " + strings.get("hpan.trade.msg.eachplayer"));
                        // "A trade must contain at least one resource from each player."
                }
                else
                {
                    // bool array elements begin as false
                    boolean[] to = new boolean[game.maxPlayers];
                    boolean toAny = false;

                    if (game.getCurrentPlayerNumber() == playerNumber)
                    {
                        for (int i = 0; i < (game.maxPlayers - 1); i++)
                        {
                            if (playerSend[i].getBoolValue() && ! game.isSeatVacant(playerSendMap[i]))
                            {
                                to[playerSendMap[i]] = true;
                                toAny = true;
                                playerSendForPrevTrade[i] = true;
                            } else {
                                playerSendForPrevTrade[i] = false;
                            }
                        }
                    }
                    else
                    {
                        // can only offer to current player
                        to[game.getCurrentPlayerNumber()] = true;
                        toAny = true;
                    }

                    if (! toAny)
                    {
                        playerInterface.print("*** " + strings.get("hpan.trade.msg.chooseoppo"));
                            // "Choose at least one opponent's checkbox."
                    }
                    else
                    {
                        SOCTradeOffer tradeOffer =
                            new SOCTradeOffer(game.getName(),
                                              playerNumber,
                                              to, giveSet, getSet);
                        messageSender.offerTrade(game, tradeOffer);
                        disableBankUndoButton();
                    }
                }
            } else {
                getPlayerInterface().print(strings.get("hpan.trade.msg.notnow"), true);
                    // "You cannot trade at this time."
            }
        }
        else if ((e.getSource() == inventory) || (e.getSource() == playCardBut))
        {
            clickPlayCardButton();
        }

        } catch (Throwable th) {
            playerInterface.chatPrintStackTrace(th);
        }
    }

    /**
     * Handle clicks on {@link #svpSq} or {@link #svpLab} to get more info,
     * and player-name label during Debug Free Placement Mode to set placing player.
     * @since 2.0.00
     */
    public void mouseClicked(MouseEvent e)
    {
        if (e.getSource() == pname)
        {
            if (game.isDebugFreePlacement())
            {
                playerInterface.setDebugFreePlacementPlayer(playerNumber);
                e.consume();
            }

            return;  // <--- Early return ---
        }

        StringBuilder sb = new StringBuilder();
        sb.append(strings.get("hpan.svp.total", player.getSpecialVP()));  // "Total Special Victory Points: {0}"

        ArrayList<SOCPlayer.SpecialVPInfo> svpis = player.getSpecialVPInfo();
        if ((svpis != null) && (svpis.size() > 0))
        {
            sb.append("\n");

            // null shouldn't happen: server sends svp info when SVPs are awarded,
            //  or when the client joins a game in progress.
            for (SOCPlayer.SpecialVPInfo svpi : svpis)
            {
                sb.append("\n" + svpi.svp + ": " + svpi.desc);  // I18N: Server sends localized desc
            }
        }

        NotifyDialog.createAndShow(playerInterface.getMainDisplay(), playerInterface, sb.toString(), null, true);
    }

    /** required stub for MouseListener */
    public void mousePressed(MouseEvent e) {}

    /** required stub for MouseListener */
    public void mouseReleased(MouseEvent e) {}

    /** required stub for MouseListener */
    public void mouseEntered(MouseEvent e) {}

    /** required stub for MouseListener */
    public void mouseExited(MouseEvent e) {}

    /**
     * Create and send a bank/port trade request.
     * Remember the resources for the "undo" button.
     * If {@code isFromTradePanel} and we're also offering that trade to other players, clear the offer.
     * @param game  Our game
     * @param give  Resources to give, same format as {@link SOCResourceSet#SOCResourceSet(int[])}
     * @param get   Resources to get, same format as {@link SOCResourceSet#SOCResourceSet(int[])}
     * @param isFromTradePanel   If true, this bank/port trade request was sent from handpanel's Trade Offer panel.
     *     Otherwise was from some other UI element like a context menu.
     * @see #enableBankUndoButton()
     * @since 1.1.13
     */
    private void createSendBankTradeRequest
        (final int[] give, final int[] get, final boolean isFromTradePanel)
    {
        final boolean isOldServer = (client.getServerVersion(game) < SOCStringManager.VERSION_FOR_I18N);
            // old server version won't send SOCBankTrade if successful:
            // must take some actions now instead of when that message is received

        if (isFromTradePanel && (isOldServer || (player.getCurrentOffer() != null)))
            messageSender.clearOffer(game);

        SOCResourceSet giveSet = new SOCResourceSet(give);
        SOCResourceSet getSet = new SOCResourceSet(get);
        if (giveSet.isEmpty() || getSet.isEmpty())
        {
            playerInterface.getClientListener().playerTradeDisallowed(playerNumber, false, false);  // "You can't make that trade."
            return;
        }
        messageSender.bankTrade(game, giveSet, getSet);

        bankGive = giveSet;
        bankGet = getSet;
        if (isOldServer)
            bankUndoBut.setEnabled(true);

        playerInterface.bankTradeWasFromTradePanel = isFromTradePanel;
    }

    /**
     * Disable the bank/port trade undo button.
     * Call when a non-trade game action is sent by the client.
     * @see #enableBankUndoButton()
     * @since 1.1.13
     */
    public void disableBankUndoButton()
    {
        if (bankGive == null)
            return;

        bankGive = null;
        bankGet = null;
        bankUndoBut.setEnabled(false);
    }

    /**
     * Enable the bank/port trade undo button.
     * Call when server has announced a successful bank/port trade.
     * Will not enable if the give/get resource fields weren't initialized during send
     * ({@link #createSendBankTradeRequest(int[], int[], boolean)} does so):
     * To use the undo button, the give/get resources must be known.
     *
     * @see #disableBankUndoButton()
     * @since 2.0.00
     */
    public void enableBankUndoButton()
    {
        if (bankGive == null)
            return;

        bankUndoBut.setEnabled(true);
    }

    /**
     * During game play, handle a click on a sitting robot's Lock/Unlock/Mark button,
     * ask the server to advance to the next seat lock state.
     * Called from {@link #actionPerformed(ActionEvent)}.
     * @param current  Current lock state/button label
     * @since 2.0.00
     */
    private void clickRobotSeatLockButton(SOCGame.SeatLockState current)
    {
        final SOCGame.SeatLockState slNext;
        switch (current)
        {
        case UNLOCKED:  slNext = SOCGame.SeatLockState.LOCKED;  break;

        case CLEAR_ON_RESET:  slNext = SOCGame.SeatLockState.UNLOCKED;  break;

        default:  // == case LOCKED:
            if (game.isPractice || (client.sVersion >= 2000))
                slNext = SOCGame.SeatLockState.CLEAR_ON_RESET;
            else
                slNext = SOCGame.SeatLockState.UNLOCKED;  // old servers don't support CLEAR_ON_RESET

            break;
        }

        messageSender.setSeatLock(game, playerNumber, slNext);
    }


    /**
     * Handle a click on the "play card" button, or double-click on an item in the
     * inventory/list of cards held. If no card is selected, and a single type of
     * playable card is in the list, play that card.
     * Silently ignored if {@link SOCGame#isDebugFreePlacement()}.
     *<P>
     * Inventory items are almost always {@link SOCDevCard}s.
     * Some scenarios may place other items in the player's inventory,
     * such as a "gift" port being moved in {@link SOCGameOptionSet#K_SC_FTRI _SC_FTRI}.
     * If one of these is chosen, this method calls {@link #clickPlayInventorySpecialItem(SOCInventoryItem)}.
     *<P>
     * Called from actionPerformed()
     * @since 1.1.00
     */
    public void clickPlayCardButton()
    {
        // Check first for "Cancel"
        final int gstate = game.getGameState();
        if (gstate == SOCGame.PLACING_INV_ITEM)
        {
            messageSender.cancelBuildRequest(game, SOCCancelBuildRequest.INV_ITEM_PLACE_CANCEL);
            return;
        }
        else if ((gstate == SOCGame.PLACING_ROBBER) || (gstate == SOCGame.PLACING_PIRATE))
        {
            messageSender.cancelBuildRequest(game, SOCCancelBuildRequest.CARD);
            return;
        }

        if (game.isDebugFreePlacement())
            return;

        /**
         * start of a normal turn.Time to roll or play a card. Next state depends on
         * card or roll, but usually it is {@link #PLAY1}.
         */
        String itemText;
        int itemNum;  // Which one to play from list?
        SOCInventoryItem itemObj = null;  // SOCDevCard or special item

        setRollPrompt(null, false);  // Clear prompt if Play Card clicked (instead of Roll clicked)

        final DefaultListModel<String> invModel = (DefaultListModel<String>) inventory.getModel();
        itemNum = inventory.getSelectedIndex();
        itemText = inventory.getSelectedValue();

        if ((itemText == null) || (itemText.length() == 0))
        {
            if (invModel.size() == 1)
            {
                // No card selected, but only one to choose from
                itemText = invModel.get(0);
//                itemNum = 0;
                if (itemText.length() == 0)
                    return;
                itemObj = inventoryItems.get(0);
            }
            else
            {
                /**
                 * No card selected, multiple are in the list. See if only
                 * one card type is playable (isn't a "(VP)" card and isn't new).
                 * If more than one, but they're all same type (ex.
                 * unplayed Robbers), pretend there's only one.
                 */
                itemNum = -1;  // Nothing yet
                String itemNumText = null;
                for (int i = invModel.size() - 1; i >= 0; --i)
                {
                    itemText = invModel.get(i);
                    if ((itemText != null) && (itemText.length() > 0))
                    {
                        SOCInventoryItem item = inventoryItems.get(i);
                        if (item.isPlayable())
                        {
                            // Playable (not VP card, not new) item found
                            if (itemObj == null)
                            {
                                itemNum = i;
                                itemNumText = itemText;
                                itemObj = item;
                            }
                            else if (itemObj.itype != item.itype)
                            {
                                itemNum = -1;  // More than one found, and they aren't the same type;
                                break;         // we can't auto-pick among them, so stop looking through the list.
                            }
                        }
                    }
                }

                if (itemNum == -1)
                {
                    playerInterface.printKeyed("hpan.devcards.clickfirst");  // * "Please click a card first to select it."
                    return;
                }

                itemText = itemNumText;
            }
        } else {
            // get selected item's Card object
            if (itemNum < inventoryItems.size())
                itemObj = inventoryItems.get(itemNum);
        }

        // At this point, itemNum is the index of the card we want,
        // and item is its text string.
        // itemCard is its SOCDevCard object (card type and new/old flag).

        if ((! playerIsCurrent) || (itemObj == null))
        {
            return;  // <--- Early Return: Not current player ---
        }

        if (itemObj.isVPItem())
        {
            playerInterface.print("*** " + strings.get("hpan.devcards.vp.secretlyplayed"));
                // "You secretly played this VP card when you bought it."
            itemNum = inventory.getSelectedIndex();
            if (itemNum >= 0)
                inventory.clearSelection();

            return;  // <--- Early Return: Can't play a VP card ---
        }

        if (itemObj.isNew())
        {
            playerInterface.print("*** " + strings.get("hpan.devcards.wait"));  // "Wait a turn before playing new cards."
            return;  // <--- Early Return: Card is new ---
        }

        if (! (itemObj instanceof SOCDevCard))
        {
            clickPlayInventorySpecialItem(itemObj);
            return;  // <--- Early Return: Special item, not a dev card ---
        }

        if (player.hasPlayedDevCard())
        {
            playerInterface.print("*** " + strings.get("hpan.devcards.oneperturn"));  // "You may play only one card per turn."
            playCardBut.setEnabled(false);
            return;
        }

        int cardTypeToPlay = -1;

        switch (itemObj.itype)
        {
        case SOCDevCardConstants.KNIGHT:
            if (game.canPlayKnight(playerNumber))
            {
                cardTypeToPlay = SOCDevCardConstants.KNIGHT;
            }
            else if (game.isGameOptionSet(SOCGameOptionSet.K_SC_PIRI))
            {
                playerInterface.printKeyed("hpan.devcards.warship.cannotnow");
                    // "You cannot convert a ship to a warship right now."
            }
            break;

        case SOCDevCardConstants.ROADS:
            if (game.canPlayRoadBuilding(playerNumber))
            {
                cardTypeToPlay = SOCDevCardConstants.ROADS;
            }
            else if (player.getNumPieces(SOCPlayingPiece.ROAD) == 0)
            {
                if (game.hasSeaBoard && (player.getNumPieces(SOCPlayingPiece.SHIP) == 0))
                    playerInterface.printKeyed("hpan.devcards.roads_ships.none");
                        // "You have no roads or ships left to place."
                else
                    playerInterface.printKeyed("hpan.devcards.roads.none");
                        // "You have no roads left to place."
            }
            break;

        case SOCDevCardConstants.DISC:
            if (game.canPlayDiscovery(playerNumber))
            {
                cardTypeToPlay = SOCDevCardConstants.DISC;
            }
            break;

        case SOCDevCardConstants.MONO:
            if (game.canPlayMonopoly(playerNumber))
            {
                cardTypeToPlay = SOCDevCardConstants.MONO;
            }
            break;

        default:
            playerInterface.printKeyed("hpan.devcards.interror.ctype", itemObj.itype, itemText);
                // "Internal error: Unknown card type {0,number}: {1}"

        }

        if (cardTypeToPlay != -1)
        {
            messageSender.playDevCard(game, cardTypeToPlay);
            // Once a dev card has been played, you can't play another, so disable the play button
            playCardBut.setEnabled( false );
            disableBankUndoButton();
        }
    }

    /**
     * Handle a click on a special inventory item (not a {@link SOCDevCard}).
     * Used only in certain scenarios.
     * @param item  Special item picked by player
     * @since 2.0.00
     */
    private void clickPlayInventorySpecialItem(final SOCInventoryItem item)
    {
        if (item.isPlayable())
            messageSender.playInventoryItem(game, item.itype);
        // else isKept, or is new;
        // clickPlayCardButton checks these and prints a message to the user.
    }

    /**
     * Handle a click on the Roll button. Assumes button is enabled.
     * Called from actionPerformed(), the auto-roll timer task, and the hotkey InputMap/ActionMap.
     * @since 1.1.00
     */
    public final void clickRollButton()
    {
        if (rollPromptInUse)
            setRollPrompt(null, false);  // Clear it
        messageSender.rollDice(game);
        rollBut.setEnabled(false);  // Only one roll per turn
    }

    /**
     * Handle a click on the Done button. Assumes button is enabled.
     * Called from actionPerformed() and the hotkey InputMap/ActionMap.
     * @since 2.3.00
     */
    private void clickDoneButton()
    {
        messageSender.endTurn(game);
    }

    /**
     * Handle a click on the trade offer Accept button. Check if player can accept the offer,
     * given their resources. If not, print a message and return. Otherwise:
     * Hide trade offer panel(s), call {@link GameMessageSender#acceptOffer(SOCGame, int)}.
     *<P>
     * Before v2.0.00 this was handled in {@code TradeOfferPanel.OfferPanel.actionPerformed}.
     * @since 2.0.00
     */
    /* package */ void clickOfferAcceptButton()
    {
        if (! offerPanel.canPlayerGiveTradeResources())
        {
            // This is here just in case but shouldn't be needed, because
            // TradePanel should have disabled or hid Accept when player
            // doesn't have the resources to accept the offer. So, we "borrow"
            // a localized message that's meant for a related task.

            playerInterface.print("*** " + strings.get("trade.msg.cant.offer.dont_have"));
                // "You can't offer what you don't have."
            return;
        }

        offerPanel.setVisible(false);
        counterOfferPanel.setVisible(false);  // might already be hidden
        checkTradePanelLayoutSize();

        client.getGameMessageSender().acceptOffer(game, playerNumber);
        disableBankUndoButton();
    }

    /**
     * Handle a click on the trade offer Reject button.
     * Hide trade offer panel(s), call {@link #rejectOfferAtClient()}.
     *<P>
     * Before v2.0.00 this was handled in {@code TradeOfferPanel.OfferPanel.actionPerformed}.
     * @since 2.0.00
     */
    /* package */ void clickOfferRejectButton()
    {
        offerPanel.setVisible(false);
        counterOfferPanel.setVisible(false);  // might already be hidden
        checkTradePanelLayoutSize();

        rejectOfferAtClient();
    }

    /**
     * Handle a click on the trade offer Counter button by showing the counter-offer panel
     * and clearing the auto-reject countdown (if any).
     *<P>
     * Before v2.0.00 this was handled in {@code TradeOfferPanel.OfferPanel.actionPerformed}.
     * @since 2.0.00
     */
    /* package */ void clickOfferCounterButton()
    {
        counterOfferPanel.setVisible(true);
        offerPanel.setButtonRowVisible(false, true);
        checkTradePanelLayoutSize();
    }

    /**
     * Handle a click on the trade counter-offer Send button.
     * Check resources and, if possible, make the trade offer.
     *<P>
     * Before v2.0.00 this was handled in {@code TradeOfferPanel.OfferPanel.actionPerformed}.
     * @since 2.0.00
     */
    private void clickCounterOfferSendButton()
    {
        // cancelRejectCountdown();  -- TODO soon

        final SOCPlayer cliPlayer = playerInterface.getClientPlayer();

        if (game.getGameState() != SOCGame.PLAY1)
            return;  // send button should've been disabled

        final SOCResourceSet giveSet, getSet;  // what client player gives and gets in the counter-offer
        {
            SOCResourceSet[] giveget = counterOfferPanel.getTradeResources();  // "They Get:", "Gives You:"
            giveSet = giveget[0];
            getSet  = giveget[1];
        }

        // TODO: can cliPlayer ever be null?
        if (! cliPlayer.getResources().contains(giveSet))
        {
            playerInterface.print("*** " + strings.get("trade.msg.cant.offer.dont_have"));
                // "You can't offer what you don't have."
        }
        else if ((giveSet.getKnownTotal() == 0) || (getSet.getKnownTotal() == 0))
        {
            playerInterface.print("*** " + strings.get("trade.msg.must.contain"));
                // "A trade must contain at least one resource from each player." (v1.x.xx: ... resource card ...)
        }
        else
        {
            // offer to only the player that made the original offer
            boolean[] to = new boolean[game.maxPlayers];
            to[playerNumber] = true;

            client.getGameMessageSender().offerTrade
                (game, new SOCTradeOffer
                    (game.getName(), cliPlayer.getPlayerNumber(), to, giveSet, getSet));
        }
    }

    /**
     * Handle a click on the trade counter-offer Clear button.
     *<P>
     * Before v2.0.00 this was handled in {@code TradeOfferPanel.OfferPanel.actionPerformed}.
     * @since 2.0.00
     */
    private void clickCounterOfferClearButton()
    {
        counterOfferPanel.setTradeResources(null, null);
    }

    /**
     * Handle a click on the trade counter-offer Cancel button by hiding the counter-offer panel.
     *<P>
     * Before v2.0.00 this was handled in {@code TradeOfferPanel.OfferPanel.actionPerformed}.
     * @since 2.0.00
     */
    private void clickCounterOfferCancelButton()
    {
        counterOfferPanel.setVisible(false);
        offerPanel.setButtonRowVisible(true, false);
        checkTradePanelLayoutSize();
    }

    /**
     * Re-checks trade panel size vs rest of the hand panel.
     * Call after showing/hiding the trade panel or counter-offer panel.
     * If needed, will invalidate layout.
     * @since 2.0.00
     */
    private void checkTradePanelLayoutSize()
    {
        if (offerPanel == null)
            return;

        final boolean isCounterVis = counterOfferPanel.isVisible();
        if (offerPanel.isVisible() || isCounterVis || ! faceImg.isVisible())
            offerCounterOfferVisibleChanged(isCounterVis);  // call validate(), repaint()

        // TODO check visibility of tradepanel, messagepanel, counteroffer;
        // check flags like offerHidesControls, offerCounterHidesFace, offerHideingControls, offerCounterHidingFace.
        // If need to call invalidate/validate, try to do so on AWT/UI thread.
    }

    /**
     * Add the "lock" button for when a robot is currently playing in this position.
     * This is not the large "lock" button seen in empty positions when the
     * game is forming, which prevents a robot from sitting down. That button
     * is actually {@link #sitBut} with a different label.
     *<P>
     * This method was <tt>addSeatLockBut()</tt> before 1.1.07.
     */
    public void addSittingRobotLockBut()
    {
        final String lbl, tipText;
        switch (game.getSeatLock(playerNumber))
        {
        case LOCKED:
            lbl = ROBOTLOCKBUT_L;
            if (game.isPractice || (client.sVersion >= 2000))
                tipText = ROBOTLOCKBUTTIP_L;
            else
                tipText = ROBOTLOCKBUTTIP_L_OLD;
            break;

        case CLEAR_ON_RESET:
            lbl = ROBOTLOCKBUT_M;
            tipText = ROBOTLOCKBUTTIP_M;
            break;

        default:  // == case UNLOCKED:
            lbl = ROBOTLOCKBUT_U;
            if (game.isPractice || (client.sVersion >= 2000))
                tipText = ROBOTLOCKBUTTIP_U;
            else
                tipText = ROBOTLOCKBUTTIP_U_OLD;
            break;
        }

        sittingRobotLockBut.setText(lbl);
        sittingRobotLockBut.setVisible(true);
        sittingRobotLockBut.setToolTipText(tipText);
    }

    /**
     * DOCUMENT ME!
     */
    public void addTakeOverBut()
    {
        takeOverBut.setVisible(true);
    }

    /**
     * Add the "Sit Here" button. If this button has been used as
     * a "lock" button to keep out a robot, revert the label to "Sit Here"
     * unless clientHasSatAlready.
     *<P>
     * If the game's already started (state {@link SOCGame#START2A} or later),
     * the player can't sit there; this method will hide the Sit button
     * if {@code ! clientHasSatAlready}.
     *<P>
     * <b>Note:</b> Does not check if the seat is vacant (in case we're
     * removing a player, and game state is not yet updated);
     * please call {@link SOCGame#isSeatVacant(int)} before calling this.
     *
     * @param clientHasSatAlready Is the client seated in this game?
     *   If so, button label should be "lock"/"unlock" (about robots).
     *   (Added in 1.1.07)
     * @see #renameSitButLock()
     */
    public void addSitButton(boolean clientHasSatAlready)
    {
        if (! clientHasSatAlready)
        {
            if (game.getGameState() >= SOCGame.START2A)
            {
                sitBut.setVisible(false);
                return;  // <--- Early return ---
            }

            if (sitButIsLock)
            {
                sitBut.setText(SIT);
                sitButIsLock = false;
            }
        }
        else if (! sitButIsLock)
        {
            renameSitButLock();
        }
        sitBut.setVisible(true);
    }

    /**
     * DOCUMENT ME! Never used
     */
    public void addRobotButton()
    {
        robotBut.setVisible(true);
    }

    /**
     * Change the face image
     *
     * @param id  the id of the image
     */
    public void changeFace(int id)
    {
        faceImg.setFace(id);
    }


    /**
     * remove this player.
     * To prevent inconsistencies, call this <em>before</em> calling
     * {@link SOCGame#removePlayer(String, boolean)}.
     * Also called from constructor, before {@link #doLayout()}.
     * @see #addPlayer(String)
     */
    public void removePlayer()
    {
        if (blankStandIn != null)
            blankStandIn.setVisible(true);
        setVisible(false);

        //D.ebugPrintln("REMOVE PLAYER");
        //D.ebugPrintln("NAME = "+player.getName());
        vpLab.setVisible(false);
        vpSq.setVisible(false);
        if (svpSq != null)
        {
            svpLab.setVisible(false);
            svpSq.setVisible(false);
        }
        faceImg.setVisible(false);
        pname.setVisible(false);
        pname.setText("");
        roadSq.setVisible(false);
        roadLab.setVisible(false);
        settlementLab.setVisible(false);
        settlementSq.setVisible(false);
        cityLab.setVisible(false);
        citySq.setVisible(false);
        if (shipSq != null)
        {
            shipSq.setVisible(false);
            shipLab.setVisible(false);
        }
        knightsSq.setVisible(false);
        knightsLab.setVisible(false);
        if (undosSq != null)
        {
            undosLab.setVisible(false);
            undosSq.setVisible(false);
        }
        if (clothSq != null)
        {
            clothLab.setVisible(false);
            clothSq.setVisible(false);
        }
        else if (wonderLab != null)
        {
            wonderLab.setVisible(false);
        }

        if (offerPanel != null)
        {
            offerPanel.setVisible(false);
            counterOfferPanel.setVisible(false);
        }

        larmyLab.setVisible(false);
        lroadLab.setVisible(false);
        resourceLab.setVisible(false);
        resourceSq.setVisible(false);
        resourceSqDivLine.setVisible(false);

        offerHidingControls = false;
        offerCounterHidingFace = false;

        if (playerIsClient)
        {
            // Clean up, since we're leaving the game
            if (playerInterface.getClientHand() == this)
            {
                playerInterface.setClientHand(null);

                if (! playerTradingDisabled)
                {
                    // clear trade panels' designated "player", since trades are
                    // presented from client player's viewpoint

                    for (int pn = 0; pn < game.maxPlayers; ++pn)
                    {
                        if (pn == playerNumber)
                            continue;

                        final SOCHandPanel hpan = playerInterface.getPlayerHandPanel(pn);
                        hpan.offerPanel.setPlayer(null, 0);
                        hpan.counterOfferPanel.setPlayer(null, 0);
                    }
                }
            }

            playerIsClient = false;
            faceImg.clearFacePopupPreviousChooser();
        }
        else if (game.getGameState() == SOCGame.NEW)
        {
            // Un-hide "Sit Here" or "Lock" button
            boolean clientAlreadySitting = (playerInterface.getClientHand() != null);
            addSitButton(clientAlreadySitting);
        }

        /* Hide items in case this was our hand */
        claySq.setVisible(false);
        clayLab.setVisible(false);
        oreSq.setVisible(false);
        oreLab.setVisible(false);
        sheepSq.setVisible(false);
        sheepLab.setVisible(false);
        wheatSq.setVisible(false);
        wheatLab.setVisible(false);
        woodSq.setVisible(false);
        woodLab.setVisible(false);

        resourceTradeCost = null;
        if (resourceTradeMenu != null)
        {
            for (int i = 0; i < resourceTradeMenu.length; ++i)
            {
                if (resourceTradeMenu[i] != null)
                {
                    resourceTradeMenu[i].destroy();
                    resourceTradeMenu[i] = null;
                }
            }
            resourceTradeMenu = null;
        }

        //cardLab.setVisible(false);
        inventoryScroll.setVisible(false);
        playCardBut.setVisible(false);

        giveLab.setVisible(false);
        getLab.setVisible(false);
        sqPanel.setVisible(false);
        clearOfferBut.setVisible(false);
        bankBut.setVisible(false);
        bankUndoBut.setVisible(false);

        if (! playerTradingDisabled)
        {
            offerBut.setVisible(false);
            for (int i = 0; i < (game.maxPlayers - 1); i++)
            {
                playerSend[i].setVisible(false);
            }
        }

        rollBut.setVisible(false);
        doneBut.setVisible(false);
        quitBut.setVisible(false);

        setRollPrompt(null, true);  // Clear it, and cancel autoRollTimerTask if running

        /* other player's hand */
        developmentLab.setVisible(false);
        developmentSq.setVisible(false);
        faceImg.removeFacePopupMenu();  // Also disables left-click to change

        removeTakeOverBut();
        removeSittingRobotLockBut();

        inPlay = false;

        validate();  // doLayout() will lay things out for empty seat
        if (blankStandIn != null)
            blankStandIn.setVisible(false);
        setVisible(true);
        repaint();
    }

    /**
     * From constructor, try to remove {@link #inventory} JList's Ctrl-A hotkey binding (Select All):
     * It conflicts with the hotkey to Accept a trade offer, and is useless because
     * inventory items are used one at a time, never all at once.
     *<P>
     * Once the client player has double-clicked an inventory item to play it, inventory becomes focused
     * and its Ctrl-A binding is active and interferes with the trade offer hotkey.
     *<P>
     * Also removes Cmd-A on MacOSX or Alt-A on Windows.
     *
     * @see #addHotkeysInputMap()
     * @since 2.3.00
     */
    private void init_removeInventoryHotkeyCtrlA()
    {
        SOCPlayerInterface.removeHotkeysInputMap_one
            (inventory.getInputMap(JComponent.WHEN_FOCUSED), KeyEvent.VK_A);
        SOCPlayerInterface.removeHotkeysInputMap_one
            (inventory.getInputMap(JComponent.WHEN_ANCESTOR_OF_FOCUSED_COMPONENT), KeyEvent.VK_A);
    }

    /**
     * Add hotkey bindings to the panel's InputMap and ActionMap,
     * as part of first time adding player when {@link #playerIsClient}.
     *<P>
     * Other hotkeys affecting {@code SOCHandPanel}:
     * Trade offer Accept/reJect/Counter-offer ({@link KeyEvent#VK_A}, {@code VK_J}, {@code VK_C})
     * set up by {@link SOCPlayerInterface#addHotkeysInputMap()}.
     *<P>
     * Does nothing if already called.
     * @see #init_removeInventoryHotkeyCtrlA()
     * @since 2.3.00
     */
    private void addHotkeysInputMap()
    {
        if (didHotkeyBindings)
            return;

        final ActionMap am = getActionMap();
        am.put("hotkey_roll", new AbstractAction()
        {
            public void actionPerformed(ActionEvent ae)
            {
                if (! rollBut.isEnabled())
                    return;

                if (autoRollTimerTask != null)
                {
                    autoRollTimerTask.cancel();
                    autoRollTimerTask = null;
                }
                clickRollButton();
            }
        });
        am.put("hotkey_done", new AbstractAction()
        {
            public void actionPerformed(ActionEvent ae)
            {
                if (doneBut.isEnabled())
                    clickDoneButton();
            }
        });

        final InputMap im = getInputMap(JComponent.WHEN_IN_FOCUSED_WINDOW);
        SOCPlayerInterface.addHotkeysInputMap_one(im, KeyEvent.VK_R, "hotkey_roll", rollBut);
        SOCPlayerInterface.addHotkeysInputMap_one(im, KeyEvent.VK_D, "hotkey_done", doneBut);

        didHotkeyBindings = true;
    }

    /**
     * Remove elements to clean up this panel.
     * Calls removePlayer() as part of cleanup.
     * @see #gameDisconnected()
     * @since 1.1.00
     */
    public void destroy()
    {
        removePlayer();
        removeAll();
    }

    /**
     * Game was deleted or a server/network error occurred;
     * disable all buttons to stop playing.
     * @see #destroy()
     * @since 1.2.01
     */
    public void gameDisconnected()
    {
        removeSitBut();
        removeTakeOverBut();

        JButton[] inPlayButtons
            = new JButton[] { playCardBut, offerBut, bankBut, bankUndoBut, rollBut, doneBut, sittingRobotLockBut };
        for (JButton b : inPlayButtons)
            if ((b != null) && b.isVisible() && b.isEnabled())
                b.setEnabled(false);
    }

    /**
     * Add a player (human or robot) at this currently-vacant seat position.
     * Update controls at this handpanel. Also calls {@link #addHotkeysInputMap()}.
     *<P>
     * Also update ALL OTHER handpanels in our {@link #playerInterface} this way:
     * Remove all of the sit and take over buttons.
     * If game still forming, can lock seats (for fewer players/robots).
     * If client player is sitting down, calls {@link SOCPlayerInterface#setClientHand(SOCHandPanel)}.
     *
     * @param name Name of player to add
     * @see #removePlayer()
     */
    public void addPlayer(String name)
    {
        // hide temporarily to avoid flicker
        if (blankStandIn != null)
            blankStandIn.setVisible(true);
        setVisible(false);

        final int gameState = game.getGameState();

        /* Items which are visible for any hand, client player or opponent */

        if (! game.isBoardReset())
            faceImg.setDefaultFace();
        else
            changeFace(player.getFaceId());
        faceImg.setVisible(true);

        pname.setText(name);
        pname.setVisible(true);

        larmyLab.setVisible(true);
        lroadLab.setVisible(true);

        roadSq.setVisible(true);
        roadLab.setVisible(true);
        settlementSq.setVisible(true);
        settlementLab.setVisible(true);
        citySq.setVisible(true);
        cityLab.setVisible(true);
        if (shipSq != null)
        {
            shipSq.setVisible(true);
            shipLab.setVisible(true);
        }
        knightsLab.setVisible(true);
        knightsSq.setVisible(true);
        if (undosSq != null)
        {
            final boolean isNormalPlay = (gameState >= SOCGame.ROLL_OR_CARD);
            undosLab.setVisible(isNormalPlay);
            undosSq.setVisible(isNormalPlay);
        }

        if (clothSq != null)
        {
            clothLab.setVisible(true);
            clothSq.setVisible(true);
        }
        else if (wonderLab != null)
        {
            wonderLab.setText("");
            wonderLab.setVisible(true);
            updateValue(PlayerClientListener.UpdateType.WonderLevel);
            // alignment is set below, after playerIsClient is known
        }

        resourceLab.setVisible(true);
        resourceSq.setVisible(true);

        if (svpSq != null)
        {
            final int newSVP = player.getSpecialVP();
            svpSq.setIntValue(newSVP);
            final boolean vis = (newSVP != 0);
            svpSq.setVisible(vis);
            svpLab.setVisible(vis);
        }

        playerIsCurrent = (game.getCurrentPlayerNumber() == playerNumber);

        final boolean showResourceDetails;
        String playerName = player.getName();
<<<<<<< HEAD
        String nickname =  playerInterface.getClientNickname();
        if ( null != playerName && playerName.equals( nickname ))
=======
        if (null == playerName)
        {
            playerName = playerInterface.getClientNickname();
            player.setName( playerName );
        }
        if ( null != playerName && playerName.equals(playerInterface.getClientNickname()))
>>>>>>> 4b477b54
        {
            // this is our hand

            playerIsClient = true;
            playerInterface.setClientHand(this);

            knightsSq.setToolTipText(strings.get("hpan.soldiers.sizeyourarmy"));  // "Size of your army"
            vpSq.setToolTipText(strings.get("hpan.points.total.yours"));  // "Your victory point total"

            // show 'Victory Points' and hide "Start Button" if game in progress
            if (gameState == SOCGame.NEW)
            {
                startBut.setVisible(true);
            }
            else
            {
                vpLab.setVisible(true);
                vpSq.setVisible(true);
            }

            faceImg.addFacePopupMenu();  // Also enables left-click to change

            showResourceDetails = true;

            resourceTradeCost = new int[6];
            if (resourceTradeMenu != null)
            {
                // Must have forgot to call removePlayer;
                //   clean it up now
                for (int i = 0; i < resourceTradeMenu.length; ++i)
                {
                    if (resourceTradeMenu[i] != null)
                    {
                        resourceTradeMenu[i].destroy();
                        resourceTradeMenu[i] = null;
                    }
                }
            }
            else
            {
                resourceTradeMenu = new ResourceTradeTypeMenu[6];
            }
            updateResourceTradeCosts(true);

            //cardLab.setVisible(true);
            canCancelInvItemPlay = false;
            inventory.setEnabled(true);
            inventoryScroll.setVisible(true);
            playCardBut.setVisible(true);

            giveLab.setVisible(true);
            getLab.setVisible(true);
            sqPanel.setVisible(true);

            clearOfferBut.setVisible(true);
            bankBut.setVisible(true);
            if (game.isPractice || (client.sVersion >= 1113))  // server version 1.1.13 and up
                bankUndoBut.setVisible(true);

            if (! playerTradingDisabled)
            {
                offerBut.setVisible(true);
                for (int i = 0; i < (game.maxPlayers - 1); i++)
                {
                    playerSend[i].setBoolValue(true);
                    playerSend[i].setEnabled(true);
                    playerSend[i].setVisible(true);
                }
            }
            rollBut.setVisible(true);
            doneButIsRestart = ((gameState <= SOCGame.START3B)
                 || (gameState == SOCGame.OVER));
            if (doneButIsRestart)
                doneBut.setText(DONE_RESTART);
            else
                doneBut.setText(DONE);
            doneBut.setVisible(true);
            quitBut.setVisible(true);

            // Remove all of the sit and take over buttons.
            // If game still forming, can lock seats (for fewer players/robots).
            boolean gameForming = (gameState == SOCGame.NEW);
            for (int pn = 0; pn < game.maxPlayers; ++pn)
            {
                final SOCHandPanel hpan = playerInterface.getPlayerHandPanel(pn);

                hpan.removeTakeOverBut();
                if (gameForming && (pn != playerNumber) && game.isSeatVacant(pn))
                    hpan.renameSitButLock();
                else
                    hpan.removeSitBut();

                if ((! playerTradingDisabled) && (pn != playerNumber))
                {
                    // set it to client player, since trades are presented from client player's viewpoint
                    hpan.offerPanel.setPlayer(player, 1);
                    hpan.counterOfferPanel.setPlayer(player, 1);
                }
            }

            updateButtonsAtAdd();  // Enable,disable the proper buttons
            addHotkeysInputMap();
        }
        else
        {
            /* This is another player's hand */

            final boolean isRobot = player.isRobot();

            knightsSq.setToolTipText(strings.get("hpan.soldiers.sizeoppoarmy"));  // "Size of this opponent's army"

            // To see if client already sat down at this game,
            // we can't call playerInterface.getClientHand() or .getClientPlayer() yet
            // because it may not have been set at this point.
            // Use game.getPlayer(clientNickname) instead:

            final boolean clientIsASeatedPlayer = (game.getPlayer(playerInterface.getClientNickname()) != null);

            if (isRobot && (! clientIsASeatedPlayer)
                && (game.getSeatLock(playerNumber) != SOCGame.SeatLockState.LOCKED))
            {
                addTakeOverBut();
            }

            if (isRobot && clientIsASeatedPlayer)
            {
                addSittingRobotLockBut();
            }
            else
            {
                removeSittingRobotLockBut();
            }

            vpLab.setVisible(true);
            vpSq.setVisible(true);
            showResourceDetails = playerInterface.isGameFullyObservable;
            if (counterOfferPanel != null)
                counterOfferPanel.setLine1Text
                    (strings.get("trade.counter.to.x", player.getName()));  // "Counter to {0}:"

            developmentLab.setVisible(true);
            developmentSq.setVisible(true);

            if (playerInterface.isGameObservableVP)
            {
                inventory.setEnabled(false);
                inventoryScroll.setVisible(true);
            }

            removeSitBut();
            removeRobotBut();
        }

        if (showResourceDetails)
        {
            claySq.setVisible(true);
            clayLab.setVisible(true);
            oreSq.setVisible(true);
            oreLab.setVisible(true);
            sheepSq.setVisible(true);
            sheepLab.setVisible(true);
            wheatSq.setVisible(true);
            wheatLab.setVisible(true);
            woodSq.setVisible(true);
            woodLab.setVisible(true);
            resourceSqDivLine.setVisible(true);
            resourceSq.setBorderColor(ColorSquare.ORE);  // dark gray
            resourceLab.setText(RESOURCES_TOTAL);
        } else {
            resourceSq.setBorderColor(Color.BLACK);
            resourceLab.setText(RESOURCES);
        }

        if (wonderLab != null)
            wonderLab.setHorizontalAlignment(SwingConstants.RIGHT);

        inPlay = true;

        invalidate();
        doLayout();
        if (blankStandIn != null)
            blankStandIn.setVisible(false);
        setVisible(true);
        repaint();
    }

    /** Player is client, is current, and has no playable cards,
     *  so begin auto-roll countdown.
     *
     * Called by autoRollOrPromptPlayer when that condition is met.
     * Countdown begins with AUTOROLL_TIME seconds.
     *
     * @see #autoRollOrPromptPlayer()
     * @since 1.1.00
     */
    protected void autoRollSetupTimer()
    {
        Timer piTimer = playerInterface.getEventTimer();
        if (autoRollTimerTask != null)
            autoRollTimerTask.cancel();  // cancel any previous
        if (! game.canRollDice(playerNumber))
            return;

        // Set up to run once per second, it will cancel
        //   itself after AUTOROLL_TIME seconds.
        autoRollTimerTask = new HandPanelAutoRollTask();
        piTimer.scheduleAtFixedRate(autoRollTimerTask, 0, 1000 /* ms */ );
    }

    /**
     * When normal gameplay starts or has started,
     * do any UI element updates which are needed exactly once.
     * Does nothing if {@link #hasStartedNormalGameplay} is already true.
     *<UL>
     * <LI> If using gameopt {@code "UBL"}, shows the hidden {@link #undosSq} and {@link #undosLab}
     * <LI> Sets {@link #hasStartedNormalGameplay}
     *</UL>
     * Called from {@link #updateAtTurn()}.
     * @since 2.7.00
     */
    private void updateAtNormalGameplay()
    {
        if (hasStartedNormalGameplay)
            return;

        if (undosSq != null)
        {
            // Set actual value and un-hide at start of first regular turn,
            // unless is hidden because this non-client player's panel isn't tall enough

            if (undosSq.getIntValue() == 0)
                updateValue(PlayerClientListener.UpdateType.UndosRemaining);
            final boolean shouldShow = playerIsClient || roadSq.isVisible();
            undosSq.setVisible(shouldShow);
            undosLab.setVisible(shouldShow);
        }

        hasStartedNormalGameplay = true;
    }

    /**
     * Handpanel interface updates at start of each turn (not just our turn).
     * Calls {@link #updateTakeOverButton()}, and checks if current player (for hilight).
     * Called from client when server sends {@link soc.message.SOCMessage#TURN}.
     *<P>
     * Also called by {@link SOCPlayerInterface#updateAtGameState()}
     * at start of game or when joining a game in progress,
     * because servers older than v2.5.00 sometimes send no TURN between the last road (gamestate START2B)
     * and the first player's turn (state ROLL_OR_CARD).
     * @since 1.1.00
     */
    public void updateAtTurn()
    {
        playerIsCurrent = (game.getCurrentPlayerNumber() == playerNumber);
        if (playerIsCurrent)
        {
            if (pnameActiveBG == null)
                pnameCalcColors();

            if (playerIsClient)
                updateRollDoneBankButtons();
        }

        // show current player, or for debugging, current Free Placement player
        {
            boolean showAsCurrent;
            if (! game.isDebugFreePlacement())
            {
                showAsCurrent = playerIsCurrent;
            } else {
                showAsCurrent =
                    (playerNumber == playerInterface.getBoardPanel().getPlayerNumber());
                if (pnameActiveBG == null)
                    pnameCalcColors();
            }

            if (showAsCurrent)
                pname.setBackground(pnameActiveBG);
            else
                pname.setBackground(null);  // use panel's bg color
        }

        updateTakeOverButton();
        final int gs = game.getGameState();
        if (playerIsClient)
        {
            boolean normalTurnStarting = (gs == SOCGame.ROLL_OR_CARD || gs == SOCGame.PLAY1);
            clearOffer(normalTurnStarting);  // Zero the square panel numbers, etc. (TODO) better descr.
                // at any player's turn, not just when playerIsCurrent.
            if (! playerIsCurrent)
            {
                rollBut.setEnabled(false);
                doneBut.setEnabled(false);
            }

            if (doneButIsRestart)
            {
                if (normalTurnStarting)
                {
                    doneBut.setText(DONE);
                    doneButIsRestart = false;
                } else {
                    doneBut.setEnabled(true);  // "Restart" during game-start (label DONE_RESTART)
                }
            }
            normalTurnStarting = normalTurnStarting && playerIsCurrent;
            enablePlayCardButton( normalTurnStarting );
        }

        bankGive = null;
        bankGet = null;
        if (bankUndoBut.isEnabled())
            bankUndoBut.setEnabled(false);

        if ((gs >= SOCGame.ROLL_OR_CARD) && ! hasStartedNormalGameplay)
            updateAtNormalGameplay();

        // Although this method is called at the start of our turn,
        // the call to autoRollOrPromptPlayer() is not made here.
        // That call is made when the server says it's our turn to
        // roll, via a SOCRollDicePrompt message.
        // We can then avoid tracking the game's current and
        // previous states in various places in the UI;
        // the server sends such messages at other times (states)
        // besides start-of-turn.
    }

    /**
     * Client is current player; state changed.
     * Enable or disable the Roll, Done and Bank buttons.
     * Also disables/enables Play Card and Inventory when entering/exiting
     * Free Placement debug mode ({@link SOCGame#isDebugFreePlacement()}).
     *<P>
     * Should not be called except by client's playerinterface.
     * Call only when if player is client and is current player.
     *<P>
     * Before v1.2.01 this method was {@code updateAtPlay1()}.
     *
     * @since 1.1.00
     */
    void updateAtOurGameState()
    {
        if (! playerIsClient)
            return;

        updateRollDoneBankButtons();
    }

    /**
     * Enable, disable the proper buttons
     * when the client (player) is added to a game.
     * Call only if {@link #playerIsClient}.
     * @since 1.1.00
     */
    private void updateButtonsAtAdd()
    {
        if (playerIsCurrent)
        {
            updateRollDoneBankButtons();
        }
        else
        {
            rollBut.setEnabled(false);
            doneBut.setEnabled(false);
            playCardBut.setEnabled(false);
            bankBut.setEnabled(false);  // enabled by updateAtOurGameState()
        }

        bankUndoBut.setEnabled(false);
        clearOfferBut.setEnabled(false);  // No trade offer has been set yet
        if (! playerTradingDisabled)
        {
            offerBut.setEnabled(false);
            offerBut.setToolTipText(OFFERBUTTIP_DIS);
        }
    }

    /**
     * During this player's first turn, calculate the player name label's
     * background color for current player.
     * @since 1.1.00
     */
    protected void pnameCalcColors()
    {
        if (pnameActiveBG != null)
            return;
        pnameActiveBG = SOCPlayerInterface.makeGhostColor(getBackground());
    }

    /**
     * If trade offer is set/cleared, enable/disable buttons accordingly.
     * @since 1.1.00
     */
    public void sqPanelZerosChange(boolean notAllZero)
    {
        int gs = game.getGameState();
        clearOfferBut.setEnabled(notAllZero);
        if (playerTradingDisabled)
            return;

        final boolean enaOfferBut = notAllZero && ((gs == SOCGame.ROLL_OR_CARD) || (gs == SOCGame.PLAY1));
        offerBut.setEnabled(enaOfferBut);
        offerBut.setToolTipText((enaOfferBut) ? (OFFERBUTTIP_ENA) : OFFERBUTTIP_DIS);
    }

    /**
     * Callback from {@link TradePanel} buttons when counter-offer is shown or hidden.
     * For players who aren't the client:
     * If this handpanel shows/hides the counter offer,
     * may need to rearrange or hide controls under it.
     * This should be called only when showing a trade offer.
     *<P>
     * After any component show/hide and rearrangement, calls {@link #validate()} and {@link #repaint()};
     * this is necessary on win32 to avoid layout cutoff/repaint problems on Swing.
     *
     * @param counterVisible Is the counter-offer showing? Never used.
     * @since 1.1.08
     */
    public void offerCounterOfferVisibleChanged(final boolean counterVisible)
    {
        invalidate();
        if (offerCounterHidesFace || offerHidingControls || offerCounterHidingFace)
        {
            hideTradeMsgShowOthers(false);  // move 'offer' around if needed, hide/show faceImg
        }
        validate();
        repaint();
    }

    /**
     * If the player (client) has no playable
     * cards, begin auto-roll countdown,
     * Otherwise, prompt them to roll or pick a card.
     *<P>
     * Call only if panel's player is the client, and the game's current player.
     *<P>
     * Called when server sends a
     * {@link soc.message.SOCRollDicePrompt ROLLDICEPROMPT} message.
     *
     * @see #updateAtTurn()
     * @see #autoRollSetupTimer()
     * @since 1.1.00
     */
    /* package */ void autoRollOrPromptPlayer()
    {
        updateAtTurn();  // Game state may have changed
        if (   player.hasUnplayedDevCards()
            && ! player.hasPlayedDevCard())
        {
            enablePlayCardButton( true );
            setRollPrompt( ROLL_OR_PLAY_CARD, false );
        }
        else
            autoRollSetupTimer();
    }

    /**
     * Update a player's displayed dev card/inventory item info.
     *
     *<H3>For non-client player:</H3>
     *
     * Calls {@link #updateValue(soc.client.PlayerClientListener.UpdateType) updateValue}
     * ({@link soc.client.PlayerClientListener.UpdateType#DevCards DevCards}).
     *<P>
     * If game state is {@link SOCGame#OVER}, show a list of the player's revealed VP cards.
     *
     *<H3>For client player:</H3>
     *
     * Updates the displayed list of player's development cards and other inventory items,
     * and enable or disable the "Play Card" button.
     *<P>
     * Enables the "Play Card" button for {@link SOCInventory#PLAYABLE PLAYABLE} cards,
     * and also for {@link SOCInventory#KEPT KEPT} cards (VP cards) so the user can
     * pick those and get a message that that they've already been played, instead of
     * wondering why they're listed but can't be played.
     *<P>
     * Updates {@link #inventory} and {@link #inventoryItems} to keep them in sync.
     * @param addedPlayable  True if the update added a dev card or item that's playable now
     */
    public void updateDevCards(final boolean addedPlayable)
    {
        if (! (playerIsClient || playerInterface.isGameObservableVP))
        {
            updateValue(PlayerClientListener.UpdateType.DevCards);

            if (game.getGameState() == SOCGame.OVER)
            {
                StringBuilder sb = new StringBuilder();

                for (SOCInventoryItem item : player.getInventory().getByState(SOCInventory.KEPT))
                {
                    if (! item.isVPItem())
                        continue;

                    sb.append((sb.length() != 0)
                        ? "<br>"
                        : "<html><B>" + strings.get("game.end.player.vpcards") + "</B><br>"); // "Victory Point cards:"
                    sb.append(item.getItemName(game, false, strings));
                }

                if (sb.length() > 0)
                    showMiscInfo(sb.toString());
            }

            return;
        }

        final SOCInventory items = player.getInventory();

        boolean hasOldCards = false;

        final DefaultListModel<String> invModel = (DefaultListModel<String>) inventory.getModel();
        synchronized (inventory.getTreeLock())
        {
            invModel.clear();
            inventoryItems.clear();

            if (addedPlayable && playerIsClient && ! inventory.isEnabled())
                inventory.setEnabled(true);  // can become disabled in game state PLACING_INV_ITEM

            // show all new cards first, then all playable, then all kept (VP cards)
            for (int cState = SOCInventory.NEW; cState <= SOCInventory.KEPT; ++cState)
            {
                final boolean isNew = (cState == SOCInventory.NEW);

                for (final SOCInventoryItem item : items.getByState(cState))  // almost always instanceof SOCDevCard
                {
                    String itemText;
                    if (isNew)
                    {
                        itemText = DEVCARD_NEW + item.getItemName(game, false, strings);
                    } else {
                        itemText = item.getItemName(game, false, strings);
                        hasOldCards = true;
                    }

                    invModel.addElement(itemText);
                    inventoryItems.add(item);
                }
            }
        }
        enablePlayCardButton( hasOldCards && playerIsClient && playerIsCurrent );
//        playCardBut.setEnabled(hasOldCards && playerIsClient && playerIsCurrent);
    }

    /**
     * Remove the "lock" button seen when a robot is currently playing in this position.
     *<P>
     * This method was <tt>removeSeatLockBut()</tt> before 1.1.07.
     *
     * @see #addSittingRobotLockBut()
     * @see #removeSitBut()
     * @since 1.1.00
     */
    public void removeSittingRobotLockBut()
    {
        sittingRobotLockBut.setVisible(false);
    }

    /**
     * DOCUMENT ME!
     */
    public void removeTakeOverBut()
    {
        takeOverBut.setVisible(false);
    }

    /**
     * Remove the sit-here / lockout-robot button.
     * If it's currently "lockout", revert button text to "sit-here",
     * and hide the "locked, no robot" text label.
     * @see #renameSitButLock()
     * @see #addSittingRobotLockBut()
     */
    public void removeSitBut()
    {
        if (sitBut.isVisible())
            sitBut.setVisible(false);
        if (sitButIsLock)
        {
            sitBut.setText(SIT);
            sitButIsLock = false;
            if ((player == null) || (player.getName() == null))
                pname.setVisible(false);  // Hide "Locked: No robot" text
        }
    }

    /**
     * Remove the sit-here/lockout-robot button, only if its label
     * is currently "lockout". (sitButIsLock == true).  This button
     * is also used for newly joining players to choose a seat.  If the
     * button label is "sit here", our interface is a newly joining
     * player to a game that's already started; otherwise they arrived
     * while the game was forming, and now it's started, so clean up the window.
     * @since 1.1.00
     */
    public void removeSitLockoutBut()
    {
        if (sitButIsLock)
            removeSitBut();
    }

    /**
     * If game is still forming (state NEW), and player has
     * just chosen a seat, can lock empty seats for a game
     * with fewer players/robots. This uses the same server-interface as
     * the "lock" button shown when robot is playing in the position,
     * but a different button in the client (the sit-here button).
     * @see #addSitButton(boolean)
     * @see #updateSeatLockButton()
     * @since 1.1.00
     */
    public void renameSitButLock()
    {
        if (game.getGameState() != SOCGame.NEW)
            return;  // TODO consider IllegalStateException

        final String buttonText, ttipText;
        if (game.getSeatLock(playerNumber) == SOCGame.SeatLockState.LOCKED)
        {
            buttonText = UNLOCKSEAT;  // actionPerformed target becomes UNLOCKSEAT
            ttipText = UNLOCKSEATTIP;
            pname.setText(SITLOCKED);
            pname.setVisible(true);
        }
        else
        {
            buttonText = LOCKSEAT;
            ttipText = LOCKSEATTIP;
        }
        sitBut.setText(buttonText);
        sitBut.setToolTipText(ttipText);
        sitButIsLock = true;
        invalidate();  // sitBut minimum width may change with text
        doLayout();
        sitBut.repaint();
    }

    /**
     * DOCUMENT ME!
     * @since 1.1.00
     */
    public void removeRobotBut()
    {
        robotBut.setVisible(false);
    }

    /**
     * Internal mechanism to remove start button (if visible) and add VP label.
     * Also refreshes status of "send-offer" checkboxes vs. vacant seats.
     * @since 1.1.00
     */
    public void removeStartBut()
    {
        // First, hide or show victory-point buttons
        {
            final boolean seatTaken = ! game.isSeatVacant(playerNumber);
            vpLab.setVisible(seatTaken);
            vpSq.setVisible(seatTaken);
        }

        startBut.setVisible(false);

        // Update the player-trading checkboxes
        if (! playerTradingDisabled)
        {
            for (int i = 0; i < (game.maxPlayers - 1); i++)
            {
                final int pn = playerSendMap[i];
                boolean seatTaken = ! game.isSeatVacant(pn);
                playerSend[i].setBoolValue(seatTaken);
                playerSend[i].setEnabled(seatTaken);
                if (seatTaken)
                {
                    String sendPName = game.getPlayer(pn).getName();
                    if (sendPName != null)
                        playerSend[i].setToolTipText(sendPName);
                }
            }
        }
    }

    /**
     * Display or update this player's trade offer, or hide if none.
     * If a game reset request is in progress, don't show the offer, because
     * their components overlap visually in the handpanel.  In that case
     * the trade offer will be refreshed after the reset is cancelled.
     *<P>
     * Does not display if playerIsClient. Does nothing if {@link #playerTradingDisabled}.
     *
     * @param isNewOffer  If true this is for a newly made trade offer,
     *    not a refresh based on other game or player info.
     * @param resourcesOnly  If true, instead of updating the entire offer,
     *    only show or hide "Accept" button based on the client player's current resources.
     *    Calls {@link TradePanel#updateOfferButtons()}.
     *    If no offer is currently visible, does nothing.
     * @see #isShowingOfferToClientPlayer()
     */
    public void updateCurrentOffer(final boolean isNewOffer, final boolean resourcesOnly)
    {
        if (playerTradingDisabled)
            return;

        if (inPlay)
        {
            if (resourcesOnly)
            {
                offerPanel.updateOfferButtons();
                if (counterOfferPanel.isVisible())
                    counterOfferPanel.updateOfferButtons();

                return;
            }

            SOCTradeOffer currentOffer = player.getCurrentOffer();

            if (currentOffer != null)
            {
                if (! (messageIsReset || messageIsDiscardOrPick))
                {
                    if (! playerIsClient)
                    {
                        messagePanel.setVisible(false);
                        offerPanel.setTradeOffer(currentOffer);
                        offerPanel.setVisible(true);
                        if (offerHidesControls)
                            hideTradeMsgShowOthers(false);
                        checkTradePanelLayoutSize();
                        offerPanel.repaint();

                        if (isNewOffer && offerPanel.isOfferToPlayer())
                            playerInterface.playSound(SOCPlayerInterface.SOUND_OFFERED_TRADE);
                    }
                }
                else
                    offerIsHiddenByMessage = true;  // Will show after voting
            }
            else
            {
                clearOffer(false);
            }
        }
    }

    /**
     * Is this handpanel currently showing a trade offered to the client player?
     * @return true if this is a non-client-player hand panel that's currently showing a trade offer
     *     and {@link TradePanel#isOfferToPlayer()}.
     * @see #updateCurrentOffer(boolean, boolean)
     * @since 2.3.00
     */
    /* package */ boolean isShowingOfferToClientPlayer()
    {
        return inPlay && (! playerIsClient) && offerPanel.isOfferToPlayer();
    }

    /**
     * Show that this player (who isn't the client) has rejected another player's offer.
     * For robots, do nothing unless {@link SOCGame#hasTradeOffers()}, because the bots
     * will sometimes reject another player's offer after a bank trade.
     */
    public void rejectOfferShowNonClient()
    {
        if (playerIsClient)
            return;
        if (player.isRobot() && ! game.hasTradeOffers())
            return;

        if (offerHidesControls)
            hideTradeMsgShowOthers(false);
        offerPanel.setVisible(false);
        counterOfferPanel.setVisible(false);
        messagePanel.setText(strings.get("base.no.thanks.sentenc"));  // "No thanks."
        messagePanel.setVisible(true);

        //validate();
        repaint();
    }

    /**
     * Client is rejecting the current offer from another player.
     * Send to the server, hide the trade message, trigger a repaint.
     * @since 1.1.08
     */
    public void rejectOfferAtClient()
    {
        messageSender.rejectOffer(game);

        messagePanel.setText(null);
        messagePanel.setVisible(false);
        offerPanel.setVisible(false);
        counterOfferPanel.setVisible(false);
        if (offerHidesControls)
            hideTradeMsgShowOthers(true);

        repaint();
    }

    /**
     * If the message panel is showing a message
     * (not a trade offer), clear and hide it.
     *<P>
     * Does nothing if client player's hand, because message panel is never shown.
     *<P>
     * Before v2.0.00 this method was {@code clearTradeMsg}.
     *
     * @see #showMessage(String)
     */
    public void hideMessage()
    {
        if (messagePanel.isVisible()
            && ! (messageIsReset || messageIsDiscardOrPick))
        {
            messagePanel.setText(null);
            messagePanel.setVisible(false);
            if (offerHidesControls)
                hideTradeMsgShowOthers(true);

            repaint();
        }
    }

    /**
     * If non-client player's handpanel isn't tall enough, when the {@link #messagePanel}
     * or {@link #offerPanel}/{@link #counterOfferPanel} showing, we must hide
     * other controls like {@link #knightsLab} and {@link #resourceSq}.
     *<P>
     * This method does <b>not</b> hide/show the trade offer;
     * other methods do that, and then if {@link #offerHidesControls},
     * call this method to show/hide the controls that would be obscured by it.
     *<P>
     * If {@link #offerCounterHidesFace}, will check if counter-offer is visible
     * and redo layout (to hide/move) if needed.
     *
     * @param hideTradeMsg True if hiding the trade offer message panel and should show other controls;
     *     false if showing trade offer and should hide others
     * @see #showMessage(String)
     * @see #hideMessage()
     * @see #offerHidesControls
     * @since 1.1.08
     */
    private void hideTradeMsgShowOthers(final boolean hideTradeMsg)
    {
        if ((! offerHidesControls) && resourceSq.isVisible() && faceImg.isVisible())
            return;

        if (offerHidingControls == hideTradeMsg)
        {
            knightsLab.setVisible(hideTradeMsg);
            knightsSq.setVisible(hideTradeMsg);
            if (undosSq != null)
            {
                final boolean show = (hideTradeMsg && (game.getGameState() >= SOCGame.ROLL_OR_CARD));
                undosLab.setVisible(show);
                undosSq.setVisible(show);
            }
            if (clothSq != null)
            {
                clothLab.setVisible(hideTradeMsg);
                clothSq.setVisible(hideTradeMsg);
            }
            else if (wonderLab != null)
            {
                wonderLab.setVisible(hideTradeMsg);
            }
            resourceLab.setVisible(hideTradeMsg);
            resourceSq.setVisible(hideTradeMsg);
            developmentLab.setVisible(hideTradeMsg);
            developmentSq.setVisible(hideTradeMsg);
            roadSq.setVisible(hideTradeMsg);
            roadLab.setVisible(hideTradeMsg);
            settlementSq.setVisible(hideTradeMsg);
            settlementLab.setVisible(hideTradeMsg);
            citySq.setVisible(hideTradeMsg);
            cityLab.setVisible(hideTradeMsg);
            if (shipSq != null)
            {
                shipSq.setVisible(hideTradeMsg);
                shipLab.setVisible(hideTradeMsg);
            }
            if (playerInterface.isGameObservableVP)
            {
                inventoryScroll.setVisible(hideTradeMsg);
                if (playerInterface.isGameFullyObservable)
                    for (JComponent resComp : new JComponent[]
                        {claySq, clayLab, oreSq, oreLab, sheepSq, sheepLab,
                         wheatSq, wheatLab, woodSq, woodLab, resourceSqDivLine})
                        resComp.setVisible(hideTradeMsg);
            }

            if (inPlay && player.isRobot())
            {
                final boolean clientAlreadySat = (null != playerInterface.getClientHand());

                if (clientAlreadySat)
                    sittingRobotLockBut.setVisible(hideTradeMsg);
                else if (game.getSeatLock(playerNumber) != SOCGame.SeatLockState.LOCKED)
                    takeOverBut.setVisible(hideTradeMsg);
            }

            offerHidingControls = ! hideTradeMsg;
        }

        final boolean faceHidden = ! faceImg.isVisible();
        if (faceHidden && ! offerCounterHidingFace)
        {
            offerCounterHidingFace = true;  // correct the flag field; don't return
        }
        else if (! (faceHidden || offerCounterHidesFace))
        {
            return;
        }

        final boolean counterIsShowing = (counterOfferPanel != null) && counterOfferPanel.isVisible();
        if (offerCounterHidingFace != counterIsShowing)
        {
            faceImg.setVisible(! counterIsShowing);
            pname.setVisible(! counterIsShowing);
            vpLab.setVisible(! counterIsShowing);
            vpSq.setVisible(! counterIsShowing);
            larmyLab.setVisible(! counterIsShowing);
            lroadLab.setVisible(! counterIsShowing);
            if (svpSq != null)
            {
                final boolean vis = (! counterIsShowing) && (player.getSpecialVP() > 0);

                svpLab.setVisible(vis);
                svpSq.setVisible(vis);

                // SC_WOND: wonderLab is next to svpSq
                if (wonderLab != null)
                    wonderLab.setVisible(vis);
            }

            offerCounterHidingFace = counterIsShowing;
            invalidate();
            validate();  // must move offer panel
            repaint();
        }
    }

    /**
     * Clear the current offer.
     * If player is client, clear the numbers in the resource "offer" squares,
     * and disable the "offer" and "clear" buttons (since no resources are selected).
     * Otherwise just hide the last-displayed offer.
     *
     * @param updateSendCheckboxes If true, and player is client, update the
     *    selection checkboxes for which opponents are sent the offer.
     *    If it's currently our turn, check all boxes where the seat isn't empty.
     *    Otherwise, check only the box for the opponent whose turn it is.
     */
    public void clearOffer(boolean updateSendCheckboxes)
    {
        messagePanel.setText(null);
        messagePanel.setVisible(false);

        if (! (messageIsReset || playerTradingDisabled))
        {
            offerPanel.setVisible(false);
            offerPanel.setTradeOffer(null);
            counterOfferPanel.setVisible(false);
            counterOfferPanel.setTradeResources(null, null);
        }

        if (playerIsClient)
        {
            // clear the squares panel
            sqPanel.setValues(zero, zero);

            // reset the send squares (checkboxes)
            if (updateSendCheckboxes && ! playerTradingDisabled)
            {
                final int pcurr = game.getCurrentPlayerNumber();  // current player number
                final boolean pIsCurr = (pcurr == playerNumber);  // are we current?
                for (int i = 0; i < game.maxPlayers - 1; i++)
                {
                    boolean canSend, wantSend;
                    if (pIsCurr)
                    {
                        // send to any occupied seat
                        canSend = ! game.isSeatVacant(playerSendMap[i]);
                        wantSend = canSend && playerSendForPrevTrade[i];
                    } else {
                        // send only to current player
                        canSend = (pcurr == playerSendMap[i]);
                        wantSend = canSend;
                    }
                    playerSend[i].setBoolValue(wantSend);
                    playerSend[i].setEnabled(canSend);
                }
            }

            clearOfferBut.setEnabled(false);
            if (! playerTradingDisabled)
            {
                offerBut.setEnabled(false);
                offerBut.setToolTipText(OFFERBUTTIP_DIS);
            }
        }
        else if (offerHidesControls)
        {
            hideTradeMsgShowOthers(true);
        }

        validate();
        repaint();
    }

    /**
     * Show or hide a message in our {@link MessagePanel}.
     * Not for use with client player's hand, only other players.
     * Sets {@link #offerIsHiddenByMessage}, but does not set boolean modes
     * ({@link #messageIsReset}, {@link #messageIsDiscardOrPick}, etc.)
     * Will clear the boolean modes if message is {@code null}.
     *<P>
     * Before v2.0.00 this method was {@code tradeSetMessage}.
     *
     * @param message Message to show, or null to hide (and return tradepanel to previous display, if any).
     *      Message can be 1 line, or 2 lines with <tt>'\n'</tt>;
     *      will not automatically wrap based on message length.
     * @see #hideMessage()
     * @see #showMiscInfo(String)
     * @since 1.1.00
     */
    private void showMessage(String message)
    {
        if (playerIsClient)
            return;

        if (message != null)
        {
            offerIsHiddenByMessage = (offerPanel != null) && offerPanel.isVisible();
            messagePanel.setText(message);

            if (offerHidesControls)
                hideTradeMsgShowOthers(false);
            if (offerPanel != null)
            {
                offerPanel.setVisible(false);
                counterOfferPanel.setVisible(false);
            }
            messagePanel.setVisible(true);
            repaint();
        } else {
            // restore previous state of offer panel
            messagePanel.setVisible(false);
            messageIsDiscardOrPick = false;
            messageIsReset = false;
            if ((! offerIsHiddenByMessage) || (! inPlay))
                hideMessage();
            else
                updateCurrentOffer(false, false);
        }
    }

    /**
     * Show or hide a message related to board-reset voting.
     *
     * @param message Message to show, or null to hide
     * @throws IllegalStateException if offerIsDiscardMessage true when called
     * @since 1.1.00
     */
    public void resetBoardSetMessage(String message)
        throws IllegalStateException
    {
        if (! inPlay)
            return;
        if (messageIsDiscardOrPick)
            throw new IllegalStateException("Cannot call resetmessage when discard msg");

        showMessage(message);
        messageIsReset = (message != null);
    }

    /**
     * Show the "discarding..." or "picking resources..." message in the trade panel.
     * Indicates discard on a 7, or picking resources on a gold hex.
     * Assumes player can't be discarding and asking for board-reset at same time.
     * Not called for the client player, only for other players.
     *<P>
     * Normally, this will be cleared by {@link #updateValue(PlayerClientListener.UpdateType)} for NUMRESOURCES,
     * because that's what the server sends all other players on the player's discard or pick.
     *
     * @see #clearDiscardOrPickMsg()
     * @see SOCPlayerInterface#discardOrPickTimerSet(boolean)
     * @param isDiscard  True to show {@link #TRADEMSG_DISCARD}, false for {@link #TRADEMSG_PICKING}.
     * @return true if set, false if not set because was in reset-mode already.
     * @since 1.1.00
     */
    public boolean setDiscardOrPickMsg(final boolean isDiscard)
    {
        if (! inPlay)
            return false;
        if (messageIsReset)
            return false;

        showMessage(isDiscard ? TRADEMSG_DISCARD : TRADEMSG_PICKING);
        messageIsDiscardOrPick = true;
        return true;
    }

    /**
     * Clear the "discarding..." or "picking resources..." message in the panel.
     * Assumes player can't be discarding and asking for board-reset at same time.
     * If wasn't in discardMessage mode, do nothing.
     * @see #setDiscardOrPickMsg(boolean)
     * @since 1.1.00
     */
    public void clearDiscardOrPickMsg()
    {
        if (! messageIsDiscardOrPick)
            return;

        showMessage(null);
        messageIsDiscardOrPick = false;
    }

    /**
     * For a non-client player, show miscellaneous info in {@link #miscInfoArea} or clear it.
     * Will be visible only if {@link #messagePanel} is hidden.
     * @param info  Info text, or {@code null} to clear and hide.
     *    Since {@code miscInfoArea} is a {@link JLabel}, any newlines must be formatted as HTML:
     *    Caller must start text with <tt>&lt;html&gt;</tt> tag and replace
     *    newlines with <tt>&lt;br&gt;</tt>
     * @throws IllegalStateException if {@link #playerIsClient}
     * @see #showMessage(String)
     * @since 2.2.00
     */
    private void showMiscInfo(final String info)
        throws IllegalStateException
    {
        if (playerIsClient)
            throw new IllegalStateException("playerIsClient");

        if (miscInfoArea == null)
        {
            JLabel la = new JLabel(info != null ? info : "");
            miscInfoArea = la;
            la.setFont(vpLab.getFont());
            la.setVerticalAlignment(JLabel.TOP);
            la.setForeground(null);  // inherit panel's colors
            la.setBackground(null);
            add(la);
        }

        if ((info == null) || info.isEmpty())
        {
            miscInfoArea.setText("");
            miscInfoArea.setVisible(false);
        } else {
            miscInfoArea.setText(info);
            invalidate();  // doLayout will setVisible(true)
        }
    }

    /**
     * update the takeover button so that it only
     * allows takover when it's not the robot's turn
     */
    public void updateTakeOverButton()
    {
        if ((game.getSeatLock(playerNumber) != SOCGame.SeatLockState.LOCKED) &&
            ((game.getCurrentPlayerNumber() != playerNumber)
             || (game.getGameState() == SOCGame.NEW)
             || (game.getGameState() == SOCGame.LOADING)))
        {
            takeOverBut.setText(TAKEOVER);
        } else {
            takeOverBut.setText(SEAT_LOCKED);
        }
    }

    /**
     * Client is current player; enable or disable buttons according to game state:
     * {@link #rollBut}, {@link #doneBut}, {@link #bankBut}.
     * Call only if {@link #playerIsCurrent} and {@link #playerIsClient}.
     *<P>
     * Free Placement debug mode: Disables Play Card button and {@link #inventory}
     * if {@link SOCGame#isDebugFreePlacement()}, re-enables it after exiting that mode
     * unless {@link #inventoryItems} is empty.
     *<P>
     * v2.0.00+: In game state {@link SOCGame#PLACING_INV_ITEM}, the Play Card button's label
     * becomes {@link #CANCEL}, and {@link #inventory} is disabled, while the player places
     * an item on the board.  They can hit Cancel to return the item to their inventory instead.
     * (Checks the flag set in {@link #setCanCancelInvItemPlay(boolean)}.)
     * Once that state is over, button and inventory return to normal.
     *<P>
     * Before v1.2.01 this method was {@code updateRollButton()}.
     *
     * @since 1.1.00
     */
    private void updateRollDoneBankButtons()
    {
        final int gs = game.getGameState();

        rollBut.setEnabled(gs == SOCGame.ROLL_OR_CARD);
        doneBut.setEnabled
            ((gs <= SOCGame.START3B) || doneButIsRestart || game.canEndTurn(playerNumber));
        bankBut.setEnabled(gs == SOCGame.PLAY1);

        if (game.hasSeaBoard && (gs == SOCGame.PLACING_INV_ITEM))
        {
            // in this state only, "Play Card" becomes "Cancel"
            SOCInventoryItem placing = game.getPlacingItem();
            if (placing != null)
                canCancelInvItemPlay = placing.canCancelPlay;
            inventory.setEnabled(false);
            playCardBut.setText(CANCEL);
            playCardBut.setEnabled(canCancelInvItemPlay);
        }
        else if (game.isDebugFreePlacement() && inventory.isEnabled())
        {
            inventory.setEnabled(false);
            playCardBut.setEnabled(false);
        }
        else if ((gs == SOCGame.PLACING_ROBBER) || (gs == SOCGame.PLACING_PIRATE))
        {
            final boolean canCancel =
                (client.getServerVersion(game) >= SOCGame.VERSION_FOR_CANCEL_PLAY_CURRENT_DEV_CARD)
                && game.canCancelPlayCurrentDevCard();  // is false if placing because rolled 7
            playCardBut.setEnabled(canCancel);
            if (canCancel)
                playCardBut.setText(CANCEL);
        }
        else
        {
            if (! inventory.isEnabled())
                inventory.setEnabled(true);  // note, may still visually appear disabled; repaint doesn't fix it

            if (playCardBut.getText().equals(CANCEL))
            {
                playCardBut.setText( CARD );  // " Play Card "
            }
            enablePlayCardButton(true );       // will fail if a card has already been played this turn
        }
    }

    /**
     * update the seat lock button so that it
     * allows a player to lock an unlocked seat
     * and vice versa. Called from client when server
     * sends a SETSEATLOCK message. Updates both
     * buttons: The robot-seat-lock (when robot playing at
     * this position) and the robot-lockout (game forming,
     * seat vacant, no robot here please) buttons.
     * @since 1.1.00
     */
    public void updateSeatLockButton()
    {
        final SOCGame.SeatLockState sl = game.getSeatLock(playerNumber);

        final String lbl, tipText;
        switch (sl)
        {
        case LOCKED:
            lbl = ROBOTLOCKBUT_L;
            if (game.isPractice || (client.sVersion >= 2000))
                tipText = ROBOTLOCKBUTTIP_L;
            else
                tipText = ROBOTLOCKBUTTIP_L_OLD;
            break;

        case CLEAR_ON_RESET:
            lbl = ROBOTLOCKBUT_M;
            tipText = ROBOTLOCKBUTTIP_M;
            break;

        default:  // == case UNLOCKED:
            lbl = ROBOTLOCKBUT_U;
            if (game.isPractice || (client.sVersion >= 2000))
                tipText = ROBOTLOCKBUTTIP_U;
            else
                tipText = ROBOTLOCKBUTTIP_U_OLD;
            break;
        }

        sittingRobotLockBut.setText(lbl);
        sittingRobotLockBut.setToolTipText(tipText);

        if (sitButIsLock)
        {
            // game is still forming, so update the other "lock" button.

            boolean noPlayer = (player == null) || (player.getName() == null);
            final String buttonText, ttipText;
            if (sl == SOCGame.SeatLockState.LOCKED)
            {
                buttonText = UNLOCKSEAT;
                ttipText = UNLOCKSEATTIP;
                if (noPlayer)
                {
                    pname.setText(SITLOCKED);
                    pname.setVisible(true);
                }
            }
            else
            {
                buttonText = LOCKSEAT;
                ttipText = LOCKSEATTIP;
                if (noPlayer)
                {
                    pname.setText(" ");
                    pname.setVisible(false);
                }
            }
            sitBut.setText(buttonText);
            sitBut.setToolTipText(ttipText);

            validate();  // sitBut minimum width may change with text
            repaint();
        }
    }

    /**
     * turn the "largest army" label on or off
     *
     * @param haveIt  true if this player has the largest army
     */
    protected void setLArmy(boolean haveIt)
    {
        larmyLab.setText(haveIt ? strings.get("hpan.L.army") : "");  // "L. Army"
        larmyLab.setToolTipText(haveIt ? strings.get("hpan.L.army.tip") : null);  // "Largest Army"
    }

    /**
     * Turn the "longest road" label on or off.  If the game uses the large sea board,
     * the label shows "L. Route" instead of "L. Road".
     *
     * @param haveIt  true if this player has the longest road
     */
    protected void setLRoad(boolean haveIt)
    {
        lroadLab.setText(haveIt ? (game.hasSeaBoard ? strings.get("hpan.L.route") : strings.get("hpan.L.road")) : "");
            // "L. Route" / "L. Road"
        lroadLab.setToolTipText
            (haveIt ? (game.hasSeaBoard ? strings.get("hpan.L.route.tip") : strings.get("hpan.L.road.tip")) : null);
            // "Longest Trade Route" / "Longest Road"
    }

    /**
     * This player is playing or placing a special {@link SOCInventoryItem}, such as a gift
     * trade port in scenario {@link SOCGameOptionSet#K_SC_FTRI _SC_FTRI}.  Set a flag that
     * indicates if this play or placement can be canceled (returned to player's inventory).
     *<P>
     * Should be called only for our own client player, not other players.
     *<P>
     * Should be called before entering game state {@link SOCGame#PLACING_INV_ITEM PLACING_INV_ITEM}.
     * In that state, {@link #updateRollDoneBankButtons()} checks this flag to see if the
     * "Cancel" button should be enabled.
     *
     * @param canCancel  True if {@link SOCInventoryItem#canCancelPlay}
     */
    void setCanCancelInvItemPlay(final boolean canCancel)
    {
        canCancelInvItemPlay = canCancel;

        if (playerIsClient && playCardBut.getText().equals(CANCEL))  // should not be Cancel yet; check just in case
            playCardBut.setEnabled(canCancel);
    }

    /**
     * update the value of a player element.
     * Call this after updating game data.
     *<P>
     * If {@link #VICTORYPOINTS} is updated, and game state is {@link SOCGame#OVER}, check for winner
     * and update (player name label, victory-points tooltip, disable bank/trade btn)
     *
     * @param utype  the type of value update, such as {@link #VICTORYPOINTS}
     *            or {@link PlayerClientListener.UpdateType#Sheep}.
     */
    @SuppressWarnings("fallthrough")
    public void updateValue(PlayerClientListener.UpdateType utype)
    {
        boolean updateTotalResCount = false;

        switch (utype)
        {
        case VictoryPoints:
            /**
             * We say that we're getting the total vp, but
             * for other players this will automatically get
             * the public vp because we will assume their
             * dev card vp total is zero.
             */
            {
                int newVP = player.getTotalVP();
                vpSq.setIntValue(newVP);
                if (game.getGameState() == SOCGame.OVER)
                {
                    if (game.getPlayerWithWin() == player)
                    {
                        vpSq.setToolTipText(strings.get("hpan.winner.label.ttwithvp", newVP));  // "Winner with 12 victory points"
                        pname.setText(strings.get("hpan.winner.label", player.getName()));  // "X - Winner"
                    }
                    if (interactive)
                    {
                        bankBut.setEnabled(false);
                        bankUndoBut.setEnabled(false);
                        playCardBut.setEnabled(false);
                    }
                    doneBut.setText(DONE_RESTART);
                    doneBut.setEnabled(true);  // In case it's another player's turn
                    doneButIsRestart = true;
                }
            }
            break;

        case SpecialVictoryPoints:
            if (svpSq != null)
            {
                final int newSVP = player.getSpecialVP();
                svpSq.setIntValue(newSVP);
                final boolean vis = (newSVP != 0) && ! offerCounterHidingFace;
                svpSq.setVisible(vis);
                svpLab.setVisible(vis);
            }
            break;

        case LongestRoad:
            setLRoad(player.hasLongestRoad());
            break;

        case LargestArmy:
            setLArmy(player.hasLargestArmy());
            break;

        case Clay:
            claySq.setIntValue(player.getResources().getAmount(SOCResourceConstants.CLAY));
            updateTotalResCount = true;
            break;

        case Ore:
            oreSq.setIntValue(player.getResources().getAmount(SOCResourceConstants.ORE));
            updateTotalResCount = true;
            break;

        case Sheep:
            sheepSq.setIntValue(player.getResources().getAmount(SOCResourceConstants.SHEEP));
            updateTotalResCount = true;
            break;

        case Wheat:
            wheatSq.setIntValue(player.getResources().getAmount(SOCResourceConstants.WHEAT));
            updateTotalResCount = true;
            break;

        case Wood:
            woodSq.setIntValue(player.getResources().getAmount(SOCResourceConstants.WOOD));
            updateTotalResCount = true;
            break;

        case ResourceTotalAndDetails:
            if (playerIsClient || playerInterface.isGameFullyObservable)
            {
                // Update the 5 individual ones too, not just the total count
                final SOCResourceSet rsrc = player.getResources();
                claySq.setIntValue (rsrc.getAmount(SOCResourceConstants.CLAY));
                oreSq.setIntValue  (rsrc.getAmount(SOCResourceConstants.ORE));
                sheepSq.setIntValue(rsrc.getAmount(SOCResourceConstants.SHEEP));
                wheatSq.setIntValue(rsrc.getAmount(SOCResourceConstants.WHEAT));
                woodSq.setIntValue (rsrc.getAmount(SOCResourceConstants.WOOD));
            }
            // fall through to case Resources

        case Resources:
            updateTotalResCount = true;
            break;

        case Road:
            roadSq.setIntValue(player.getNumPieces(SOCPlayingPiece.ROAD));
            break;

        case Settlement:
            settlementSq.setIntValue(player.getNumPieces(SOCPlayingPiece.SETTLEMENT));
            if (playerIsClient)
                updateResourceTradeCosts(false);
            break;

        case City:
            citySq.setIntValue(player.getNumPieces(SOCPlayingPiece.CITY));
            break;

        case Ship:
            if (shipSq != null)
                shipSq.setIntValue(player.getNumPieces(SOCPlayingPiece.SHIP));
            break;

        case DevCards:
            developmentSq.setIntValue(player.getInventory().getTotal());
            break;

        case Knight:
            knightsSq.setIntValue(player.getNumKnights());
            break;

        case UndosRemaining:
            if (undosSq != null)
                undosSq.setIntValue(player.getUndosRemaining());
            break;

        case Cloth:
            if (clothSq != null)
                clothSq.setIntValue(player.getCloth());
            break;

        case WonderLevel:
            if (wonderLab != null)
            {
                SOCSpecialItem pWond = player.getSpecialItem(SOCGameOptionSet.K_SC_WOND, 0);
                final int pLevel = (pWond != null) ? pWond.getLevel() : 0;
                if (pLevel == 0)
                {
                    wonderLab.setText("");
                    wonderLab.setToolTipText(null);
                } else {
                    String ofWonder = null;
                    try {
                        String sv = pWond.getStringValue();  // "w3"
                        if (sv != null)
                            ofWonder = strings.get("game.specitem.sc_wond.of_" + sv);  // "of the Monument"
                    } catch (MissingResourceException e) {
                        try {
                            ofWonder = strings.get("game.specitem.sc_wond.of_fallback");  // "of a Wonder"
                        }
                        catch (MissingResourceException e2) {
                            ofWonder = "of a Wonder";
                        }
                    }
                    wonderLab.setText(strings.get("hpan.wonderlevel", pLevel));  // "Wonder Level: #"
                    wonderLab.setToolTipText
                        (strings.get("hpan.wonderlevel.tip", pLevel, SOCSpecialItem.SC_WOND_WIN_LEVEL, ofWonder));
                        // "Built # of # levels of the Monument"
                }
            }
            break;

        case Warship:
        case Unknown:
            // do nothing (avoid compiler enum warning).
            //    We don't use a default case, so that future enum values will be considered when the warning appears.
        }

        if (updateTotalResCount)
        {
            resourceSq.setIntValue(player.getResources().getTotal());

            if (messageIsDiscardOrPick)
            {
                final int gs = game.getGameState();
                if (gs != SOCGame.WAITING_FOR_PICK_GOLD_RESOURCE)
                {
                    clearDiscardOrPickMsg();
                }
//                else
//                {
//                    // Clear pick-resources message is handled above
//                    // by updateValue(NUM_PICK_GOLD_HEX_RESOURCES)
//                }
            }
        }
    }

    /**
     * This player must pick this many gold hex resources, or no longer needs to pick them.
     * Called after {@link SOCPlayer#setNeedToPickGoldHexResources(int)}.
     * Informational only: do not display a {@link SOCDiscardOrGainResDialog}.
     *<P>
     * "Clear" is handled here (has picked, numPick == 0, no longer needs to pick some).
     * "Set" (numPick &gt; 0) is handled in {@link SOCPlayerInterface#updateAtGameState()}
     * which will display "Picking resources..." in the handpanel for any non-client
     * players who need to pick.
     */
    public void updatePickGoldHexResources()
    {
        if (messageIsDiscardOrPick && (0 == player.getNeedToPickGoldHexResources()))
        {
            clearDiscardOrPickMsg();
            // Clear is handled here.
            // Set is handled in SOCPlayerInterface.updateAtGameState
            // by setting a timer: SOCPlayerInterface.discardOrPickTimerSet(false)
        }
    }

    /**
     * Re-read player's resource info and victory points, update the
     * display and resource trade costs and resourceTradeMenu text.
     * @since 1.1.00
     */
    public void updateResourcesVP()
    {
        updateValue(PlayerClientListener.UpdateType.ResourceTotalAndDetails);

        if (playerIsClient)
            updateResourceTradeCosts(false);

        updateValue(PlayerClientListener.UpdateType.VictoryPoints);
    }

    /**
     * If playerIsClient, update cost of bank/port trade per resource.
     * Update resourceTradeCost numbers and resourceTradeMenu text.
     *
     * @param doInit If true, fill resourceTradeMenu[] with newly constructed menus.
     * @since 1.1.00
     */
    public void updateResourceTradeCosts(boolean doInit)
    {
        boolean has3Port = player.getPortFlag(SOCBoard.MISC_PORT);

        for (int i = SOCResourceConstants.CLAY;
                i <= SOCResourceConstants.WOOD; ++i)
        {
            int oldCost = resourceTradeCost[i];
            int newCost;
            if (player.getPortFlag(i))
                newCost = 2;
            else if (has3Port)
                newCost = 3;
            else
                newCost = 4;

            if (doInit || (newCost != oldCost))
            {
                resourceTradeCost[i] = newCost;

                /**
                 * Update menu text
                 */
                if (! doInit)
                {
                    resourceTradeMenu[i].updateCost(newCost);
                }
                else
                {
                    ColorSquare resSq;
                    switch (i)
                    {
                    case SOCResourceConstants.CLAY:
                        resSq = claySq;  break;
                    case SOCResourceConstants.ORE:
                        resSq = oreSq;   break;
                    case SOCResourceConstants.SHEEP:
                        resSq = sheepSq; break;
                    case SOCResourceConstants.WHEAT:
                        resSq = wheatSq; break;
                    case SOCResourceConstants.WOOD:
                        resSq = woodSq;  break;
                    default:
                        // Should not happen
                        resSq = null;
                    }
                    resourceTradeMenu[i] = new
                        ResourceTradeTypeMenu(this, i, resSq, newCost);
                }
            }
        }
    }

    /**
     * Is this panel showing the client's player?
     * @see #isClientAndCurrentPlayer()
     * @see SOCPlayerInterface#getClientHand()
     * @since 1.1.00
     */
    public boolean isClientPlayer()
    {
        return (playerIsClient);
    }

    /**
     * Is this panel showing the client's player,
     * and is that player the game's current player?
     *<P>
     * Note that because of the order of network messages,
     * after this player's turn, there's a brief time when
     * the state becomes ROLL_OR_CARD again, before the current player
     * is changed to the next player.  So, it appears that
     * this player can roll again, but they cannot.
     * To guard against this, use {@link #isClientAndCurrentlyCanRoll()} instead.
     *
     * @see SOCPlayerInterface#isClientCurrentPlayer()
     * @since 1.1.00
     */
    public boolean isClientAndCurrentPlayer()
    {
        return (playerIsClient && playerIsCurrent);
    }

    /**
     * Is this panel showing the client's player,
     * and is that player the game's current player,
     * and are they able to roll the dice right now?
     * @since 1.1.09
     */
    public boolean isClientAndCurrentlyCanRoll()
    {
        return playerIsClient && playerIsCurrent
           && (rollBut != null) && rollBut.isEnabled();
    }

    /** Set or clear the roll prompt / auto-roll countdown display.
     *
     * @param prompt The message to display, or null to clear it.
     * @param cancelTimer Cancel {@link #autoRollTimerTask}, for use with null prompt
     * @since 1.1.00
     */
    protected void setRollPrompt(String prompt, final boolean cancelTimer)
    {
        boolean wasUse = rollPromptInUse;
        rollPromptInUse = (prompt != null);
        if (rollPromptInUse)
        {
            rollPromptCountdownLab.setText(prompt);
            rollPromptCountdownLab.repaint();
        }
        else if (wasUse)
        {
            rollPromptCountdownLab.setText(" ");
            rollPromptCountdownLab.repaint();
        }

        if (cancelTimer)
        {
            if (autoRollTimerTask != null)
            {
                autoRollTimerTask.cancel();
                autoRollTimerTask = null;
            }
        }
    }

    /**
     * For {@link SOCPlayerInterface}'s use, to set its size and position
     * @return the stand-in blank colorsquare: not a subcomponent, but shows up when handpanel is hidden
     * @see #setBounds(int, int, int, int)
     * @since 1.1.06
     */
    public ColorSquare getBlankStandIn()
    {
        return blankStandIn;
    }

    /**
     * Overriden to also update {@link #getBlankStandIn()} bounds.
     * @since 1.1.06
     */
    @Override
    public void setBounds(int x, int y, int width, int height)
    {
        super.setBounds(x, y, width, height);
        if (blankStandIn != null)
            blankStandIn.setBounds(x, y, width, height);
    }

    /**
     * Custom layout for player hand panel.
     * Different arrangements for our hand, other player's hand, or empty seat.
     * See comments for arrangement details.
     */
    @Override
    public void doLayout()
    {
        final Dimension dim = getSize();
        final int displayScale = playerInterface.displayScale;
        final int inset = 3 * displayScale;  // margin from edge of panel; was 8 before 1.1.08
        final int space = 2 * displayScale;  // vertical and horizontal spacing between most items

        final FontMetrics fm = this.getFontMetrics(this.getFont());
        final int lineH = ColorSquare.HEIGHT * displayScale;  // layout's basic line height; most rows have a ColorSquare

        faceImg.setLocation(inset, inset);
            // setLocation even if ! inPlay (hidden), so it doesn't visibly move when player sits

        if (! inPlay)
        {
            /* just show the 'sit' button */
            /* and the 'robot' button     */
            /* and pname label, centered  */

            final int sitW;
            if (fm == null)
                sitW = 70 * displayScale;
            else if (sitButIsLock)
            {
                final int wLock = fm.stringWidth(LOCKSEAT),
                          wUnlock = fm.stringWidth(UNLOCKSEAT);
                sitW = 24 * displayScale + ((wLock > wUnlock) ? wLock : wUnlock);
            } else {
                sitW = 24 * displayScale + fm.stringWidth(sitBut.getText());
            }

            sitBut.setBounds((dim.width - sitW) / 2, (dim.height - (55 * displayScale)) / 2, sitW, 40 * displayScale);
                // slightly above center: when truly centered, looks too low
            pname.setHorizontalAlignment(SwingConstants.CENTER);
            pname.setBounds(inset, inset, dim.width - (2*inset), lineH);
        }
        else
        {
            final int faceW = 40 * displayScale;  // face icon width
            final int pnameW = dim.width - (inset + faceW + inset + inset);  // player name width, to right of face
            final int sqSize = ColorSquare.WIDTH * displayScale;

            // Top of panel: Face icon, player name to right (left-aligned)
            // (faceImg is already positioned)
            pname.setHorizontalAlignment(SwingConstants.LEFT);
            pname.setBounds(inset + faceW + inset, inset, pnameW, lineH);

            // To right of face, below player name:
            // Victory Points count, Largest Army, Longest Road
            final int vpW = fm.stringWidth(vpLab.getText().replace(' ','_'));
                // Bug in stringWidth does not give correct size for ' ' in some versions
            int y = inset + lineH + 2*space;
            vpLab.setBounds(inset + faceW + inset, y, vpW, lineH);
            vpSq.setLocation(inset + faceW + inset + vpW + space, y);

            final int topStuffW = inset + faceW + inset + vpW + space + sqSize + space;
            int topFaceAreaHeight = y + lineH;

            // always position these: though they may not be visible
            larmyLab.setBounds(topStuffW, y, (dim.width - (topStuffW + inset + space)) / 2, lineH);
            lroadLab.setBounds(topStuffW + ((dim.width - (topStuffW + inset + space)) / 2) + space, y,
                (dim.width - (topStuffW + inset + space)) / 2, lineH);

            // SVP goes below Victory Points count; usually unused or 0, thus invisible
            if (svpSq != null)
            {
                y += (lineH + displayScale);
                topFaceAreaHeight += (lineH + displayScale);

                svpLab.setBounds(inset + faceW + inset, y, vpW, lineH);
                svpSq.setLocation(inset + faceW + inset + vpW + space, y);

                if (wonderLab != null)
                {
                    // SC_WOND: Show Wonder Level next to svpSq.
                    // Since SC_WOND requires game.hasSeaBoard, svpSq != null for SC_WOND.
                    final int x = svpSq.getX() + sqSize + space;
                    wonderLab.setBounds(x, y, dim.width - x - space, lineH);
                }
            }

            if (topFaceAreaHeight < (inset + faceW + inset))
                topFaceAreaHeight = inset + faceW + inset;

            // If nonzero, should lay out per-resource count squares & dev card inventory starting at this Y-position
            int resourceInventoryTop = 0;

            if (playerIsClient)
            {
                /* This is our hand */

                // Top area has rows for:
                // - Player name
                // - VP count, largest army, longest road
                //   (If game hasn't started yet, "Start Game" button is here instead of that row)
                // - SVP if applicable, info for wonder or cloth scenario
                // topFaceAreaHeight = height of all that top area
                // To left below top area: Trade area
                //   (Give/Get and SquaresPanel; below that, Offer button and checkboxes, then Clear/Bank buttons)
                // To left below trade area: Resource counts
                //   (Clay, Ore, Sheep, Wheat, Wood, Total)
                // To right below top area: Piece counts
                //   (Soldiers, Roads, Settlements, Cities, Ships)
                // To right below piece counts: Dev card list, undo count, Play button
                // Bottom of panel: 1 button row: Quit to left; Roll, Restart to right

                final Dimension sqpDim = sqPanel.getSize();  // Trading SquaresPanel (doesn't include Give/Get labels)
                final int labelspc = fm.stringWidth("_") / 3;  // Bug in stringWidth does not give correct size for ' '
                final int giveW;  // width of trading Give/Get labels
                {
                    final int gv = fm.stringWidth(GIVE), gt = fm.stringWidth(GET);
                    giveW = ((gv > gt) ? gv : gt) + labelspc + 2 * displayScale;
                }
                // int clearW = fm.stringWidth(CLEAR.replace(' ','_'));
                // int bankW = fm.stringWidth(BANK.replace(' ','_'));
                final int resCardsH = 6 * (lineH + space);   // Clay,Ore,Sheep,Wheat,Wood,Total
                final int tradeH = sqpDim.height + space + (2 * (lineH + space));  // sqPanel + 2 rows of buttons
                final int sectionSpace = (dim.height - (topFaceAreaHeight + resCardsH + tradeH + inset)) / 5;
                    // will use 1x sectionSpace above trade area, and 2x above & below resource/inventory area
                final int tradeY = topFaceAreaHeight + sectionSpace;  // top of trade area
                final int devCardsY = tradeY + tradeH + (2 * sectionSpace);  // top of resources/dev card list

                // Always reposition everything
                startBut.setBounds
                    (inset + faceW + inset, inset + lineH + space, dim.width - (inset + faceW + inset + inset), lineH);

                // Below face, player name, VP count, etc:
                // Section spacer, then:
                // Trade area to left; item counts to right (soldiers,roads,settlements,cities,ships)

                // Trading: Give,Get labels to left of SquaresPanel
                giveLab.setBounds(inset, tradeY, giveW, lineH);
                getLab.setBounds(inset, tradeY + ColorSquareLarger.HEIGHT_L * displayScale, giveW, lineH);
                sqPanel.setLocation(inset + giveW + space, tradeY);

                // 3 rows of buttons right below SquaresPanel:
                // - Offer button, playerSend checkboxes (3 or 5)
                // - Clear, Bank/Port
                // - Undo button (below Bank/Port, leaving room on left for resource card counts)

                final int tbW = ((giveW + sqpDim.width) / 2);
                final int tbX = inset;
                int tbY = tradeY + sqpDim.height + space;
                if (offerBut != null)
                {
                    if (game.maxPlayers == 4)
                        offerBut.setBounds(tbX, tbY, tbW, lineH);
                    else  // 6-player: leave room for 5 checkboxes
                        offerBut.setBounds(tbX, tbY, (2 * tbW) + space - (5 * (1 + sqSize)), lineH);
                }
                clearOfferBut.setBounds(tbX, tbY + lineH + space, tbW, lineH);
                bankBut.setBounds(tbX + tbW + space, tbY + lineH + space, tbW, lineH);
                bankUndoBut.setBounds(tbX + tbW + space, tbY + 2 * (lineH + space), tbW, lineH);

                if (! playerTradingDisabled)
                {
                    // Checkboxes to select players to send trade offers
                    if (game.maxPlayers == 4)
                    {
                        playerSend[0].setLocation(tbX + tbW + space, tbY);
                        playerSend[1].setLocation(tbX + tbW + space + ((tbW - sqSize) / 2), tbY);
                        playerSend[2].setLocation((tbX + tbW + space + tbW) - sqSize, tbY);
                    } else {
                        // 6-player: 5 checkboxes
                        int px = tbX + (2 * (space + tbW)) - sqSize - 1;
                        for (int pi = 4; pi >=0; --pi, px -= (sqSize + 1))
                            playerSend[pi].setLocation(px, tbY);
                    }
                }

                // Calc knightsW minimum width needed from label texts
                final int knightsW;
                {
                    int wmax = 0;
                    JLabel[] labs = new JLabel[]{clothLab, knightsLab, roadLab, settlementLab, cityLab, shipLab};
                    for (JLabel L : labs)
                    {
                        if (L == null)
                            continue;
                        int w = fm.stringWidth(L.getText());
                        if (w > wmax)
                            wmax = w;
                    }
                    wmax += 2;  // +2 because Label text is inset from column 0

                    // make sure not more than half panel width
                    int wHalf = (dim.width - sqSize - (8 * displayScale)) / 2;
                    if (wmax > wHalf)
                        wmax = wHalf;

                    knightsW = wmax;
                }

                // Various item counts, to the right of give/get/offer/trade area
                int x = dim.width - inset - sqSize;  // squares' x-pos; labels will be to their left
                if (clothSq != null)
                {
                    clothLab.setBounds(x - knightsW - space, tradeY - (lineH + space), knightsW, lineH);
                    clothSq.setLocation(x, tradeY - (lineH + space));
                }
                knightsLab.setBounds(x - knightsW - space, tradeY, knightsW, lineH);
                knightsSq.setLocation(x, tradeY);
                roadLab.setBounds(x - knightsW - space, tradeY + lineH + space, knightsW, lineH);
                roadSq.setLocation(x, tradeY + lineH + space);
                settlementLab.setBounds(x - knightsW - space, tradeY + (2 * (lineH + space)), knightsW, lineH);
                settlementSq.setLocation(x, tradeY + (2 * (lineH + space)));
                cityLab.setBounds(x - knightsW - space, tradeY + (3 * (lineH + space)), knightsW, lineH);
                citySq.setLocation(x, tradeY + (3 * (lineH + space)));
                if (shipSq != null)
                {
                    shipLab.setBounds(x - knightsW - space, tradeY + (4 * (lineH + space)), knightsW, lineH);
                    shipSq.setLocation(x, tradeY + (4 * (lineH + space)));
                }

                // Position the player's resource counts and dev card inventory
                // in middle vertical area between bottom of Clear button, top of Quit button
                // Layout is done later, at "if (resourceInventoryTop != 0)"
                resourceInventoryTop = devCardsY;

                // Bottom of panel:
                // 1 row of buttons: Quit to left; Roll, Restart to right
                final int bbW = 50 * displayScale;
                tbY = dim.height - lineH - inset;
                // Label lines up over Roll button
                rollPromptCountdownLab.setBounds
                    (dim.width - (bbW + space + bbW + inset), tbY - lineH, dim.width - 2*inset, lineH);
                quitBut.setBounds(inset, tbY, bbW, lineH);
                rollBut.setBounds(dim.width - (bbW + space + bbW + inset), tbY, bbW, lineH);
                doneBut.setBounds(dim.width - inset - bbW, tbY, bbW, lineH);

                offerHidesControls = false;  // since it won't ever be showing
                offerCounterHidesFace = false;
            }
            else
            {
                /* This is another player's hand */

                // Top area has rows for:
                // - Player name
                // - VP count, largest army, longest road
                // - SVP if applicable, info for wonder or cloth scenario
                // topFaceAreaHeight = height of all that top area
                // MessagePanel or Trade offer/counteroffer appears in center when a trade is active
                // Bottom has columns of item counts on left, right, having 3 or 4 rows:
                //   Cloth (if that scenario), Soldiers, Res, Dev Cards to left;
                //   Undos (if using gameopt UBL), Ships (if sea board), Roads, Settlements, Cities to right
                //   Robot lock button (during play) in bottom center

                final boolean wasHidesControls = offerHidesControls;  // if changes here, will call hideTradeMsgShowOthers

                boolean hasTakeoverBut = false, hasSittingRobotLockBut = false;
                if (player.isRobot())
                {
                    // "Take Over" button if client is observer (not seated at this game),
                    // otherwise Lock/Unlock button during play (sittingRobotLockBut):
                    // Just above the lower-left, lower-right columns of item counts

                    int lowerY = dim.height - ((4 * (lineH + space)) + inset);
                    int yb = lowerY - (5 * displayScale);
                    if (game.hasSeaBoard)
                        yb -= (lineH + space);

                    final int pix9 = 9 * displayScale;
                    if (playerInterface.getClientPlayer() == null)
                    {
                        takeOverBut.setBounds(pix9, yb, dim.width - 2 * pix9, lineH + space);
                        hasTakeoverBut = true;
                    }
                    else if (sittingRobotLockBut.isVisible())
                    {
                        sittingRobotLockBut.setBounds(pix9, yb, dim.width - 2 * pix9, lineH + space);
                        hasSittingRobotLockBut = true;
                    }
                }

                // Are we tall enough for room, under trading panel(s), for other controls?
                // If not, they will be hid when offer is visible.
                final boolean isCounterOfferMode = (counterOfferPanel != null) && counterOfferPanel.isVisible();
                final Dimension offerPrefSize = (offerPanel != null)
                    ? offerPanel.getPreferredSize()
                    : null;  // if player trading disabled, won't use offerPrefSize for messagePanel
                int offerMinHeight = (offerPrefSize != null)
                        ? offerPrefSize.height
                        : ColorSquare.HEIGHT,  // small stand-in
                    counterOfferHeight = (counterOfferPanel != null)
                        ? counterOfferPanel.getPreferredHeight(false)
                        : ColorSquare.HEIGHT;  // small stand-in
                if (isCounterOfferMode)
                    offerMinHeight += counterOfferHeight + space;

                int numBottomLines = (hasTakeoverBut || hasSittingRobotLockBut) ? 5 : 4;
                if (game.hasSeaBoard)
                    ++numBottomLines;  // ship count
                final int resInventoryHeight = (playerInterface.isGameObservableVP) ? (6 * (lineH + space)) : 0;
                final int availHeightNoHide =
                    (dim.height - topFaceAreaHeight - resInventoryHeight - (numBottomLines * (lineH + space)));
                int miy = 0, mih = 0;  // miscInfoArea y and height, if visible

                if ((availHeightNoHide < offerMinHeight) && ! playerTradingDisabled)
                {
                    // Use compact mode; maybe won't have to hide other controls.
                    // Update trade panel width/height vars

                    int[] prefSz = offerPanel.getCompactPreferredSize();
                    offerPrefSize.width = prefSz[0];
                    offerPrefSize.height = prefSz[1];
                    offerMinHeight = prefSz[1];
                    if (isCounterOfferMode)
                    {
                        prefSz = counterOfferPanel.getCompactPreferredSize();
                        counterOfferHeight = prefSz[1];
                        offerMinHeight += counterOfferHeight + space;
                    }
                }

                offerHidesControls = offerHidingControls
                    || ((availHeightNoHide < offerMinHeight) && ! playerTradingDisabled);
                if (offerHidesControls && ! playerTradingDisabled)
                {
                    // This flag is set here based on newly calculated layout,
                    // for use later when changing offerCounterHidingFace
                    offerCounterHidesFace =
                        (dim.height - offerMinHeight) < topFaceAreaHeight;

                    final int offerW = Math.min(dim.width - (2 * inset), offerPrefSize.width);
                    final int py, ph;

                    // This is a dynamic flag, set by hideTradeMsgShowOthers
                    // when the user clicks button to show/hide the counter-offer.
                    // If true now, hideTradeMsgShowOthers has already hid faceImg,
                    // pname, vpLab and vpSq, to make room for it.
                    if (offerCounterHidingFace)
                    {
                        py = inset;
                        ph = Math.min(dim.height - (2 * inset), offerPrefSize.height);
                        // messagePanel is hidden, since offerCounterHidingFace.
                        offerPanel.setBounds(inset, py, offerW, ph);
                        counterOfferPanel.setBounds
                            (inset, py + ph + space, offerW, counterOfferHeight);
                    } else {
                        py = topFaceAreaHeight;
                        ph = Math.min(dim.height - (py + space), offerPrefSize.height);
                        messagePanel.setBounds(inset, py, offerW, ph);
                        offerPanel.setBounds
                            (inset, py, offerW, ph);
                        counterOfferPanel.setBounds
                            (inset, py + ph + space, offerW, counterOfferHeight);

                        if (resInventoryHeight > 0)
                            resourceInventoryTop = topFaceAreaHeight + space;
                    }

                    if (miscInfoArea != null)
                    {
                        if ((messagePanel != null) && messagePanel.isVisible())
                        {
                            miscInfoArea.setVisible(false);
                        } else {
                            miy = py;
                            mih = ph + counterOfferHeight;
                        }
                    }

                } else {
                    // usual size & position

                    int py = topFaceAreaHeight;

                    if (resInventoryHeight > 0)
                        // position those just above bottom area
                        resourceInventoryTop = dim.height - resInventoryHeight - (numBottomLines * (lineH + space));

                    if (offerPanel != null)
                    {
                        messagePanel.setBounds(inset, py, offerPrefSize.width, offerPrefSize.height);
                        offerPanel.setBounds(inset, py, offerPrefSize.width, offerPrefSize.height);

                        if (isCounterOfferMode)
                        {
                            py += offerPrefSize.height + space;
                            counterOfferPanel.setBounds
                                (inset, py, offerPrefSize.width, counterOfferHeight);
                        }
                    } else {
                        Dimension msgPrefSize = messagePanel.getPreferredSize();
                        if (msgPrefSize.width > (dim.width - inset))
                            msgPrefSize.width = (dim.width - inset);
                        if (msgPrefSize.height > availHeightNoHide)
                            msgPrefSize.height = availHeightNoHide;

                        messagePanel.setBounds(inset, py, msgPrefSize.width, msgPrefSize.height);
                    }

                    if (miscInfoArea != null)
                    {
                        if (messagePanel.isVisible())
                        {
                            miscInfoArea.setVisible(false);
                        } else {
                            miy = py + space;
                            mih = availHeightNoHide - inset - space;
                        }
                    }

                    offerCounterHidesFace = false;
                }
                if (mih != 0)
                {
                    if (mih < lineH)
                        mih = lineH;
                    miscInfoArea.setBounds(inset, miy, dim.width - 2 * inset, mih);
                    miscInfoArea.setVisible(true);
                }
                if (offerPanel != null)
                {
                    offerPanel.validate();
                    if (isCounterOfferMode)
                        counterOfferPanel.validate();
                }
                messagePanel.validate();

                // Calc stlmtsW, dcardsW minimum widths needed from label texts
                final int stlmtsW;
                {
                    int wmax = 0, w;
                    JLabel[] labs = new JLabel[]{shipLab, roadLab, settlementLab, cityLab, undosLab};
                    for (JLabel L : labs)
                    {
                        if (L == null)
                            continue;
                        w = fm.stringWidth(L.getText());
                        if (w > wmax)
                            wmax = w;
                    }

                    wmax += 10 * displayScale;  // for inset before and spacing after label

                    // make sure not more than half panel width
                    int wHalf = (dim.width - sqSize - (8 * displayScale)) / 2;
                    if (wmax > wHalf)
                        wmax = wHalf;

                    stlmtsW = wmax;
                }
                final int dcardsW;
                {
                    // developmentLab

                    int wmax = 0, w;
                    JLabel[] labs = new JLabel[]{clothLab, knightsLab};
                    for (JLabel L : labs)
                    {
                        if (L == null)
                            continue;
                        w = fm.stringWidth(L.getText());
                        if (w > wmax)
                            wmax = w;
                    }
                    w = fm.stringWidth(resourceLab.getText());  // is Label, not JLabel like the labs above
                    if (w > wmax)
                        wmax = w;
                    w = fm.stringWidth(developmentLab.getText());
                    if (w > wmax)
                        wmax = w;

                    wmax += 2;  // for insets within label

                    // make sure not more than half panel width
                    int wHalf = (dim.width - sqSize - (8 * displayScale)) / 2;
                    if (wmax > wHalf)
                        wmax = wHalf;

                    dcardsW = wmax;
                }

                final int lowerY = dim.height - ((4 * (lineH + space)) + inset);

                // Lower-left: Column of item counts:
                // Cloth, Soldiers, Resources, Dev Cards
                resourceLab.setBounds(inset, lowerY + (2 * (lineH + space)), dcardsW, lineH);
                resourceSq.setLocation(inset + dcardsW + space, lowerY + (2 * (lineH + space)));
                developmentLab.setBounds(inset, lowerY + (3 * (lineH + space)), dcardsW, lineH);
                developmentSq.setLocation(inset + dcardsW + space, lowerY + (3 * (lineH + space)));
                knightsLab.setBounds(inset, lowerY + (lineH + space), dcardsW, lineH);
                knightsSq.setLocation(inset + dcardsW + space, lowerY + (lineH + space));
                if (clothSq != null)
                {
                    clothLab.setBounds(inset, lowerY, dcardsW, lineH);
                    clothSq.setLocation(inset + dcardsW + space, lowerY);
                }

                // Lower-right: Column of piece counts:
                // Undos, Roads, Settlements, Cities, Ships
                int x = dim.width - inset - sqSize;  // squares' x-pos; labels will be to their left
                y = lowerY;
                if (shipSq == null)
                    y += (lineH + space);
                if (undosSq != null)
                {
                    // goes above roadSq
                    y -= (lineH + space);
                    undosLab.setBounds(x - stlmtsW - space, y, stlmtsW, lineH);
                    undosSq.setLocation(x, y);
                    y += (lineH + space);

                    // undosSq puts this column on same row as takeover/unlock button, so make that less wide
                    // and align it flush left
                    JButton btn = null;
                    if (hasTakeoverBut)
                        btn = takeOverBut;
                    else if (hasSittingRobotLockBut)
                        btn = sittingRobotLockBut;

                    if (btn != null)
                        btn.setBounds(inset, btn.getY(), x - stlmtsW - (3 * space) - inset, btn.getHeight());
                }
                roadLab.setBounds(x - stlmtsW - space, y, stlmtsW, lineH);
                roadSq.setLocation(x, y);
                y += (lineH + space);
                settlementLab.setBounds(x - stlmtsW - space, y, stlmtsW, lineH);
                settlementSq.setLocation(x, y);
                y += (lineH + space);
                cityLab.setBounds(x - stlmtsW - space, y, stlmtsW, lineH);
                citySq.setLocation(x, y);
                if (shipSq != null)
                {
                    y += (lineH + space);
                    shipLab.setBounds(x - stlmtsW - space, y, stlmtsW, lineH);
                    shipSq.setLocation(x, y);
                }

                if (((wasHidesControls != offerHidesControls) || (offerCounterHidingFace != offerCounterHidesFace))
                    && (messagePanel.isVisible() || ((offerPanel != null) && offerPanel.isVisible())))
                    hideTradeMsgShowOthers(false);
            }

            if (resourceInventoryTop != 0)
            {
                // Client player's hand panel, or observable game:
                // Player's resource counts and dev card inventory
                // - Left side: Resource count squares take up 6 rows of (lineH + space)
                // - Right: Inventory takes 5 rows, so is + 1/2 lineH from resources

                int sheepW = doLayout_resourceLabelsWidth;  // width of longest localized string clay/sheep/ore/wheat/wood
                if (sheepW == 0)
                {
                    final int labelspc = fm.stringWidth("_") / 3;  // Bug in old stringWidth does not give correct size for ' '
                    int wmax = 0;
                    final JLabel[] rLabs = { clayLab, oreLab, sheepLab, wheatLab, woodLab };
                    for (int i = 0; i < rLabs.length; ++i)
                    {
                        final JLabel rl = rLabs[i];
                        if (rl != null)
                        {
                            final String txt = rl.getText();
                            if (txt != null)
                            {
                                final int w = fm.stringWidth(rl.getText());
                                if (w > wmax)
                                    wmax = w;
                            }
                        }
                    }
                    if (wmax == 0)
                        wmax = fm.stringWidth("Sheep:");  // fallback

                    sheepW = wmax + labelspc;
                    doLayout_resourceLabelsWidth = sheepW;
                }

                int tbY;
                if (playerIsClient || playerInterface.isGameFullyObservable)
                {
                    tbY = resourceInventoryTop;

                    clayLab.setBounds(inset, tbY, sheepW, lineH);
                    claySq.setLocation(inset + sheepW + space, tbY);
                    tbY += (lineH + space);
                    oreLab.setBounds(inset, tbY, sheepW, lineH);
                    oreSq.setLocation(inset + sheepW + space, tbY);
                    tbY += (lineH + space);
                    sheepLab.setBounds(inset, tbY, sheepW, lineH);
                    sheepSq.setLocation(inset + sheepW + space, tbY);
                    tbY += (lineH + space);
                    wheatLab.setBounds(inset, tbY, sheepW, lineH);
                    wheatSq.setLocation(inset + sheepW + space, tbY);
                    tbY += (lineH + space);
                    woodLab.setBounds(inset, tbY, sheepW, lineH);
                    woodSq.setLocation(inset + sheepW + space, tbY);
                    // Line between woodSq, resourceSq
                    tbY += (lineH + space);
                    resourceSqDivLine.setBounds(inset + space, tbY - displayScale, sheepW + sqSize, displayScale);
                    // Total Resources
                    ++tbY;
                    resourceLab.setBounds(inset, tbY, sheepW, lineH);
                    resourceSq.setLocation(inset + sheepW + space, tbY);
                }

                // To the right of resource counts:
                // Development Card list, with Undo count and Play button below
                final int clW = dim.width - (inset + sheepW + space + sqSize + (4 * space) + inset);
                final int clX = inset + sheepW + space + sqSize + (4 * space);
                final int pcW = 10 * displayScale + fm.stringWidth(CARD.replace(' ','_')); // Play Card; bug in stringWidth(" ")
                tbY = resourceInventoryTop + ((lineH + space) / 2);
                inventoryScroll.setBounds
                    (clX, tbY, clW, (4 * (lineH + space)) - 2 * displayScale);
                y = tbY + (4 * (lineH + space));
                int btnX;
                if (undosSq != null)
                {
                    final int txtW = fm.stringWidth(undosLab.getText());
                    btnX = clW - pcW + clX;  // playCardBut at right margin
                    int sqX = clX + txtW + space;  // assume undosLab will be at clX,
                        // but if undosSq needs to move left to avoid overlap, will also move undosLab
                    if (sqX + sqSize + space > btnX)
                        sqX = btnX - (sqSize + space);
                    undosLab.setBounds(sqX - txtW - space, y, txtW + 2 * displayScale, lineH);
                    undosSq.setLocation(sqX, y);
                } else {
                    btnX = ((clW - pcW) / 2) + clX;  // playCardBut centered
                }
                playCardBut.setBounds(btnX, y, pcW, lineH);
            }
        }
    }


    /**
     * Used for countdown before auto-roll of the current player.
     * Updates on-screen countdown, fires auto-roll at 0.
     *
     * @see SOCHandPanel#AUTOROLL_TIME
     * @see SOCHandPanel#autoRollSetupTimer()
     *
     * @author Jeremy D Monin &lt;jeremy@nand.net&gt;
     * @since 1.1.00
     */
    protected class HandPanelAutoRollTask extends java.util.TimerTask
    {
        int timeRemain;  // seconds displayed, seconds at start of "run" tick

        protected HandPanelAutoRollTask()
        {
            timeRemain = AUTOROLL_TIME;
        }

        @Override
        public void run()
        {
            // for debugging
            if (Thread.currentThread().getName().startsWith("Thread-"))
            {
                try {
                    Thread.currentThread().setName("timertask-autoroll");
                }
                catch (Throwable ignore) {}
            }

            // autoroll function
            try
            {
                if (timeRemain > 0)
                {
                    setRollPrompt(MessageFormat.format(AUTOROLL_COUNTDOWN, timeRemain ), false);
                } else {
                    clickRollButton();  // Clear prompt, click Roll
                    cancel();  // End of countdown for this timer
                }
            }
            catch (Throwable thr)
            {
                playerInterface.chatPrintStackTrace(thr);
            }
            finally
            {
                --timeRemain;  // for next tick
            }
        }

    }  // inner class HandPanelAutoRollTask

    /**
     * Menu item for right-click on resource square to trade with bank/port.
     *
     * @see soc.client.SOCHandPanel.ResourceTradePopupMenu
     * @author Jeremy D Monin &lt;jeremy@nand.net&gt;
     * @since 1.1.00
     */
    protected static class ResourceTradeMenuItem extends MenuItem
    {
        // TODO: INT_1 is declared final, so it can never be changed. Why not just
        // use the literal "1" in its place?
//        private static final Integer INT_1 = 1;  // resource quantity for string formats

        private final SOCGame game;  // needed only for SOCStringManager.getSpecial
        private int tradeFrom, tradeTo;
        private int tradeNum;
        private boolean shortTxt;

        /**
         * Create a bank/port trade MenuItem, with text such as "Trade 2 brick for 1 wheat".
         *
         * @param game     Game reference, needed for {@link SOCStringManager#getSpecial(SOCGame, String, Object...)}
         * @param numFrom  Number of resources to trade for 1 resource
         * @param typeFrom Source resource type, as in {@link SOCResourceConstants}.
         * @param typeTo   Target resource type, as in {@link SOCResourceConstants}.
         *                 If typeFrom == typeTo, menuitem will be disabled.
         * @param shortText If true, short ("For 1 wheat") vs full "Trade 2 brick for 1 wheat"
         */
        public ResourceTradeMenuItem(final SOCGame game, int numFrom, int typeFrom, int typeTo, boolean shortText)
        {
            super( (shortText
                    ? strings.getSpecial(game, "board.trade.for.1.rsrc", 1, typeTo)     // "For 1 sheep"
                    : strings.getSpecial(game, "board.trade.trade.x.rsrcs.for.1.rsrc", numFrom, typeFrom, 1, typeTo)
                    // "Trade 3 wheat for 1 sheep"
                    ) );
            this.game = game;
            tradeNum = numFrom;
            tradeFrom = typeFrom;
            tradeTo = typeTo;
            shortTxt = shortText;
            if (tradeFrom == tradeTo)
                setEnabled(false);
        }

        /**
         * Update menu item text to new cost of trade.
         * @param numFrom Trade this many resources;
         *                if the number is unchanged, the text is not updated.
         */
        public void setCost(int numFrom)
        {
            if (tradeNum == numFrom)
                return;
            tradeNum = numFrom;
            if (shortTxt)
                setLabel(strings.getSpecial(game, "board.trade.for.1.rsrc", 1, tradeTo));     // "For 1 sheep"
            else
                setLabel(strings.getSpecial
                    (game, "board.trade.trade.x.rsrcs.for.1.rsrc", numFrom, tradeFrom, 1, tradeTo));
                    // "Trade 3 wheat for 1 sheep"
        }

        /**
         * Enable or disable this menu item.
         * If from-to resources are same, always disabled.
         */
        @Override
        public void setEnabled(boolean enable)
        {
            if (tradeFrom == tradeTo)
                enable = false;
            super.setEnabled(enable);
        }

        /**
         * @return the resource type to trade from, shown in this menu item text
         */
        public int getTradeFrom()
        {
            return tradeFrom;
        }

        /**
         * @return the resource type to trade to, shown in this menu item text
         */
        public int getTradeTo()
        {
            return tradeTo;
        }

        /**
         * Create a bank-trade-request, send to the server.
         */
        public void createBankTradeRequest(SOCHandPanel hp)
        {
            // Code like actionPerformed for BANK button
            if (game.getGameState() != SOCGame.PLAY1)
            {
                hp.getPlayerInterface().print("* " + strings.get("hpan.trade.msg.notnow") + "\n");
                    // "You cannot trade at this time."
                return;
            }

            int[] give = new int[5];
            int[] get = new int[5];
            give[tradeFrom - 1] = tradeNum;
            get[tradeTo - 1] = 1;
            hp.createSendBankTradeRequest(give, get, false);
        }

    }  // ResourceTradeMenuItem

    /**
     * Menu for right-click on resource square to trade with bank/port.
     *
     * @see SOCHandPanel.ResourceTradeTypeMenu
     * @see SOCBoardPanel.ResourceTradeAllMenu
     * @author Jeremy D Monin &lt;jeremy@nand.net&gt;
     * @since 1.1.00
     */
    /*package*/ abstract static class ResourceTradePopupMenu extends PopupMenu
    {
        protected SOCHandPanel hpan;

        protected ResourceTradePopupMenu(SOCHandPanel hp, String title)
        {
            super(title);
            hpan = hp;
        }

        /**
         * Show menu at this position. Before showing, enable or
         * disable based on gamestate and player's resources.
         *
         * @param x   Mouse x-position relative to colorsquare
         * @param y   Mouse y-position relative to colorsquare
         *
         * @see #setEnabledIfCanTrade(boolean)
         */
        public abstract void show(int x, int y);

        /**
         * Enable or disable based on gamestate and player's resources.
         *
         * @param itemsOnly If true, enable/disable items, instead of the menu itself.
         */
        public abstract void setEnabledIfCanTrade(boolean itemsOnly);

        /** Cleanup, for removing this menu. */
        public abstract void destroy();

    }  /* static nested class ResourceTradePopupMenu */

    /**
     * Menu for right-click on resource square to trade one resource type with bank/port.
     *
     * @author Jeremy D Monin &lt;jeremy@nand.net&gt;
     * @since 1.1.00
     */
    /* package-access */ static class ResourceTradeTypeMenu extends ResourceTradePopupMenu
        implements java.awt.event.MouseListener, java.awt.event.ActionListener
    {
        private ColorSquare resSq;
        private int resTypeFrom;
        private int costFrom;
        boolean isForThree1;
        private ResourceTradeMenuItem[] tradeForItems;

        /** Menu attached to a resource colorsquare in the client player's handpanel */
        public ResourceTradeTypeMenu(SOCHandPanel hp, int typeFrom, ColorSquare sq, int numFrom)
        {
          super(hp, strings.get("board.trade.bank.port.trade"));  // "Bank/Port Trade"
          init(typeFrom, hp.game, sq, numFrom, false);
        }

        /**
         * One-time-use menu for board popup menu.
         *
         * @param hp  Handpanel with player's information (including trade costs)
         * @param typeFrom Resource type from which to trade
         * @param forThree1 Is part of a 3-for-1 port trade menu, with all resource types
         *
         * @throws IllegalStateException If client not current player
         */
        public ResourceTradeTypeMenu(SOCHandPanel hp, int typeFrom, boolean forThree1)
            throws IllegalStateException
        {
            super(hp, strings.get("board.trade.trade.port"));  // "Trade Port"
            if (! hp.getPlayerInterface().isClientCurrentPlayer())
                throw new IllegalStateException("Not current player");
            init(typeFrom, hp.game, null, hp.resourceTradeCost[typeFrom], forThree1);
        }

        /** Common to both constructors */
        private void init(int typeFrom, final SOCGame ga, ColorSquare sq, int numFrom, boolean forThree1)
        {
          resSq = sq;
          resTypeFrom = typeFrom;
          costFrom = numFrom;
          isForThree1 = forThree1;
          if (forThree1)
              setLabel(strings.getSpecial(ga, "board.trade.trade.x.rsrcs", costFrom, typeFrom));  // "Trade 3 wheat"

          if (resSq != null)
          {
              resSq.add(this);
              resSq.addMouseListener(this);
          }
          tradeForItems = new ResourceTradeMenuItem[5];
          for (int i = 0; i < 5; ++i)
          {
              tradeForItems[i] = new ResourceTradeMenuItem(ga, numFrom, typeFrom, i+1, forThree1);
              add(tradeForItems[i]);
              tradeForItems[i].addActionListener(this);
          }
        }

        /**
         * Show menu at this position. Before showing, enable or
         * disable based on gamestate and player's resources.
         *
         * @param x   Mouse x-position relative to colorsquare
         * @param y   Mouse y-position relative to colorsquare
         */
        @Override
        public void show(int x, int y)
        {
            setEnabledIfCanTrade(true);  // enable/disable each item
            super.show(resSq, x, y);
        }

        /**
         * Enable or disable based on gamestate and player's resources.
         *
         * @param itemsOnly If true, enable/disable items, instead of the menu itself.
         */
        @Override
        public void setEnabledIfCanTrade(boolean itemsOnly)
        {
            final SOCPlayer p = hpan.player;
            boolean canTrade = (hpan.getGame().getGameState() == SOCGame.PLAY1)
                && (hpan.getGame().getCurrentPlayerNumber() == hpan.playerNumber)
                && (costFrom <= p.getResources().getAmount(resTypeFrom));
            if (itemsOnly)
            {
                for (int i = 0; i < 5; ++i)
                    tradeForItems[i].setEnabled(canTrade);
            }
            else
            {
                setEnabled(canTrade);
            }
        }

        /** Update cost of trade; update menu item text. */
        public void updateCost(int newCost)
        {
            if (costFrom == newCost)
                return;
            costFrom = newCost;
            for (int i = 0; i < 5; ++i)
                tradeForItems[i].setCost(newCost);
        }

        /**
         * @return the resource type number from which this menu trades
         */
        public int getResourceType()
        {
            return resTypeFrom;
        }

        /**
         * @return the cost to trade this resource (3-for-1 returns 3, etc)
         */
        public int getResourceCost()
        {
            return costFrom;
        }

        /** Handling the menu item **/
        public void actionPerformed(ActionEvent e)
        {
            try
            {
                Object src = e.getSource();
                ResourceTradeMenuItem mi = null;
                for (int i = 0; i < 5; ++i)
                {
                    if (src == tradeForItems[i])
                    {
                        mi = tradeForItems[i];
                        break;
                    }
                }
                if (mi == null)
                    return;

                mi.createBankTradeRequest(hpan);

            } catch (Throwable th) {
                hpan.getPlayerInterface().chatPrintStackTrace(th);
            }
        }

        /**
         * Handle popup-click on resource colorsquare.
         * mousePressed has xwindows/OS-X popup trigger.
         */
        public void mousePressed(MouseEvent evt)
        {
            mouseClicked(evt);  // same desired code: react to isPopupTrigger
        }

        /**
         * Handle popup-click on resource colorsquare.
         */
        public void mouseClicked(MouseEvent evt)
        {
            try {
                if ((resSq == evt.getSource()) && evt.isPopupTrigger())
                {
                    evt.consume();
                    show(evt.getX(), evt.getY());
                }
            } catch (Throwable th) {
                hpan.getPlayerInterface().chatPrintStackTrace(th);
            }
        }

        /**
         * Handle popup-click on resource colorsquare.
         * mouseReleased has win32 popup trigger.
         */
        public void mouseReleased(MouseEvent evt)
        {
            mouseClicked(evt);  // same desired code: react to isPopupTrigger
        }

        /** Stub required for MouseListener */
        public void mouseEntered(MouseEvent evt) {}

        /** Stub required for MouseListener */
        public void mouseExited(MouseEvent evt) {}

        /** Cleanup, for removing this menu. */
        @Override
        public void destroy()
        {
            for (int i = 0; i < 5; ++i)
            {
                if (tradeForItems[i] != null)
                {
                    ResourceTradeMenuItem mi = tradeForItems[i];
                    tradeForItems[i] = null;
                    mi.removeActionListener(this);
                }
            }
            hpan = null;
            if (resSq != null)
            {
                resSq.remove(this);
                resSq.removeMouseListener(this);
                resSq = null;
            }
            removeAll();
        }

    }  /* static nested class ResourceTradeTypeMenu */

}  // class SOCHandPanel<|MERGE_RESOLUTION|>--- conflicted
+++ resolved
@@ -2585,17 +2585,12 @@
 
         final boolean showResourceDetails;
         String playerName = player.getName();
-<<<<<<< HEAD
-        String nickname =  playerInterface.getClientNickname();
-        if ( null != playerName && playerName.equals( nickname ))
-=======
         if (null == playerName)
         {
             playerName = playerInterface.getClientNickname();
             player.setName( playerName );
         }
         if ( null != playerName && playerName.equals(playerInterface.getClientNickname()))
->>>>>>> 4b477b54
         {
             // this is our hand
 
