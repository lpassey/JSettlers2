--- conflicted
+++ resolved
@@ -1893,12 +1893,8 @@
             if ((opts.newGameOpts == null) && (opts.knownOpts != null))
                 opts.newGameOpts = new SOCGameOptionSet(opts.knownOpts, true);
             newGameOptsFrame = NewGameOptionsFrame.createAndShow
-<<<<<<< HEAD
-                (null, this, null, opts.optionSet, client.sVersion, forPracticeServer, false);
-=======
-                (null, this, null, opts.newGameOpts, forPracticeServer, false);
-
->>>>>>> d77d73cc
+                (null, this, null, opts.newGameOpts, client.sVersion, forPracticeServer, false);
+
             return;  // <--- Early return: Show options to user ----
         }
 
@@ -2471,11 +2467,7 @@
         if ((opts.newGameOpts == null) && (opts.knownOpts != null))
             opts.newGameOpts = new SOCGameOptionSet(opts.knownOpts, true);
         newGameOptsFrame = NewGameOptionsFrame.createAndShow
-<<<<<<< HEAD
-            (null, SwingMainDisplay.this, (String) null, opts.optionSet, client.sVersion, isPractice, false);
-=======
-            (null, SwingMainDisplay.this, (String) null, opts.newGameOpts, isPractice, false);
->>>>>>> d77d73cc
+            (null, SwingMainDisplay.this, (String) null, opts.newGameOpts, client.sVersion, isPractice, false);
     }
 
     public void optionsReceived(ServerGametypeInfo opts, boolean isPractice, boolean isDash, boolean hasAllNow)
@@ -2515,11 +2507,7 @@
                         opts.newGameOpts = new SOCGameOptionSet(opts.knownOpts, true);
                 }
                 newGameOptsFrame = NewGameOptionsFrame.createAndShow
-<<<<<<< HEAD
-                    (null, SwingMainDisplay.this, (String) null, opts.optionSet, client.sVersion, isPractice, false);
-=======
-                    (null, SwingMainDisplay.this, (String) null, opts.newGameOpts, isPractice, false);
->>>>>>> d77d73cc
+                    (null, SwingMainDisplay.this, (String) null, opts.newGameOpts, client.sVersion, isPractice, false);
             }
         }
     }
