--- conflicted
+++ resolved
@@ -97,59 +97,6 @@
     }
 
     /**
-<<<<<<< HEAD
-=======
-     * Send a message to the net or practice server by calling {@link ClientNetwork} methods.
-     * This is a convenience method. Because the player can be in both network games and practice games,
-     * uses {@code isPractice} to route to the appropriate client-server connection.
-     *
-     * @param s  the message command, formatted by a {@code soc.message} class's {@code toCmd()}
-     * @param isPractice  Send to the practice server, not tcp network?
-     *      {@link ClientNetwork#localTCPServer} is considered "network" here.
-     *      Use {@code isPractice} only with {@link ClientNetwork#practiceServer}.
-     * @return true if the message was sent, false if not
-     * @throws IllegalArgumentException if {@code s} is {@code null}
-     * @see #put(SOCMessage, boolean)
-     */
-    public synchronized boolean put(String s, final boolean isPractice)
-        throws IllegalArgumentException
-    {
-        if (s == null)
-            throw new IllegalArgumentException("s null");
-
-        if (isPractice)
-            return net.putPractice(s);
-        else
-            return net.putNet(s);
-    }
-
-    /**
-     * Send a message to the net or practice server by calling {@link ClientNetwork} methods.
-     * This is a convenience method, instead of calling {@code new SomeMessage(...).toCmd()}
-     * for message types which don't have a static {@code toCmd(...)} method.
-     * Because the player can be in both network games and practice games,
-     * uses {@code isPractice} to route to the appropriate client-server connection.
-     *
-     * @param msg  the message to send, by calling its {@link SOCMessage#toCmd()}.
-     * @param isPractice  Send to the practice server, not tcp network?
-     *      {@link ClientNetwork#localTCPServer} is considered "network" here.
-     *      Use {@code isPractice} only with {@link ClientNetwork#practiceServer}.
-     * @return true if the message was sent, false if not
-     * @throws IllegalArgumentException if {@code msg} is {@code null}
-     * @see #put(String, boolean)
-     * @since 2.4.50
-     */
-    public synchronized boolean put(SOCMessage msg, final boolean isPractice)
-        throws IllegalArgumentException
-    {
-        if (msg == null)
-            throw new IllegalArgumentException("msg null");
-
-        return put(msg.toCmd(), isPractice);
-    }
-
-    /**
->>>>>>> b233559a
      * request to buy a development card
      *
      * @param ga     the game
@@ -409,11 +356,7 @@
      */
     public void rejectOffer(SOCGame ga)
     {
-<<<<<<< HEAD
         connection.send( new SOCRejectOffer( ga.getName(), 0));
-=======
-        put(new SOCRejectOffer(ga.getName(), 0), ga.isPractice);
->>>>>>> b233559a
     }
 
     /**
